## مسیرها برای اشاره به یک آیتم در درخت ماژول

برای نشان دادن به Rust که یک آیتم را در درخت ماژول کجا پیدا کند، از یک مسیر استفاده می‌کنیم، مشابه استفاده از مسیر هنگام پیمایش در یک فایل‌سیستم. برای فراخوانی یک تابع، باید مسیر آن را بدانیم.

یک مسیر می‌تواند به دو شکل باشد:

- یک _مسیر مطلق_ مسیری کامل است که از ریشه جعبه (crate) شروع می‌شود؛ برای کدی که از یک جعبه (crate) خارجی می‌آید، مسیر مطلق با نام جعبه (crate) شروع می‌شود، و برای کدی که از جعبه (crate) فعلی می‌آید، با کلمه کلیدی `crate` شروع می‌شود.
- یک _مسیر نسبی_ از ماژول فعلی شروع می‌شود و از `self`، `super` یا یک شناسه در ماژول فعلی استفاده می‌کند.

هر دو مسیر مطلق و نسبی با یک یا چند شناسه که با دو نقطه دوبل (`::`) جدا شده‌اند دنبال می‌شوند.

با بازگشت به لیستینگ 7-1، فرض کنید که می‌خواهیم تابع `add_to_waitlist` را فراخوانی کنیم. این کار مشابه پرسیدن این است: مسیر تابع `add_to_waitlist` چیست؟ لیستینگ 7-3 شامل لیستینگ 7-1 با حذف برخی از ماژول‌ها و توابع است.

ما دو روش برای فراخوانی تابع `add_to_waitlist` از یک تابع جدید، `eat_at_restaurant`، که در ریشه جعبه (crate) تعریف شده است، نشان خواهیم داد. این مسیرها درست هستند، اما یک مشکل دیگر وجود دارد که مانع کامپایل این مثال به شکل فعلی می‌شود. بعداً توضیح خواهیم داد که چرا.

تابع `eat_at_restaurant` بخشی از API عمومی جعبه (crate) کتابخانه‌ای ما است، بنابراین آن را با کلمه کلیدی `pub` علامت می‌زنیم. در بخش [«آشکار کردن مسیرها با کلمه کلیدی `pub`»][pub]، به جزئیات بیشتری درباره `pub` خواهیم پرداخت.

<Listing number="7-3" file-name="src/lib.rs" caption="فراخوانی تابع `add_to_waitlist` با استفاده از مسیرهای مطلق و نسبی">

```rust,ignore,does_not_compile
{{#rustdoc_include ../listings/ch07-managing-growing-projects/listing-07-03/src/lib.rs}}
```

</Listing>

بار اولی که تابع `add_to_waitlist` را در `eat_at_restaurant` فراخوانی می‌کنیم، از یک مسیر مطلق استفاده می‌کنیم. تابع `add_to_waitlist` در همان جعبه (crate) تعریف شده است که `eat_at_restaurant` در آن قرار دارد، که به این معنی است که می‌توانیم از کلمه کلیدی `crate` برای شروع مسیر مطلق استفاده کنیم. سپس هر یک از ماژول‌های متوالی را شامل می‌کنیم تا به `add_to_waitlist` برسیم. می‌توانید یک فایل‌سیستم با ساختار مشابه تصور کنید: ما مسیر `/front_of_house/hosting/add_to_waitlist` را برای اجرای برنامه `add_to_waitlist` مشخص می‌کنیم؛ استفاده از نام `crate` برای شروع از ریشه جعبه (crate) مانند استفاده از `/` برای شروع از ریشه فایل‌سیستم در شل است.

بار دوم که تابع `add_to_waitlist` را در `eat_at_restaurant` فراخوانی می‌کنیم، از یک مسیر نسبی استفاده می‌کنیم. مسیر با `front_of_house` شروع می‌شود، که نام ماژولی است که در همان سطح از درخت ماژول به عنوان `eat_at_restaurant` تعریف شده است. اینجا معادل فایل‌سیستم استفاده از مسیر `front_of_house/hosting/add_to_waitlist` است. شروع با نام ماژول به این معنی است که مسیر نسبی است.

### انتخاب بین مسیرهای مطلق و نسبی

انتخاب بین استفاده از مسیر نسبی یا مطلق یک تصمیم است که بر اساس پروژه شما گرفته می‌شود، و به این بستگی دارد که آیا احتمال بیشتری دارد کد تعریف آیتم را به طور مستقل از یا همراه با کدی که از آیتم استفاده می‌کند جابجا کنید. برای مثال، اگر ماژول `front_of_house` و تابع `eat_at_restaurant` را به یک ماژول به نام `customer_experience` منتقل کنیم، باید مسیر مطلق به `add_to_waitlist` را به‌روزرسانی کنیم، اما مسیر نسبی همچنان معتبر خواهد بود. با این حال، اگر تابع `eat_at_restaurant` را به طور مستقل به یک ماژول به نام `dining` منتقل کنیم، مسیر مطلق به فراخوانی `add_to_waitlist` تغییر نمی‌کند، اما مسیر نسبی باید به‌روزرسانی شود. ترجیح ما به طور کلی این است که مسیرهای مطلق را مشخص کنیم زیرا احتمال بیشتری دارد که بخواهیم تعریف کد و فراخوانی آیتم‌ها را مستقل از یکدیگر جابجا کنیم.

بیایید سعی کنیم کد لیستینگ 7-3 را کامپایل کنیم و ببینیم چرا هنوز کامپایل نمی‌شود! خطاهایی که دریافت می‌کنیم در لیستینگ 7-4 نشان داده شده‌اند.

<Listing number="7-4" caption="خطاهای کامپایلر هنگام ساخت کد در لیستینگ 7-3">

```console
{{#include ../listings/ch07-managing-growing-projects/listing-07-03/output.txt}}
```

</Listing>

پیام‌های خطا می‌گویند که ماژول `hosting` خصوصی است. به عبارت دیگر، ما مسیرهای صحیح برای ماژول `hosting` و تابع `add_to_waitlist` داریم، اما Rust به ما اجازه نمی‌دهد از آن‌ها استفاده کنیم زیرا به بخش‌های خصوصی دسترسی ندارد. در Rust، تمام آیتم‌ها (توابع، متدها، ساختارها، enumها، ماژول‌ها و ثابت‌ها) به صورت پیش‌فرض برای ماژول‌های والد خصوصی هستند. اگر بخواهید آیتمی مانند یک تابع یا ساختار را خصوصی کنید، آن را در یک ماژول قرار می‌دهید.

آیتم‌های موجود در یک ماژول والد نمی‌توانند از آیتم‌های خصوصی درون ماژول‌های فرزند استفاده کنند، اما آیتم‌های درون ماژول‌های فرزند می‌توانند از آیتم‌های ماژول‌های اجداد خود استفاده کنند. این به این دلیل است که ماژول‌های فرزند جزئیات پیاده‌سازی خود را بسته‌بندی و پنهان می‌کنند، اما ماژول‌های فرزند می‌توانند زمینه‌ای که در آن تعریف شده‌اند را ببینند. برای ادامه مثال، قواعد حریم خصوصی را مانند دفتر پشتی یک رستوران تصور کنید: آنچه در آنجا می‌گذرد برای مشتریان رستوران خصوصی است، اما مدیران دفتر می‌توانند همه چیز را در رستوران ببینند و انجام دهند.

Rust تصمیم گرفته است که سیستم ماژول به این صورت کار کند تا پنهان کردن جزئیات پیاده‌سازی داخلی به صورت پیش‌فرض باشد. به این ترتیب، می‌دانید کدام بخش‌های کد داخلی را می‌توانید تغییر دهید بدون اینکه کد بیرونی را خراب کنید. با این حال، Rust به شما این امکان را می‌دهد که بخش‌های داخلی کد ماژول‌های فرزند را به ماژول‌های اجداد بیرونی با استفاده از کلمه کلیدی `pub` عمومی کنید.

### آشکار کردن مسیرها با کلمه کلیدی `pub`

بیایید به خطای لیستینگ 7-4 برگردیم که به ما گفت ماژول `hosting` خصوصی است. ما می‌خواهیم تابع `eat_at_restaurant` در ماژول والد به تابع `add_to_waitlist` در ماژول فرزند دسترسی داشته باشد، بنابراین ماژول `hosting` را با کلمه کلیدی `pub` علامت می‌زنیم، همان‌طور که در لیستینگ 7-5 نشان داده شده است.

<Listing number="7-5" file-name="src/lib.rs" caption="اعلان ماژول `hosting` به عنوان `pub` برای استفاده از آن در `eat_at_restaurant`">

```rust,ignore,does_not_compile
{{#rustdoc_include ../listings/ch07-managing-growing-projects/listing-07-05/src/lib.rs:here}}
```

</Listing>

متأسفانه، کد در لیستینگ 7-5 همچنان به خطاهای کامپایلر منجر می‌شود، همان‌طور که در لیستینگ 7-6 نشان داده شده است.

<Listing number="7-6" caption="خطاهای کامپایلر هنگام ساخت کد در لیستینگ 7-5">

```console
{{#include ../listings/ch07-managing-growing-projects/listing-07-05/output.txt}}
```

</Listing>

چه اتفاقی افتاد؟ اضافه کردن کلمه کلیدی `pub` در جلوی `mod hosting` ماژول را عمومی می‌کند. با این تغییر، اگر به `front_of_house` دسترسی داشته باشیم، می‌توانیم به `hosting` نیز دسترسی داشته باشیم. اما _محتویات_ `hosting` همچنان خصوصی است؛ عمومی کردن ماژول به معنای عمومی کردن محتوای آن نیست. کلمه کلیدی `pub` روی یک ماژول فقط به کدهای موجود در ماژول‌های اجداد اجازه می‌دهد به آن ارجاع دهند، نه اینکه به کد داخلی آن دسترسی داشته باشند. از آنجایی که ماژول‌ها به عنوان ظرف عمل می‌کنند، تنها عمومی کردن ماژول کافی نیست؛ باید فراتر رفته و یک یا چند مورد از آیتم‌های درون ماژول را نیز عمومی کنیم.

خطاهای موجود در لیستینگ 7-6 نشان می‌دهند که تابع `add_to_waitlist` خصوصی است. قواعد حریم خصوصی برای ساختارها، enumها، توابع، متدها و همچنین ماژول‌ها اعمال می‌شوند.

بیایید تابع `add_to_waitlist` را نیز با اضافه کردن کلمه کلیدی `pub` قبل از تعریف آن عمومی کنیم، همان‌طور که در لیستینگ 7-7 نشان داده شده است.

<Listing number="7-7" file-name="src/lib.rs" caption="اضافه کردن کلمه کلیدی `pub` به `mod hosting` و `fn add_to_waitlist` به ما اجازه می‌دهد تابع را از `eat_at_restaurant` فراخوانی کنیم">

```rust,noplayground,test_harness
{{#rustdoc_include ../listings/ch07-managing-growing-projects/listing-07-07/src/lib.rs:here}}
```

</Listing>

<<<<<<< HEAD
حالا کد کامپایل می‌شود! برای اینکه ببینیم چرا اضافه کردن کلمه کلیدی `pub` به ما اجازه می‌دهد از این مسیرها در `eat_at_restaurant` استفاده کنیم، بیایید به مسیرهای مطلق و نسبی نگاه کنیم.

در مسیر مطلق، با `crate`، ریشه درخت ماژول جعبه (crate) خود شروع می‌کنیم. ماژول `front_of_house` در ریشه جعبه (crate) تعریف شده است. اگرچه `front_of_house` عمومی نیست، از آنجا که تابع `eat_at_restaurant` در همان ماژول به عنوان `front_of_house` تعریف شده است (یعنی `eat_at_restaurant` و `front_of_house` هم‌سطح هستند)، می‌توانیم از `eat_at_restaurant` به `front_of_house` ارجاع دهیم. بعد، ماژول `hosting` که با `pub` علامت‌گذاری شده است قرار دارد. ما می‌توانیم به ماژول والد `hosting` دسترسی داشته باشیم، بنابراین می‌توانیم به `hosting` دسترسی داشته باشیم. در نهایت، تابع `add_to_waitlist` با `pub` علامت‌گذاری شده است و می‌توانیم به ماژول والد آن دسترسی داشته باشیم، بنابراین این فراخوانی تابع کار می‌کند!

در مسیر نسبی، منطق همان مسیر مطلق است با این تفاوت که مرحله اول متفاوت است: به جای شروع از ریشه جعبه (crate)، مسیر از `front_of_house` شروع می‌شود. ماژول `front_of_house` در همان ماژولی که `eat_at_restaurant` تعریف شده است قرار دارد، بنابراین مسیر نسبی که از ماژولی که `eat_at_restaurant` در آن تعریف شده است شروع می‌شود کار می‌کند. سپس، از آنجا که `hosting` و `add_to_waitlist` با `pub` علامت‌گذاری شده‌اند، بقیه مسیر کار می‌کند و این فراخوانی تابع معتبر است!

اگر قصد دارید جعبه (crate) کتابخانه خود را به اشتراک بگذارید تا پروژه‌های دیگر بتوانند از کد شما استفاده کنند، API عمومی شما قرارداد شما با کاربران جعبه (crate) است که تعیین می‌کند چگونه می‌توانند با کد شما تعامل داشته باشند. نکات زیادی در مورد مدیریت تغییرات API عمومی شما وجود دارد که به افراد کمک می‌کند به جعبه (crate) شما وابسته باشند. این ملاحظات خارج از دامنه این کتاب هستند؛ اگر به این موضوع علاقه‌مند هستید، به [راهنمای API Rust][api-guidelines] مراجعه کنید.

> #### بهترین شیوه‌ها برای بسته‌هایی که یک جعبه (crate) باینری و یک جعبه (crate) کتابخانه‌ای دارند
>
> ما اشاره کردیم که یک بسته می‌تواند هم یک ریشه جعبه (crate) باینری در _src/main.rs_ و هم یک ریشه جعبه (crate) کتابخانه‌ای در _src/lib.rs_ داشته باشد، و هر دو جعبه (crate) به صورت پیش‌فرض نام بسته را خواهند داشت. معمولاً بسته‌هایی که این الگو را دنبال می‌کنند فقط به اندازه کافی کد در جعبه (crate) باینری دارند تا یک فایل اجرایی ایجاد کنند که کدی درون جعبه (crate) کتابخانه‌ای را فراخوانی کند. این کار به پروژه‌های دیگر اجازه می‌دهد از بیشتر عملکردهایی که بسته ارائه می‌دهد بهره‌مند شوند، زیرا کد جعبه (crate) کتابخانه‌ای می‌تواند به اشتراک گذاشته شود.
=======
Now the code will compile! To see why adding the `pub` keyword lets us use
these paths in `eat_at_restaurant` with respect to the privacy rules, let’s look
at the absolute and the relative paths.

In the absolute path, we start with `crate`, the root of our crate’s module
tree. The `front_of_house` module is defined in the crate root. While
`front_of_house` isn’t public, because the `eat_at_restaurant` function is
defined in the same module as `front_of_house` (that is, `eat_at_restaurant`
and `front_of_house` are siblings), we can refer to `front_of_house` from
`eat_at_restaurant`. Next is the `hosting` module marked with `pub`. We can
access the parent module of `hosting`, so we can access `hosting`. Finally, the
`add_to_waitlist` function is marked with `pub` and we can access its parent
module, so this function call works!

In the relative path, the logic is the same as the absolute path except for the
first step: rather than starting from the crate root, the path starts from
`front_of_house`. The `front_of_house` module is defined within the same module
as `eat_at_restaurant`, so the relative path starting from the module in which
`eat_at_restaurant` is defined works. Then, because `hosting` and
`add_to_waitlist` are marked with `pub`, the rest of the path works, and this
function call is valid!

If you plan on sharing your library crate so other projects can use your code,
your public API is your contract with users of your crate that determines how
they can interact with your code. There are many considerations around managing
changes to your public API to make it easier for people to depend on your
crate. These considerations are beyond the scope of this book; if you’re
interested in this topic, see [The Rust API Guidelines][api-guidelines].

> #### Best Practices for Packages with a Binary and a Library
>
> We mentioned that a package can contain both a _src/main.rs_ binary crate
> root as well as a _src/lib.rs_ library crate root, and both crates will have
> the package name by default. Typically, packages with this pattern of
> containing both a library and a binary crate will have just enough code in the
> binary crate to start an executable that calls code defined in the library
> crate. This lets other projects benefit from the most functionality that the
> package provides because the library crate’s code can be shared.
>>>>>>> 3e9dc46a
>
> درخت ماژول باید در _src/lib.rs_ تعریف شود. سپس، هر آیتم عمومی را می‌توان در جعبه (crate) باینری با شروع مسیرها با نام بسته استفاده کرد. جعبه (crate) باینری به یک کاربر از جعبه (crate) کتابخانه‌ای تبدیل می‌شود، درست مثل اینکه یک جعبه (crate) کاملاً خارجی از جعبه (crate) کتابخانه‌ای استفاده می‌کند: تنها می‌تواند از API عمومی استفاده کند. این کار به شما کمک می‌کند یک API خوب طراحی کنید؛ نه تنها نویسنده آن هستید، بلکه یک کاربر نیز هستید!
>
<<<<<<< HEAD
> در [فصل ۱۲][ch12]، ما این شیوه سازمان‌دهی را با یک برنامه خط فرمان که هم یک جعبه (crate) باینری و هم یک جعبه (crate) کتابخانه‌ای دارد نشان خواهیم داد.
=======
> In [Chapter 12][ch12]<!-- ignore -->, we’ll demonstrate this organizational
> practice with a command line program that will contain both a binary crate
> and a library crate.
>>>>>>> 3e9dc46a

### شروع مسیرهای نسبی با `super`

<<<<<<< HEAD
ما می‌توانیم مسیرهای نسبی‌ای بسازیم که از ماژول والد شروع شوند، نه از ماژول فعلی یا ریشه جعبه (crate)، با استفاده از `super` در ابتدای مسیر. این مشابه شروع مسیر در فایل‌سیستم با سینتکس `..` است. استفاده از `super` به ما امکان می‌دهد به آیتمی که می‌دانیم در ماژول والد قرار دارد ارجاع دهیم، که می‌تواند جابجایی درخت ماژول را آسان‌تر کند، به خصوص زمانی که ماژول به ماژول والد مرتبط است اما ممکن است روزی والد به جای دیگری در درخت ماژول منتقل شود.
=======
We can construct relative paths that begin in the parent module, rather than
the current module or the crate root, by using `super` at the start of the
path. This is like starting a filesystem path with the `..` syntax that means
to go to the parent directory. Using `super` allows us to reference an item
that we know is in the parent module, which can make rearranging the module
tree easier when the module is closely related to the parent but the parent
might be moved elsewhere in the module tree someday.
>>>>>>> 3e9dc46a

کد موجود در لیستینگ 7-8 را در نظر بگیرید که موقعیتی را مدل‌سازی می‌کند که در آن یک آشپز سفارش نادرست را اصلاح کرده و شخصاً آن را به مشتری می‌آورد. تابع `fix_incorrect_order` که در ماژول `back_of_house` تعریف شده است، تابع `deliver_order` را که در ماژول والد تعریف شده است، فراخوانی می‌کند و مسیر `deliver_order` را با شروع از `super` مشخص می‌کند.

<Listing number="7-8" file-name="src/lib.rs" caption="فراخوانی یک تابع با استفاده از یک مسیر نسبی که با `super` شروع می‌شود">

```rust,noplayground,test_harness
{{#rustdoc_include ../listings/ch07-managing-growing-projects/listing-07-08/src/lib.rs}}
```

</Listing>

تابع `fix_incorrect_order` در ماژول `back_of_house` است، بنابراین می‌توانیم از `super` برای رفتن به ماژول والد `back_of_house` استفاده کنیم، که در این مورد `crate`، یعنی ریشه است. از آنجا به دنبال `deliver_order` می‌گردیم و آن را پیدا می‌کنیم. موفقیت! ما فکر می‌کنیم که ماژول `back_of_house` و تابع `deliver_order` احتمالاً در همان رابطه با یکدیگر باقی می‌مانند و اگر بخواهیم درخت ماژول جعبه (crate) را سازماندهی مجدد کنیم، با هم جابجا می‌شوند. بنابراین، از `super` استفاده کردیم تا در آینده، اگر این کد به ماژول دیگری منتقل شد، تغییرات کمتری در کد لازم باشد.

### عمومی کردن ساختارها و enumها

ما همچنین می‌توانیم از `pub` برای مشخص کردن ساختارها و enumها به عنوان عمومی استفاده کنیم، اما چند جزئیات اضافی در مورد استفاده از `pub` با ساختارها و enumها وجود دارد. اگر از `pub` قبل از تعریف یک ساختار استفاده کنیم، ساختار عمومی می‌شود، اما فیلدهای ساختار همچنان خصوصی خواهند بود. ما می‌توانیم هر فیلد را به صورت موردی عمومی یا خصوصی کنیم. در لیستینگ 7-9، یک ساختار عمومی به نام `back_of_house::Breakfast` تعریف کرده‌ایم که یک فیلد عمومی به نام `toast` دارد اما فیلد `seasonal_fruit` خصوصی است. این مدل‌سازی حالتی است که در آن مشتری می‌تواند نوع نان همراه با وعده غذایی را انتخاب کند، اما سرآشپز تصمیم می‌گیرد که کدام میوه همراه وعده غذایی باشد بر اساس آنچه در فصل و موجودی است. میوه‌های موجود به سرعت تغییر می‌کنند، بنابراین مشتریان نمی‌توانند میوه را انتخاب کنند یا حتی ببینند که چه میوه‌ای دریافت خواهند کرد.

<Listing number="7-9" file-name="src/lib.rs" caption="یک ساختار با برخی فیلدهای عمومی و برخی خصوصی">

```rust,noplayground
{{#rustdoc_include ../listings/ch07-managing-growing-projects/listing-07-09/src/lib.rs}}
```

</Listing>

از آنجا که فیلد `toast` در ساختار `back_of_house::Breakfast` عمومی است، می‌توانیم در `eat_at_restaurant` به این فیلد با استفاده از نقطه‌گذاری مقدار بدهیم یا مقدار آن را بخوانیم. توجه کنید که نمی‌توانیم از فیلد `seasonal_fruit` در `eat_at_restaurant` استفاده کنیم، زیرا `seasonal_fruit` خصوصی است. خطی که مقدار فیلد `seasonal_fruit` را تغییر می‌دهد را لغو کامنت کنید تا ببینید چه خطایی دریافت می‌کنید!

همچنین توجه کنید که چون `back_of_house::Breakfast` یک فیلد خصوصی دارد، ساختار باید یک تابع وابسته عمومی ارائه دهد که یک نمونه از `Breakfast` بسازد (ما آن را اینجا `summer` نامیده‌ایم). اگر `Breakfast` چنین تابعی نداشت، نمی‌توانستیم یک نمونه از `Breakfast` را در `eat_at_restaurant` ایجاد کنیم، زیرا نمی‌توانستیم مقدار فیلد خصوصی `seasonal_fruit` را در `eat_at_restaurant` تنظیم کنیم.

در مقابل، اگر یک enum را عمومی کنیم، تمام متغیرهای آن نیز عمومی می‌شوند. ما فقط به `pub` قبل از کلمه کلیدی `enum` نیاز داریم، همان‌طور که در لیستینگ 7-10 نشان داده شده است.


<<<<<<< HEAD
<Listing number="7-10" file-name="src/lib.rs" caption="عمومی کردن یک enum تمام متغیرهای آن را عمومی می‌کند">
=======
<Listing number="7-10" file-name="src/lib.rs" caption="Designating an enum as public makes all its variants public.">
>>>>>>> 3e9dc46a

```rust,noplayground
{{#rustdoc_include ../listings/ch07-managing-growing-projects/listing-07-10/src/lib.rs}}
```

</Listing>

از آنجایی که enum `Appetizer` را عمومی کردیم، می‌توانیم از متغیرهای `Soup` و `Salad` در `eat_at_restaurant` استفاده کنیم.

Enums خیلی مفید نیستند مگر اینکه متغیرهای آن‌ها عمومی باشند؛ اضافه کردن `pub` به تمام متغیرهای enum در هر مورد کار خسته‌کننده‌ای خواهد بود، بنابراین به طور پیش‌فرض متغیرهای enum عمومی هستند. ساختارها اغلب بدون عمومی بودن فیلدهایشان مفید هستند، بنابراین فیلدهای ساختار از قانون کلی پیروی می‌کنند که همه چیز به صورت پیش‌فرض خصوصی است مگر اینکه با `pub` مشخص شود.

یک وضعیت دیگر مرتبط با `pub` وجود دارد که هنوز آن را پوشش نداده‌ایم، و آن آخرین ویژگی سیستم ماژول ما است: کلمه کلیدی `use`. ابتدا `use` را به تنهایی بررسی خواهیم کرد، و سپس نشان خواهیم داد چگونه `pub` و `use` را ترکیب کنیم.

[pub]: ch07-03-paths-for-referring-to-an-item-in-the-module-tree.html#exposing-paths-with-the-pub-keyword
[api-guidelines]: https://rust-lang.github.io/api-guidelines/
[ch12]: ch12-00-an-io-project.html<|MERGE_RESOLUTION|>--- conflicted
+++ resolved
@@ -83,19 +83,6 @@
 
 </Listing>
 
-<<<<<<< HEAD
-حالا کد کامپایل می‌شود! برای اینکه ببینیم چرا اضافه کردن کلمه کلیدی `pub` به ما اجازه می‌دهد از این مسیرها در `eat_at_restaurant` استفاده کنیم، بیایید به مسیرهای مطلق و نسبی نگاه کنیم.
-
-در مسیر مطلق، با `crate`، ریشه درخت ماژول جعبه (crate) خود شروع می‌کنیم. ماژول `front_of_house` در ریشه جعبه (crate) تعریف شده است. اگرچه `front_of_house` عمومی نیست، از آنجا که تابع `eat_at_restaurant` در همان ماژول به عنوان `front_of_house` تعریف شده است (یعنی `eat_at_restaurant` و `front_of_house` هم‌سطح هستند)، می‌توانیم از `eat_at_restaurant` به `front_of_house` ارجاع دهیم. بعد، ماژول `hosting` که با `pub` علامت‌گذاری شده است قرار دارد. ما می‌توانیم به ماژول والد `hosting` دسترسی داشته باشیم، بنابراین می‌توانیم به `hosting` دسترسی داشته باشیم. در نهایت، تابع `add_to_waitlist` با `pub` علامت‌گذاری شده است و می‌توانیم به ماژول والد آن دسترسی داشته باشیم، بنابراین این فراخوانی تابع کار می‌کند!
-
-در مسیر نسبی، منطق همان مسیر مطلق است با این تفاوت که مرحله اول متفاوت است: به جای شروع از ریشه جعبه (crate)، مسیر از `front_of_house` شروع می‌شود. ماژول `front_of_house` در همان ماژولی که `eat_at_restaurant` تعریف شده است قرار دارد، بنابراین مسیر نسبی که از ماژولی که `eat_at_restaurant` در آن تعریف شده است شروع می‌شود کار می‌کند. سپس، از آنجا که `hosting` و `add_to_waitlist` با `pub` علامت‌گذاری شده‌اند، بقیه مسیر کار می‌کند و این فراخوانی تابع معتبر است!
-
-اگر قصد دارید جعبه (crate) کتابخانه خود را به اشتراک بگذارید تا پروژه‌های دیگر بتوانند از کد شما استفاده کنند، API عمومی شما قرارداد شما با کاربران جعبه (crate) است که تعیین می‌کند چگونه می‌توانند با کد شما تعامل داشته باشند. نکات زیادی در مورد مدیریت تغییرات API عمومی شما وجود دارد که به افراد کمک می‌کند به جعبه (crate) شما وابسته باشند. این ملاحظات خارج از دامنه این کتاب هستند؛ اگر به این موضوع علاقه‌مند هستید، به [راهنمای API Rust][api-guidelines] مراجعه کنید.
-
-> #### بهترین شیوه‌ها برای بسته‌هایی که یک جعبه (crate) باینری و یک جعبه (crate) کتابخانه‌ای دارند
->
-> ما اشاره کردیم که یک بسته می‌تواند هم یک ریشه جعبه (crate) باینری در _src/main.rs_ و هم یک ریشه جعبه (crate) کتابخانه‌ای در _src/lib.rs_ داشته باشد، و هر دو جعبه (crate) به صورت پیش‌فرض نام بسته را خواهند داشت. معمولاً بسته‌هایی که این الگو را دنبال می‌کنند فقط به اندازه کافی کد در جعبه (crate) باینری دارند تا یک فایل اجرایی ایجاد کنند که کدی درون جعبه (crate) کتابخانه‌ای را فراخوانی کند. این کار به پروژه‌های دیگر اجازه می‌دهد از بیشتر عملکردهایی که بسته ارائه می‌دهد بهره‌مند شوند، زیرا کد جعبه (crate) کتابخانه‌ای می‌تواند به اشتراک گذاشته شود.
-=======
 Now the code will compile! To see why adding the `pub` keyword lets us use
 these paths in `eat_at_restaurant` with respect to the privacy rules, let’s look
 at the absolute and the relative paths.
@@ -122,45 +109,40 @@
 your public API is your contract with users of your crate that determines how
 they can interact with your code. There are many considerations around managing
 changes to your public API to make it easier for people to depend on your
-crate. These considerations are beyond the scope of this book; if you’re
+crate. These considerations are out of the scope of this book; if you’re
 interested in this topic, see [The Rust API Guidelines][api-guidelines].
 
-> #### Best Practices for Packages with a Binary and a Library
+> #### بهترین شیوه‌ها برای بسته‌هایی که یک جعبه (crate) باینری و یک جعبه (crate) کتابخانه‌ای دارند
 >
 > We mentioned that a package can contain both a _src/main.rs_ binary crate
 > root as well as a _src/lib.rs_ library crate root, and both crates will have
 > the package name by default. Typically, packages with this pattern of
 > containing both a library and a binary crate will have just enough code in the
-> binary crate to start an executable that calls code defined in the library
-> crate. This lets other projects benefit from the most functionality that the
+> binary crate to start an executable that calls code within the library crate.
+> This lets other projects benefit from most of the functionality that the
 > package provides because the library crate’s code can be shared.
->>>>>>> 3e9dc46a
 >
 > درخت ماژول باید در _src/lib.rs_ تعریف شود. سپس، هر آیتم عمومی را می‌توان در جعبه (crate) باینری با شروع مسیرها با نام بسته استفاده کرد. جعبه (crate) باینری به یک کاربر از جعبه (crate) کتابخانه‌ای تبدیل می‌شود، درست مثل اینکه یک جعبه (crate) کاملاً خارجی از جعبه (crate) کتابخانه‌ای استفاده می‌کند: تنها می‌تواند از API عمومی استفاده کند. این کار به شما کمک می‌کند یک API خوب طراحی کنید؛ نه تنها نویسنده آن هستید، بلکه یک کاربر نیز هستید!
 >
-<<<<<<< HEAD
-> در [فصل ۱۲][ch12]، ما این شیوه سازمان‌دهی را با یک برنامه خط فرمان که هم یک جعبه (crate) باینری و هم یک جعبه (crate) کتابخانه‌ای دارد نشان خواهیم داد.
-=======
 > In [Chapter 12][ch12]<!-- ignore -->, we’ll demonstrate this organizational
-> practice with a command line program that will contain both a binary crate
+> practice with a command-line program that will contain both a binary crate
 > and a library crate.
->>>>>>> 3e9dc46a
 
-### شروع مسیرهای نسبی با `super`
+### Starting Relative Paths with `super`
 
-<<<<<<< HEAD
-ما می‌توانیم مسیرهای نسبی‌ای بسازیم که از ماژول والد شروع شوند، نه از ماژول فعلی یا ریشه جعبه (crate)، با استفاده از `super` در ابتدای مسیر. این مشابه شروع مسیر در فایل‌سیستم با سینتکس `..` است. استفاده از `super` به ما امکان می‌دهد به آیتمی که می‌دانیم در ماژول والد قرار دارد ارجاع دهیم، که می‌تواند جابجایی درخت ماژول را آسان‌تر کند، به خصوص زمانی که ماژول به ماژول والد مرتبط است اما ممکن است روزی والد به جای دیگری در درخت ماژول منتقل شود.
-=======
 We can construct relative paths that begin in the parent module, rather than
 the current module or the crate root, by using `super` at the start of the
-path. This is like starting a filesystem path with the `..` syntax that means
-to go to the parent directory. Using `super` allows us to reference an item
-that we know is in the parent module, which can make rearranging the module
-tree easier when the module is closely related to the parent but the parent
-might be moved elsewhere in the module tree someday.
->>>>>>> 3e9dc46a
+path. This is like starting a filesystem path with the `..` syntax. Using
+`super` allows us to reference an item that we know is in the parent module,
+which can make rearranging the module tree easier when the module is closely
+related to the parent but the parent might be moved elsewhere in the module
+tree someday.
 
-کد موجود در لیستینگ 7-8 را در نظر بگیرید که موقعیتی را مدل‌سازی می‌کند که در آن یک آشپز سفارش نادرست را اصلاح کرده و شخصاً آن را به مشتری می‌آورد. تابع `fix_incorrect_order` که در ماژول `back_of_house` تعریف شده است، تابع `deliver_order` را که در ماژول والد تعریف شده است، فراخوانی می‌کند و مسیر `deliver_order` را با شروع از `super` مشخص می‌کند.
+Consider the code in Listing 7-8 that models the situation in which a chef
+fixes an incorrect order and personally brings it out to the customer. The
+function `fix_incorrect_order` defined in the `back_of_house` module calls the
+function `deliver_order` defined in the parent module by specifying the path to
+`deliver_order`, starting with `super`.
 
 <Listing number="7-8" file-name="src/lib.rs" caption="فراخوانی یک تابع با استفاده از یک مسیر نسبی که با `super` شروع می‌شود">
 
@@ -191,11 +173,7 @@
 در مقابل، اگر یک enum را عمومی کنیم، تمام متغیرهای آن نیز عمومی می‌شوند. ما فقط به `pub` قبل از کلمه کلیدی `enum` نیاز داریم، همان‌طور که در لیستینگ 7-10 نشان داده شده است.
 
 
-<<<<<<< HEAD
-<Listing number="7-10" file-name="src/lib.rs" caption="عمومی کردن یک enum تمام متغیرهای آن را عمومی می‌کند">
-=======
-<Listing number="7-10" file-name="src/lib.rs" caption="Designating an enum as public makes all its variants public.">
->>>>>>> 3e9dc46a
+<Listing number="7-10" file-name="src/lib.rs" caption="Designating an enum as public makes all its variants public">
 
 ```rust,noplayground
 {{#rustdoc_include ../listings/ch07-managing-growing-projects/listing-07-10/src/lib.rs}}
