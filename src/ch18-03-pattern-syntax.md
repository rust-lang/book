--- conflicted
+++ resolved
@@ -88,16 +88,12 @@
 arm will execute:
 
 ```rust
-<<<<<<< HEAD
-{{#rustdoc_include ../listings/ch18-patterns-and-matching/no-listing-03-ranges/src/main.rs:here}}
-=======
 let x = 5;
 
 match x {
     1..=5 => println!("one through five"),
     _ => println!("something else"),
 }
->>>>>>> 871416b8
 ```
 
 If `x` is 1, 2, 3, 4, or 5, the first arm will match. This syntax is more
@@ -113,17 +109,7 @@
 Here is an example using ranges of `char` values:
 
 ```rust
-<<<<<<< HEAD
 {{#rustdoc_include ../listings/ch18-patterns-and-matching/no-listing-04-ranges-of-char/src/main.rs:here}}
-=======
-let x = 'c';
-
-match x {
-    'a'..='j' => println!("early ASCII letter"),
-    'k'..='z' => println!("late ASCII letter"),
-    _ => println!("something else"),
-}
->>>>>>> 871416b8
 ```
 
 Rust can tell that `c` is within the first pattern’s range and prints `early
@@ -580,27 +566,7 @@
 a different name.
 
 ```rust
-<<<<<<< HEAD
 {{#rustdoc_include ../listings/ch18-patterns-and-matching/listing-18-29/src/main.rs:here}}
-=======
-enum Message {
-    Hello { id: i32 },
-}
-
-let msg = Message::Hello { id: 5 };
-
-match msg {
-    Message::Hello { id: id_variable @ 3..=7 } => {
-        println!("Found an id in range: {}", id_variable)
-    },
-    Message::Hello { id: 10..=12 } => {
-        println!("Found an id in another range")
-    },
-    Message::Hello { id } => {
-        println!("Found some other id: {}", id)
-    },
-}
->>>>>>> 871416b8
 ```
 
 <span class="caption">Listing 18-29: Using `@` to bind to a value in a pattern
