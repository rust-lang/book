--- conflicted
+++ resolved
@@ -29,27 +29,8 @@
 
 <span class="filename">Filename: src/lib.rs</span>
 
-<<<<<<< HEAD
 ```rust
-{{#rustdoc_include ../listings/ch07-managing-growing-projects/listing-07-01/src/lib.rs}}
-=======
-```rust,ignore
-mod front_of_house {
-    mod hosting {
-        fn add_to_waitlist() {}
-
-        fn seat_at_table() {}
-    }
-
-    mod serving {
-        fn take_order() {}
-
-        fn serve_order() {}
-
-        fn take_payment() {}
-    }
-}
->>>>>>> 5c5cfd2e
+{{#rustdoc_include ../listings/ch07-managing-growing-projects/listing-07-01/src/lib.rs:here}}
 ```
 
 <span class="caption">Listing 7-1: A `front_of_house` module containing other
