## References and Borrowing

The issue with the tuple code in Listing 4-5 is that we have to return the
`String` to the calling function so we can still use the `String` after the
call to `calculate_length`, because the `String` was moved into
`calculate_length`.

Here is how you would define and use a `calculate_length` function that has a
reference to an object as a parameter instead of taking ownership of the
value:

<span class="filename">Filename: src/main.rs</span>

```rust
{{#rustdoc_include ../listings/ch04-understanding-ownership/no-listing-07-reference/src/main.rs:all}}
```

First, notice that all the tuple code in the variable declaration and the
function return value is gone. Second, note that we pass `&s1` into
`calculate_length` and, in its definition, we take `&String` rather than
`String`.

These ampersands are *references*, and they allow you to refer to some value
without taking ownership of it. Figure 4-5 shows a diagram.

<img alt="&String s pointing at String s1" src="img/trpl04-05.svg" class="center" />

<span class="caption">Figure 4-5: A diagram of `&String s` pointing at `String
s1`</span>

> Note: The opposite of referencing by using `&` is *dereferencing*, which is
> accomplished with the dereference operator, `*`. We’ll see some uses of the
> dereference operator in Chapter 8 and discuss details of dereferencing in
> Chapter 15.

Let’s take a closer look at the function call here:

```rust
{{#rustdoc_include ../listings/ch04-understanding-ownership/no-listing-07-reference/src/main.rs:here}}
```

The `&s1` syntax lets us create a reference that *refers* to the value of `s1`
but does not own it. Because it does not own it, the value it points to will
not be dropped when the reference goes out of scope.

Likewise, the signature of the function uses `&` to indicate that the type of
the parameter `s` is a reference. Let’s add some explanatory annotations:

```rust
{{#rustdoc_include ../listings/ch04-understanding-ownership/no-listing-08-reference-with-annotations/src/main.rs:here}}
```

The scope in which the variable `s` is valid is the same as any function
parameter’s scope, but we don’t drop what the reference points to when it goes
out of scope because we don’t have ownership. When functions have references as
parameters instead of the actual values, we won’t need to return the values in
order to give back ownership, because we never had ownership.

We call having references as function parameters *borrowing*. As in real life,
if a person owns something, you can borrow it from them. When you’re done, you
have to give it back.

So what happens if we try to modify something we’re borrowing? Try the code in
Listing 4-6. Spoiler alert: it doesn’t work!

<span class="filename">Filename: src/main.rs</span>

```rust,ignore,does_not_compile
{{#rustdoc_include ../listings/ch04-understanding-ownership/listing-04-06/src/main.rs}}
```

<span class="caption">Listing 4-6: Attempting to modify a borrowed value</span>

Here’s the error:

```text
error[E0596]: cannot borrow immutable borrowed content `*some_string` as mutable
 --> error.rs:8:5
  |
7 | fn change(some_string: &String) {
  |                        ------- use `&mut String` here to make mutable
8 |     some_string.push_str(", world");
  |     ^^^^^^^^^^^ cannot borrow as mutable
```

Just as variables are immutable by default, so are references. We’re not
allowed to modify something we have a reference to.

### Mutable References

We can fix the error in the code from Listing 4-6 with just a small tweak:

<span class="filename">Filename: src/main.rs</span>

```rust
{{#rustdoc_include ../listings/ch04-understanding-ownership/no-listing-09-fixes-listing-04-06/src/main.rs}}
```

First, we had to change `s` to be `mut`. Then we had to create a mutable
reference with `&mut s` and accept a mutable reference with `some_string: &mut
String`.

But mutable references have one big restriction: you can have only one mutable
reference to a particular piece of data in a particular scope. This code will
fail:

<span class="filename">Filename: src/main.rs</span>

```rust,ignore,does_not_compile
{{#rustdoc_include ../listings/ch04-understanding-ownership/no-listing-10-multiple-mut-not-allowed/src/main.rs:here}}
```

Here’s the error:

```text
error[E0499]: cannot borrow `s` as mutable more than once at a time
 --> src/main.rs:5:14
  |
4 |     let r1 = &mut s;
  |              ------ first mutable borrow occurs here
5 |     let r2 = &mut s;
  |              ^^^^^^ second mutable borrow occurs here
6 |
7 |     println!("{}, {}", r1, r2);
  |                        -- first borrow later used here
```

This restriction allows for mutation but in a very controlled fashion. It’s
something that new Rustaceans struggle with, because most languages let you
mutate whenever you’d like.

The benefit of having this restriction is that Rust can prevent data races at
compile time. A *data race* is similar to a race condition and happens when
these three behaviors occur:

* Two or more pointers access the same data at the same time.
* At least one of the pointers is being used to write to the data.
* There’s no mechanism being used to synchronize access to the data.

Data races cause undefined behavior and can be difficult to diagnose and fix
when you’re trying to track them down at runtime; Rust prevents this problem
from happening because it won’t even compile code with data races!

As always, we can use curly brackets to create a new scope, allowing for
multiple mutable references, just not *simultaneous* ones:

```rust
{{#rustdoc_include ../listings/ch04-understanding-ownership/no-listing-11-muts-in-separate-scopes/src/main.rs:here}}
```

A similar rule exists for combining mutable and immutable references. This code
results in an error:

```rust,ignore,does_not_compile
{{#rustdoc_include ../listings/ch04-understanding-ownership/no-listing-12-immutable-and-mutable-not-allowed/src/main.rs:here}}
```

Here’s the error:

```text
error[E0502]: cannot borrow `s` as mutable because it is also borrowed as immutable
 --> src/main.rs:6:14
  |
4 |     let r1 = &s; // no problem
  |              -- immutable borrow occurs here
5 |     let r2 = &s; // no problem
6 |     let r3 = &mut s; // BIG PROBLEM
  |              ^^^^^^ mutable borrow occurs here
7 |
8 |     println!("{}, {}, and {}", r1, r2, r3);
  |                                -- immutable borrow later used here
```

Whew! We *also* cannot have a mutable reference while we have an immutable one.
Users of an immutable reference don’t expect the values to suddenly change out
from under them! However, multiple immutable references are okay because no one
who is just reading the data has the ability to affect anyone else’s reading of
the data.

Note that a reference’s scope starts from where it is introduced and continues
through the last time that reference is used. For instance, this code will
compile because the last usage of the immutable references occurs before the
mutable reference is introduced:

<!-- This example is being ignored because there's a bug in rustdoc making the
edition2018 not work. The bug is currently fixed in nightly, so when we update
the book to >= 1.35, `ignore` can be removed from this example. -->

```rust,edition2018,ignore
{{#rustdoc_include ../listings/ch04-understanding-ownership/no-listing-13-reference-scope-ends/src/main.rs:here}}
```

The scopes of the immutable references `r1` and `r2` end after the `println!`
where they are last used, which is before the mutable reference `r3` is
created. These scopes don’t overlap, so this code is allowed.

Even though borrowing errors may be frustrating at times, remember that it’s
the Rust compiler pointing out a potential bug early (at compile time rather
than at runtime) and showing you exactly where the problem is. Then you don’t
have to track down why your data isn’t what you thought it was.

### Dangling References

In languages with pointers, it’s easy to erroneously create a *dangling
pointer*, a pointer that references a location in memory that may have been
given to someone else, by freeing some memory while preserving a pointer to
that memory. In Rust, by contrast, the compiler guarantees that references will
never be dangling references: if you have a reference to some data, the
compiler will ensure that the data will not go out of scope before the
reference to the data does.

Let’s try to create a dangling reference, which Rust will prevent with a
compile-time error:

<span class="filename">Filename: src/main.rs</span>

```rust,ignore,does_not_compile
{{#rustdoc_include ../listings/ch04-understanding-ownership/no-listing-14-dangling-reference/src/main.rs}}
```

Here’s the error:

```text
error[E0106]: missing lifetime specifier
 --> main.rs:5:16
  |
5 | fn dangle() -> &String {
  |                ^ expected lifetime parameter
  |
  = help: this function's return type contains a borrowed value, but there is
  no value for it to be borrowed from
  = help: consider giving it a 'static lifetime
```

This error message refers to a feature we haven’t covered yet: lifetimes. We’ll
discuss lifetimes in detail in Chapter 10. But, if you disregard the parts
about lifetimes, the message does contain the key to why this code is a problem:

```text
this function's return type contains a borrowed value, but there is no value
for it to be borrowed from.
```

Let’s take a closer look at exactly what’s happening at each stage of our
`dangle` code:

<span class="filename">Filename: src/main.rs</span>

<<<<<<< HEAD
```rust,ignore
{{#rustdoc_include ../listings/ch04-understanding-ownership/no-listing-15-dangling-reference-annotated/src/main.rs:here}}
=======
```rust,ignore,does_not_compile
fn dangle() -> &String { // dangle returns a reference to a String

    let s = String::from("hello"); // s is a new String

    &s // we return a reference to the String, s
} // Here, s goes out of scope, and is dropped. Its memory goes away.
  // Danger!
>>>>>>> 871416b8
```

Because `s` is created inside `dangle`, when the code of `dangle` is finished,
`s` will be deallocated. But we tried to return a reference to it. That means
this reference would be pointing to an invalid `String`. That’s no good! Rust
won’t let us do this.

The solution here is to return the `String` directly:

```rust
{{#rustdoc_include ../listings/ch04-understanding-ownership/no-listing-16-no-dangle/src/main.rs:here}}
```

This works without any problems. Ownership is moved out, and nothing is
deallocated.

### The Rules of References

Let’s recap what we’ve discussed about references:

* At any given time, you can have *either* one mutable reference *or* any
  number of immutable references.
* References must always be valid.

Next, we’ll look at a different kind of reference: slices.<|MERGE_RESOLUTION|>--- conflicted
+++ resolved
@@ -246,19 +246,8 @@
 
 <span class="filename">Filename: src/main.rs</span>
 
-<<<<<<< HEAD
-```rust,ignore
+```rust,ignore,does_not_compile
 {{#rustdoc_include ../listings/ch04-understanding-ownership/no-listing-15-dangling-reference-annotated/src/main.rs:here}}
-=======
-```rust,ignore,does_not_compile
-fn dangle() -> &String { // dangle returns a reference to a String
-
-    let s = String::from("hello"); // s is a new String
-
-    &s // we return a reference to the String, s
-} // Here, s goes out of scope, and is dropped. Its memory goes away.
-  // Danger!
->>>>>>> 871416b8
 ```
 
 Because `s` is created inside `dangle`, when the code of `dangle` is finished,
