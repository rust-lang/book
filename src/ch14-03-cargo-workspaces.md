<<<<<<< HEAD
## Workspaces در Cargo

در فصل 12، ما یک پکیج ساختیم که شامل یک crate باینری و یک crate کتابخانه‌ای بود. همان‌طور که پروژه شما توسعه می‌یابد، ممکن است متوجه شوید که crate کتابخانه‌ای همچنان بزرگ‌تر می‌شود و بخواهید پکیج خود را بیشتر به crate‌های کتابخانه‌ای چندگانه تقسیم کنید. Cargo یک ویژگی به نام _workspaces_ ارائه می‌دهد که می‌تواند به مدیریت پکیج‌های مرتبط که به صورت همزمان توسعه داده می‌شوند کمک کند.

### ایجاد یک Workspace

یک _workspace_ مجموعه‌ای از پکیج‌ها است که یک فایل _Cargo.lock_ و دایرکتوری خروجی مشترک دارند. بیایید یک پروژه با استفاده از workspace ایجاد کنیم—ما از کد ساده‌ای استفاده خواهیم کرد تا بتوانیم بر ساختار workspace تمرکز کنیم. راه‌های متعددی برای ساختن یک workspace وجود دارد، بنابراین فقط یک روش رایج را نشان خواهیم داد. ما یک workspace شامل یک باینری و دو کتابخانه خواهیم داشت. باینری که عملکرد اصلی را فراهم خواهد کرد، به دو کتابخانه وابسته خواهد بود. یک کتابخانه تابع `add_one` و کتابخانه دیگر تابع `add_two` ارائه خواهد داد. این سه crate بخشی از یک workspace خواهند بود. ابتدا با ایجاد یک دایرکتوری جدید برای workspace شروع می‌کنیم:
=======
## Cargo Workspaces

In Chapter 12, we built a package that included a binary crate and a library
crate. As your project develops, you might find that the library crate
continues to get bigger and you want to split your package further into
multiple library crates. Cargo offers a feature called _workspaces_ that can
help manage multiple related packages that are developed in tandem.

### Creating a Workspace

A _workspace_ is a set of packages that share the same _Cargo.lock_ and output
directory. Let’s make a project using a workspace—we’ll use trivial code so we
can concentrate on the structure of the workspace. There are multiple ways to
structure a workspace, so we'll just show one common way. We’ll have a
workspace containing a binary and two libraries. The binary, which will provide
the main functionality, will depend on the two libraries. One library will
provide an `add_one` function and the other library an `add_two` function.
These three crates will be part of the same workspace. We’ll start by creating
a new directory for the workspace:
>>>>>>> 3e9dc46a

```console
$ mkdir add
$ cd add
```

<<<<<<< HEAD
سپس، در دایرکتوری _add_، فایل _Cargo.toml_ را ایجاد می‌کنیم که کل workspace را پیکربندی می‌کند. این فایل بخش `[package]` نخواهد داشت. در عوض، با یک بخش `[workspace]` شروع می‌شود که به ما اجازه می‌دهد اعضا را به workspace اضافه کنیم. همچنین نسخه جدیدتر الگوریتم resolver Cargo را با تنظیم `resolver` به `"2"` استفاده می‌کنیم.
=======
Next, in the _add_ directory, we create the _Cargo.toml_ file that will
configure the entire workspace. This file won’t have a `[package]` section.
Instead, it will start with a `[workspace]` section that will allow us to add
members to the workspace. We also make a point to use the latest and greatest
version of Cargo’s resolver algorithm in our workspace by setting the
`resolver` value to `"3"`.
>>>>>>> 3e9dc46a

<span class="filename">Filename: Cargo.toml</span>

```toml
{{#include ../listings/ch14-more-about-cargo/no-listing-01-workspace/add/Cargo.toml}}
```

<<<<<<< HEAD
سپس، crate باینری `adder` را با اجرای `cargo new` در دایرکتوری _add_ ایجاد می‌کنیم:
=======
Next, we’ll create the `adder` binary crate by running `cargo new` within the
_add_ directory:

<!-- manual-regeneration
cd listings/ch14-more-about-cargo/output-only-01-adder-crate/add
remove `members = ["adder"]` from Cargo.toml
rm -rf adder
cargo new adder
copy output below
-->
>>>>>>> 3e9dc46a

```console
$ cargo new adder
     Created binary (application) `adder` package
      Adding `adder` as member of workspace at `file:///projects/add`
```

<<<<<<< HEAD
اجرای `cargo new` داخل یک workspace به صورت خودکار پکیج تازه ایجاد شده را به کلید `members` در تعریف `[workspace]` در فایل `Cargo.toml` workspace اضافه می‌کند، به این صورت:
=======
Running `cargo new` inside a workspace also automatically adds the newly created
package to the `members` key in the `[workspace]` definition in the workspace
_Cargo.toml_, like this:
>>>>>>> 3e9dc46a

```toml
{{#include ../listings/ch14-more-about-cargo/output-only-01-adder-crate/add/Cargo.toml}}
```

در این مرحله، می‌توانیم workspace را با اجرای دستور `cargo build` بسازیم. فایل‌های موجود در دایرکتوری _add_ شما باید به این صورت باشند:

```text
├── Cargo.lock
├── Cargo.toml
├── adder
│   ├── Cargo.toml
│   └── src
│       └── main.rs
└── target
```

Workspace یک دایرکتوری _target_ در سطح بالا دارد که فایل‌های کامپایل‌شده در آن قرار خواهند گرفت. پکیج `adder` دایرکتوری _target_ اختصاصی خود را ندارد. حتی اگر دستور `cargo build` را از داخل دایرکتوری _adder_ اجرا کنیم، فایل‌های کامپایل‌شده همچنان در _add/target_ قرار می‌گیرند نه در _add/adder/target_. Cargo دایرکتوری _target_ را در یک workspace به این صورت ساختاردهی می‌کند زیرا crate‌های موجود در یک workspace برای وابستگی به یکدیگر طراحی شده‌اند. اگر هر crate دایرکتوری _target_ اختصاصی خود را داشت، هر crate مجبور بود هر کدام از crate‌های دیگر را در workspace دوباره کامپایل کند تا فایل‌های کامپایل‌شده را در دایرکتوری _target_ خود قرار دهد. با به اشتراک‌گذاری یک دایرکتوری _target_، crate‌ها می‌توانند از ساخت مجدد غیرضروری جلوگیری کنند.

### ایجاد پکیج دوم در Workspace

<<<<<<< HEAD
حالا، بیایید یک پکیج عضو دیگر در workspace ایجاد کنیم و آن را `add_one` بنامیم. فایل _Cargo.toml_ در سطح بالا را تغییر دهید تا مسیر _add_one_ را در لیست `members` مشخص کنید:

<span class="filename">Filename: Cargo.toml</span>

```toml
{{#include ../listings/ch14-more-about-cargo/no-listing-02-workspace-with-two-crates/add/Cargo.toml}}
```

سپس یک crate کتابخانه‌ای جدید به نام `add_one` ایجاد کنید:
=======
Next, let’s create another member package in the workspace and call it
`add_one`. Generate a new library crate named `add_one`:

<!-- manual-regeneration
cd listings/ch14-more-about-cargo/output-only-02-add-one/add
remove `"add_one"` from `members` list in Cargo.toml
rm -rf add_one
cargo new add_one --lib
copy output below
-->
>>>>>>> 3e9dc46a

```console
$ cargo new add_one --lib
     Created library `add_one` package
      Adding `add_one` as member of workspace at `file:///projects/add`
```

<<<<<<< HEAD
دایرکتوری _add_ شما اکنون باید شامل این دایرکتوری‌ها و فایل‌ها باشد:
=======
The top-level _Cargo.toml_ will now include the _add_one_ path in the `members`
list:

<span class="filename">Filename: Cargo.toml</span>

```toml
{{#include ../listings/ch14-more-about-cargo/no-listing-02-workspace-with-two-crates/add/Cargo.toml}}
```

Your _add_ directory should now have these directories and files:
>>>>>>> 3e9dc46a

```text
├── Cargo.lock
├── Cargo.toml
├── add_one
│   ├── Cargo.toml
│   └── src
│       └── lib.rs
├── adder
│   ├── Cargo.toml
│   └── src
│       └── main.rs
└── target
```

در فایل _add_one/src/lib.rs_، تابعی به نام `add_one` اضافه کنیم:

<span class="filename">Filename: add_one/src/lib.rs</span>

```rust,noplayground
{{#rustdoc_include ../listings/ch14-more-about-cargo/no-listing-02-workspace-with-two-crates/add/add_one/src/lib.rs}}
```

حالا می‌توانیم پکیج `adder` که حاوی باینری ما است را وابسته به پکیج `add_one` که حاوی کتابخانه ما است کنیم. ابتدا باید یک وابستگی مسیر (path dependency) به `add_one` در فایل _adder/Cargo.toml_ اضافه کنیم.

<span class="filename">Filename: adder/Cargo.toml</span>

```toml
{{#include ../listings/ch14-more-about-cargo/no-listing-02-workspace-with-two-crates/add/adder/Cargo.toml:6:7}}
```

Cargo فرض نمی‌کند که crate‌های موجود در یک workspace به یکدیگر وابسته هستند، بنابراین ما باید به صراحت روابط وابستگی را مشخص کنیم.

در ادامه، بیایید از تابع `add_one` (از crate به نام `add_one`) در crate به نام `adder` استفاده کنیم. فایل _adder/src/main.rs_ را باز کنید و تابع `main` را تغییر دهید تا تابع `add_one` را فراخوانی کند، همان‌طور که در لیست ۱۴-۷ نشان داده شده است.

<Listing number="14-7" file-name="adder/src/main.rs" caption="Using the `add_one` library crate from the `adder` crate">


```rust,ignore
{{#rustdoc_include ../listings/ch14-more-about-cargo/listing-14-07/add/adder/src/main.rs}}
```

</Listing>

بیایید workspace را با اجرای دستور `cargo build` در دایرکتوری سطح بالای _add_ بسازیم!

```console
$ cargo build
   Compiling add_one v0.1.0 (file:///projects/add/add_one)
   Compiling adder v0.1.0 (file:///projects/add/adder)
    Finished `dev` profile [unoptimized + debuginfo] target(s) in 0.22s
```

برای اجرای crate باینری از دایرکتوری _add_، می‌توانیم با استفاده از آرگومان `-p` و نام پکیج همراه با دستور `cargo run` مشخص کنیم کدام پکیج در workspace اجرا شود:

```console
$ cargo run -p adder
    Finished `dev` profile [unoptimized + debuginfo] target(s) in 0.00s
     Running `target/debug/adder`
Hello, world! 10 plus one is 11!
```

این کد در فایل _adder/src/main.rs_ را اجرا می‌کند که به crate `add_one` وابسته است.

#### وابستگی به یک پکیج خارجی در یک Workspace

توجه کنید که workspace فقط یک فایل _Cargo.lock_ در سطح بالا دارد، به جای اینکه هر crate دایرکتوری خود فایل _Cargo.lock_ داشته باشد. این اطمینان حاصل می‌کند که تمام crate‌ها از همان نسخه تمام وابستگی‌ها استفاده می‌کنند. اگر پکیج `rand` را به فایل‌های _adder/Cargo.toml_ و _add_one/Cargo.toml_ اضافه کنیم، Cargo هر دو را به یک نسخه از `rand` تبدیل می‌کند و آن را در فایل _Cargo.lock_ ثبت می‌کند. اطمینان از اینکه همه crate‌های موجود در workspace از همان وابستگی‌ها استفاده می‌کنند، به این معناست که crate‌ها همیشه با یکدیگر سازگار خواهند بود. بیایید پکیج `rand` را به بخش `[dependencies]` در فایل _add_one/Cargo.toml_ اضافه کنیم تا بتوانیم از crate `rand` در crate `add_one` استفاده کنیم:

<!-- When updating the version of `rand` used, also update the version of
`rand` used in these files so they all match:
* ch02-00-guessing-game-tutorial.md
* ch07-04-bringing-paths-into-scope-with-the-use-keyword.md
-->

<span class="filename">Filename: add_one/Cargo.toml</span>

```toml
{{#include ../listings/ch14-more-about-cargo/no-listing-03-workspace-with-external-dependency/add/add_one/Cargo.toml:6:7}}
```

حالا می‌توانیم `use rand;` را به فایل _add_one/src/lib.rs_ اضافه کنیم و با اجرای دستور `cargo build` در دایرکتوری _add_ کل workspace را بسازیم، که crate `rand` را وارد کرده و کامپایل خواهد کرد. یک هشدار دریافت خواهیم کرد زیرا به `rand` که به محدوده وارد شده است اشاره‌ای نمی‌کنیم:

```console
$ cargo build
    Updating crates.io index
  Downloaded rand v0.8.5
   --snip--
   Compiling rand v0.8.5
   Compiling add_one v0.1.0 (file:///projects/add/add_one)
warning: unused import: `rand`
 --> add_one/src/lib.rs:1:5
  |
1 | use rand;
  |     ^^^^
  |
  = note: `#[warn(unused_imports)]` on by default

warning: `add_one` (lib) generated 1 warning (run `cargo fix --lib -p add_one` to apply 1 suggestion)
   Compiling adder v0.1.0 (file:///projects/add/adder)
    Finished `dev` profile [unoptimized + debuginfo] target(s) in 0.95s
```

فایل _Cargo.lock_ در سطح بالا اکنون اطلاعاتی درباره وابستگی `add_one` به `rand` دارد. با این حال، حتی اگر `rand` در جایی از workspace استفاده شود، نمی‌توانیم از آن در crate‌های دیگر workspace استفاده کنیم مگر اینکه `rand` را به فایل‌های _Cargo.toml_ آن‌ها نیز اضافه کنیم. برای مثال، اگر `use rand;` را به فایل _adder/src/main.rs_ برای پکیج `adder` اضافه کنیم، با خطا مواجه خواهیم شد:

```console
$ cargo build
  --snip--
   Compiling adder v0.1.0 (file:///projects/add/adder)
error[E0432]: unresolved import `rand`
 --> adder/src/main.rs:2:5
  |
2 | use rand;
  |     ^^^^ no external crate `rand`
```

<<<<<<< HEAD
برای رفع این مشکل، فایل _Cargo.toml_ پکیج `adder` را ویرایش کرده و مشخص کنید که `rand` برای آن نیز یک وابستگی است. ساختن پکیج `adder`، `rand` را به لیست وابستگی‌های `adder` در فایل _Cargo.lock_ اضافه می‌کند، اما هیچ نسخه اضافی از `rand` دانلود نخواهد شد. Cargo اطمینان حاصل می‌کند که هر crate در هر پکیجی از workspace که از پکیج `rand` استفاده می‌کند، از همان نسخه استفاده کند، به شرطی که نسخه‌های سازگار از `rand` را مشخص کنند. این کار فضای ما را ذخیره کرده و تضمین می‌کند که crate‌های workspace با یکدیگر سازگار خواهند بود.
=======
To fix this, edit the _Cargo.toml_ file for the `adder` package and indicate
that `rand` is a dependency for it as well. Building the `adder` package will
add `rand` to the list of dependencies for `adder` in _Cargo.lock_, but no
additional copies of `rand` will be downloaded. Cargo will ensure that every
crate in every package in the workspace using the `rand` package will use the
same version as long as they specify compatible versions of `rand`, saving us
space and ensuring that the crates in the workspace will be compatible with each
other.
>>>>>>> 3e9dc46a

اگر crate‌های workspace نسخه‌های ناسازگار از یک وابستگی را مشخص کنند، Cargo هر یک از آن‌ها را جداگانه حل خواهد کرد، اما همچنان تلاش می‌کند که تعداد نسخه‌های حل‌شده را به حداقل برساند.

#### افزودن یک تست به یک Workspace

برای یک بهبود دیگر، بیایید یک تست برای تابع `add_one::add_one` در crate `add_one` اضافه کنیم:

<span class="filename">Filename: add_one/src/lib.rs</span>

```rust,noplayground
{{#rustdoc_include ../listings/ch14-more-about-cargo/no-listing-04-workspace-with-tests/add/add_one/src/lib.rs}}
```

حالا دستور `cargo test` را در دایرکتوری سطح بالای _add_ اجرا کنید. اجرای دستور `cargo test` در یک workspace با ساختاری مانند این، تست‌های تمام crate‌های موجود در workspace را اجرا خواهد کرد:

```console
$ cargo test
   Compiling add_one v0.1.0 (file:///projects/add/add_one)
   Compiling adder v0.1.0 (file:///projects/add/adder)
    Finished `test` profile [unoptimized + debuginfo] target(s) in 0.20s
     Running unittests src/lib.rs (target/debug/deps/add_one-93c49ee75dc46543)

running 1 test
test tests::it_works ... ok

test result: ok. 1 passed; 0 failed; 0 ignored; 0 measured; 0 filtered out; finished in 0.00s

     Running unittests src/main.rs (target/debug/deps/adder-3a47283c568d2b6a)

running 0 tests

test result: ok. 0 passed; 0 failed; 0 ignored; 0 measured; 0 filtered out; finished in 0.00s

   Doc-tests add_one

running 0 tests

test result: ok. 0 passed; 0 failed; 0 ignored; 0 measured; 0 filtered out; finished in 0.00s
```

بخش اول خروجی نشان می‌دهد که تست `it_works` در crate `add_one` پاس شده است. بخش بعدی نشان می‌دهد که هیچ تستی در crate `adder` پیدا نشده است، و سپس بخش آخر نشان می‌دهد که هیچ تست مستنداتی در crate `add_one` پیدا نشده است.

ما همچنین می‌توانیم تست‌های یک crate خاص در workspace را از دایرکتوری سطح بالا با استفاده از گزینه `-p` و مشخص کردن نام crate‌ای که می‌خواهیم تست کنیم، اجرا کنیم:

<!-- manual-regeneration
cd listings/ch14-more-about-cargo/no-listing-04-workspace-with-tests/add
cargo test -p add_one
copy output below; the output updating script doesn't handle subdirectories in paths properly
-->

```console
$ cargo test -p add_one
    Finished `test` profile [unoptimized + debuginfo] target(s) in 0.00s
     Running unittests src/lib.rs (target/debug/deps/add_one-93c49ee75dc46543)

running 1 test
test tests::it_works ... ok

test result: ok. 1 passed; 0 failed; 0 ignored; 0 measured; 0 filtered out; finished in 0.00s

   Doc-tests add_one

running 0 tests

test result: ok. 0 passed; 0 failed; 0 ignored; 0 measured; 0 filtered out; finished in 0.00s
```
این خروجی نشان می‌دهد که `cargo test` فقط تست‌های crate `add_one` را اجرا کرده و تست‌های crate `adder` را اجرا نکرده است.

<<<<<<< HEAD
اگر crate‌های موجود در workspace را در [crates.io](https://crates.io/) منتشر کنید، هر crate در workspace باید به صورت جداگانه منتشر شود. مشابه با `cargo test`، می‌توانیم یک crate خاص را در workspace خود با استفاده از گزینه `-p` و مشخص کردن نام crate‌ای که می‌خواهیم منتشر کنیم، منتشر کنیم.
=======
This output shows `cargo test` only ran the tests for the `add_one` crate and
didn’t run the `adder` crate tests.

If you publish the crates in the workspace to
[crates.io](https://crates.io/)<!-- ignore -->, each crate in the workspace
will need to be published separately. Like `cargo test`, we can publish a
particular crate in our workspace by using the `-p` flag and specifying the
name of the crate we want to publish.
>>>>>>> 3e9dc46a

برای تمرین بیشتر، یک crate جدید به نام `add_two` به این workspace اضافه کنید، به شیوه‌ای مشابه crate `add_one`!

<<<<<<< HEAD
همان‌طور که پروژه شما رشد می‌کند، استفاده از یک workspace را در نظر بگیرید: فهمیدن اجزای کوچک‌تر و جداگانه آسان‌تر از کار کردن با یک کد بزرگ و یکپارچه است. علاوه بر این، نگه داشتن crate‌ها در یک workspace می‌تواند هماهنگی بین آن‌ها را آسان‌تر کند، به خصوص اگر crate‌ها اغلب به طور همزمان تغییر کنند.
=======
As your project grows, consider using a workspace: it enables you to work with
smaller, easier-to-understand components than one big blob of code. Furthermore,
keeping the crates in a workspace can make coordination between crates easier if
they are often changed at the same time.
>>>>>>> 3e9dc46a
<|MERGE_RESOLUTION|>--- conflicted
+++ resolved
@@ -1,19 +1,6 @@
-<<<<<<< HEAD
 ## Workspaces در Cargo
 
 در فصل 12، ما یک پکیج ساختیم که شامل یک crate باینری و یک crate کتابخانه‌ای بود. همان‌طور که پروژه شما توسعه می‌یابد، ممکن است متوجه شوید که crate کتابخانه‌ای همچنان بزرگ‌تر می‌شود و بخواهید پکیج خود را بیشتر به crate‌های کتابخانه‌ای چندگانه تقسیم کنید. Cargo یک ویژگی به نام _workspaces_ ارائه می‌دهد که می‌تواند به مدیریت پکیج‌های مرتبط که به صورت همزمان توسعه داده می‌شوند کمک کند.
-
-### ایجاد یک Workspace
-
-یک _workspace_ مجموعه‌ای از پکیج‌ها است که یک فایل _Cargo.lock_ و دایرکتوری خروجی مشترک دارند. بیایید یک پروژه با استفاده از workspace ایجاد کنیم—ما از کد ساده‌ای استفاده خواهیم کرد تا بتوانیم بر ساختار workspace تمرکز کنیم. راه‌های متعددی برای ساختن یک workspace وجود دارد، بنابراین فقط یک روش رایج را نشان خواهیم داد. ما یک workspace شامل یک باینری و دو کتابخانه خواهیم داشت. باینری که عملکرد اصلی را فراهم خواهد کرد، به دو کتابخانه وابسته خواهد بود. یک کتابخانه تابع `add_one` و کتابخانه دیگر تابع `add_two` ارائه خواهد داد. این سه crate بخشی از یک workspace خواهند بود. ابتدا با ایجاد یک دایرکتوری جدید برای workspace شروع می‌کنیم:
-=======
-## Cargo Workspaces
-
-In Chapter 12, we built a package that included a binary crate and a library
-crate. As your project develops, you might find that the library crate
-continues to get bigger and you want to split your package further into
-multiple library crates. Cargo offers a feature called _workspaces_ that can
-help manage multiple related packages that are developed in tandem.
 
 ### Creating a Workspace
 
@@ -23,26 +10,21 @@
 structure a workspace, so we'll just show one common way. We’ll have a
 workspace containing a binary and two libraries. The binary, which will provide
 the main functionality, will depend on the two libraries. One library will
-provide an `add_one` function and the other library an `add_two` function.
+provide an `add_one` function, and a second library an `add_two` function.
 These three crates will be part of the same workspace. We’ll start by creating
 a new directory for the workspace:
->>>>>>> 3e9dc46a
 
 ```console
 $ mkdir add
 $ cd add
 ```
 
-<<<<<<< HEAD
-سپس، در دایرکتوری _add_، فایل _Cargo.toml_ را ایجاد می‌کنیم که کل workspace را پیکربندی می‌کند. این فایل بخش `[package]` نخواهد داشت. در عوض، با یک بخش `[workspace]` شروع می‌شود که به ما اجازه می‌دهد اعضا را به workspace اضافه کنیم. همچنین نسخه جدیدتر الگوریتم resolver Cargo را با تنظیم `resolver` به `"2"` استفاده می‌کنیم.
-=======
 Next, in the _add_ directory, we create the _Cargo.toml_ file that will
 configure the entire workspace. This file won’t have a `[package]` section.
 Instead, it will start with a `[workspace]` section that will allow us to add
 members to the workspace. We also make a point to use the latest and greatest
 version of Cargo’s resolver algorithm in our workspace by setting the
-`resolver` value to `"3"`.
->>>>>>> 3e9dc46a
+`resolver` to `"2"`.
 
 <span class="filename">Filename: Cargo.toml</span>
 
@@ -50,20 +32,15 @@
 {{#include ../listings/ch14-more-about-cargo/no-listing-01-workspace/add/Cargo.toml}}
 ```
 
-<<<<<<< HEAD
-سپس، crate باینری `adder` را با اجرای `cargo new` در دایرکتوری _add_ ایجاد می‌کنیم:
-=======
 Next, we’ll create the `adder` binary crate by running `cargo new` within the
 _add_ directory:
 
 <!-- manual-regeneration
 cd listings/ch14-more-about-cargo/output-only-01-adder-crate/add
-remove `members = ["adder"]` from Cargo.toml
 rm -rf adder
 cargo new adder
 copy output below
 -->
->>>>>>> 3e9dc46a
 
 ```console
 $ cargo new adder
@@ -71,13 +48,9 @@
       Adding `adder` as member of workspace at `file:///projects/add`
 ```
 
-<<<<<<< HEAD
-اجرای `cargo new` داخل یک workspace به صورت خودکار پکیج تازه ایجاد شده را به کلید `members` در تعریف `[workspace]` در فایل `Cargo.toml` workspace اضافه می‌کند، به این صورت:
-=======
 Running `cargo new` inside a workspace also automatically adds the newly created
 package to the `members` key in the `[workspace]` definition in the workspace
-_Cargo.toml_, like this:
->>>>>>> 3e9dc46a
+`Cargo.toml`, like this:
 
 ```toml
 {{#include ../listings/ch14-more-about-cargo/output-only-01-adder-crate/add/Cargo.toml}}
@@ -99,8 +72,9 @@
 
 ### ایجاد پکیج دوم در Workspace
 
-<<<<<<< HEAD
-حالا، بیایید یک پکیج عضو دیگر در workspace ایجاد کنیم و آن را `add_one` بنامیم. فایل _Cargo.toml_ در سطح بالا را تغییر دهید تا مسیر _add_one_ را در لیست `members` مشخص کنید:
+Next, let’s create another member package in the workspace and call it
+`add_one`. Change the top-level _Cargo.toml_ to specify the _add_one_ path in
+the `members` list:
 
 <span class="filename">Filename: Cargo.toml</span>
 
@@ -108,19 +82,14 @@
 {{#include ../listings/ch14-more-about-cargo/no-listing-02-workspace-with-two-crates/add/Cargo.toml}}
 ```
 
-سپس یک crate کتابخانه‌ای جدید به نام `add_one` ایجاد کنید:
-=======
-Next, let’s create another member package in the workspace and call it
-`add_one`. Generate a new library crate named `add_one`:
+Then generate a new library crate named `add_one`:
 
 <!-- manual-regeneration
 cd listings/ch14-more-about-cargo/output-only-02-add-one/add
-remove `"add_one"` from `members` list in Cargo.toml
 rm -rf add_one
 cargo new add_one --lib
 copy output below
 -->
->>>>>>> 3e9dc46a
 
 ```console
 $ cargo new add_one --lib
@@ -128,9 +97,6 @@
       Adding `add_one` as member of workspace at `file:///projects/add`
 ```
 
-<<<<<<< HEAD
-دایرکتوری _add_ شما اکنون باید شامل این دایرکتوری‌ها و فایل‌ها باشد:
-=======
 The top-level _Cargo.toml_ will now include the _add_one_ path in the `members`
 list:
 
@@ -140,8 +106,7 @@
 {{#include ../listings/ch14-more-about-cargo/no-listing-02-workspace-with-two-crates/add/Cargo.toml}}
 ```
 
-Your _add_ directory should now have these directories and files:
->>>>>>> 3e9dc46a
+دایرکتوری _add_ شما اکنون باید شامل این دایرکتوری‌ها و فایل‌ها باشد:
 
 ```text
 ├── Cargo.lock
@@ -177,8 +142,7 @@
 
 در ادامه، بیایید از تابع `add_one` (از crate به نام `add_one`) در crate به نام `adder` استفاده کنیم. فایل _adder/src/main.rs_ را باز کنید و تابع `main` را تغییر دهید تا تابع `add_one` را فراخوانی کند، همان‌طور که در لیست ۱۴-۷ نشان داده شده است.
 
-<Listing number="14-7" file-name="adder/src/main.rs" caption="Using the `add_one` library crate from the `adder` crate">
-
+<Listing number="14-7" file-name="adder/src/main.rs" caption="Using the `add_one` library crate in the `adder` crate">
 
 ```rust,ignore
 {{#rustdoc_include ../listings/ch14-more-about-cargo/listing-14-07/add/adder/src/main.rs}}
@@ -257,20 +221,18 @@
   |     ^^^^ no external crate `rand`
 ```
 
-<<<<<<< HEAD
-برای رفع این مشکل، فایل _Cargo.toml_ پکیج `adder` را ویرایش کرده و مشخص کنید که `rand` برای آن نیز یک وابستگی است. ساختن پکیج `adder`، `rand` را به لیست وابستگی‌های `adder` در فایل _Cargo.lock_ اضافه می‌کند، اما هیچ نسخه اضافی از `rand` دانلود نخواهد شد. Cargo اطمینان حاصل می‌کند که هر crate در هر پکیجی از workspace که از پکیج `rand` استفاده می‌کند، از همان نسخه استفاده کند، به شرطی که نسخه‌های سازگار از `rand` را مشخص کنند. این کار فضای ما را ذخیره کرده و تضمین می‌کند که crate‌های workspace با یکدیگر سازگار خواهند بود.
-=======
 To fix this, edit the _Cargo.toml_ file for the `adder` package and indicate
 that `rand` is a dependency for it as well. Building the `adder` package will
 add `rand` to the list of dependencies for `adder` in _Cargo.lock_, but no
 additional copies of `rand` will be downloaded. Cargo will ensure that every
-crate in every package in the workspace using the `rand` package will use the
-same version as long as they specify compatible versions of `rand`, saving us
-space and ensuring that the crates in the workspace will be compatible with each
-other.
->>>>>>> 3e9dc46a
-
-اگر crate‌های workspace نسخه‌های ناسازگار از یک وابستگی را مشخص کنند، Cargo هر یک از آن‌ها را جداگانه حل خواهد کرد، اما همچنان تلاش می‌کند که تعداد نسخه‌های حل‌شده را به حداقل برساند.
+crate in every package in the workspace using the `rand` package will be using
+the same version as long as they specify compatible versions of `rand`, saving
+us space and ensuring that the crates in the workspace will be compatible with
+each other.
+
+If crates in the workspace specify incompatible versions of the same dependency,
+Cargo will resolve each of them, but will still try to resolve as few versions
+as possible.
 
 #### افزودن یک تست به یک Workspace
 
@@ -337,26 +299,15 @@
 ```
 این خروجی نشان می‌دهد که `cargo test` فقط تست‌های crate `add_one` را اجرا کرده و تست‌های crate `adder` را اجرا نکرده است.
 
-<<<<<<< HEAD
-اگر crate‌های موجود در workspace را در [crates.io](https://crates.io/) منتشر کنید، هر crate در workspace باید به صورت جداگانه منتشر شود. مشابه با `cargo test`، می‌توانیم یک crate خاص را در workspace خود با استفاده از گزینه `-p` و مشخص کردن نام crate‌ای که می‌خواهیم منتشر کنیم، منتشر کنیم.
-=======
-This output shows `cargo test` only ran the tests for the `add_one` crate and
-didn’t run the `adder` crate tests.
-
-If you publish the crates in the workspace to
-[crates.io](https://crates.io/)<!-- ignore -->, each crate in the workspace
-will need to be published separately. Like `cargo test`, we can publish a
-particular crate in our workspace by using the `-p` flag and specifying the
-name of the crate we want to publish.
->>>>>>> 3e9dc46a
-
-برای تمرین بیشتر، یک crate جدید به نام `add_two` به این workspace اضافه کنید، به شیوه‌ای مشابه crate `add_one`!
-
-<<<<<<< HEAD
-همان‌طور که پروژه شما رشد می‌کند، استفاده از یک workspace را در نظر بگیرید: فهمیدن اجزای کوچک‌تر و جداگانه آسان‌تر از کار کردن با یک کد بزرگ و یکپارچه است. علاوه بر این، نگه داشتن crate‌ها در یک workspace می‌تواند هماهنگی بین آن‌ها را آسان‌تر کند، به خصوص اگر crate‌ها اغلب به طور همزمان تغییر کنند.
-=======
-As your project grows, consider using a workspace: it enables you to work with
-smaller, easier-to-understand components than one big blob of code. Furthermore,
-keeping the crates in a workspace can make coordination between crates easier if
-they are often changed at the same time.
->>>>>>> 3e9dc46a
+If you publish the crates in the workspace to [crates.io](https://crates.io/),
+each crate in the workspace will need to be published separately. Like `cargo
+test`, we can publish a particular crate in our workspace by using the `-p`
+flag and specifying the name of the crate we want to publish.
+
+For additional practice, add an `add_two` crate to this workspace in a similar
+way as the `add_one` crate!
+
+As your project grows, consider using a workspace: it’s easier to understand
+smaller, individual components than one big blob of code. Furthermore, keeping
+the crates in a workspace can make coordination between crates easier if they
+are often changed at the same time.