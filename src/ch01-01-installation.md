## Installation

The first step is to install Rust. We’ll download Rust through `rustup`, a
command line tool for managing Rust versions and associated tools. You’ll need
an internet connection for the download.

> Note: If you prefer not to use `rustup` for some reason, please see the
> [Other Rust Installation Methods page][otherinstall] for more options.

The following steps install the latest stable version of the Rust compiler.
Rust’s stability guarantees ensure that all the examples in the book that
compile will continue to compile with newer Rust versions. The output might
differ slightly between versions, because Rust often improves error messages
and warnings. In other words, any newer, stable version of Rust you install
using these steps should work as expected with the content of this book.

> ### Command Line Notation
>
> In this chapter and throughout the book, we’ll show some commands used in the
> terminal. Lines that you should enter in a terminal all start with `$`. You
> don’t need to type in the `$` character; it’s the command line prompt shown
> to indicate the start of each command. Lines that don’t start with `$`
> typically show the output of the previous command. Additionally,
> PowerShell-specific examples will use `>` rather than `$`.

### Installing `rustup` on Linux or macOS

If you’re using Linux or macOS, open a terminal and enter the following command:

```console
$ curl --proto '=https' --tlsv1.3 https://sh.rustup.rs -sSf | sh
```

The command downloads a script and starts the installation of the `rustup`
tool, which installs the latest stable version of Rust. You might be prompted
for your password. If the install is successful, the following line will appear:

```text
Rust is installed now. Great!
```

You will also need a *linker*, which is a program that Rust uses to join its
compiled outputs into one file. It is likely you already have one. If you get
linker errors, you should install a C compiler, which will typically include a
linker. A C compiler is also useful because some common Rust packages depend on
C code and will need a C compiler.

On macOS, you can get a C compiler by running:

```console
$ xcode-select --install
```

Linux users should generally install GCC or Clang, according to their
distribution’s documentation. For example, if you use Ubuntu, you can install
the `build-essential` package.

### Installing `rustup` on Windows

On Windows, go to [https://www.rust-lang.org/tools/install][install] and follow
the instructions for installing Rust. At some point in the installation, you’ll
receive a message explaining that you’ll also need the MSVC build tools for
Visual Studio 2013 or later. To acquire the build tools, you’ll need to install
[Visual Studio 2022][visualstudio]. When asked which workloads to install,
include:

- “Desktop Development with C++”
- The Windows 10 or 11 SDK
- The English language pack component, along with any other language pack of
  your choosing

The rest of this book uses commands that work in both *cmd.exe* and PowerShell.
If there are specific differences, we’ll explain which to use.

### Troubleshooting

To check whether you have Rust installed correctly, open a shell and enter this
line:

```console
$ rustc --version
```

You should see the version number, commit hash, and commit date for the latest
stable version that has been released in the following format:

```text
rustc x.y.z (abcabcabc yyyy-mm-dd)
```

If you see this information, you have installed Rust successfully! If you don’t
see this information, check that Rust is in your `%PATH%`
system variable as follows.

<<<<<<< HEAD
=======
In Windows CMD, use:

```console
> echo %PATH%
```

In PowerShell, use:

```console
> echo $env:Path
```

In Linux and macOS, use:

```console
echo $PATH
```

If that’s all correct and Rust still isn’t working, there are a number of
places you can get help. The easiest is the #beginners channel on [the official
Rust Discord][discord]. There, you can chat with other Rustaceans (a silly
nickname we call ourselves) who can help you out. Other great resources include
[the Users forum][users] and [Stack Overflow][stackoverflow].

>>>>>>> 36383b4d
### Updating and Uninstalling

Once Rust is installed via `rustup`, when a new version of Rust is released,
updating to the latest version is easy. From your shell, run the following
update script:

```console
$ rustup update
```

To uninstall Rust and `rustup`, run the following uninstall script from your
shell:

```console
$ rustup self uninstall
```

### Local Documentation

The installation of Rust also includes a local copy of the documentation, so
you can read it offline. Run `rustup doc` to open the local documentation in
your browser.

Any time a type or function is provided by the standard library and you’re not
sure what it does or how to use it, use the application programming interface
(API) documentation to find out!

[otherinstall]: https://forge.rust-lang.org/infra/other-installation-methods.html
[install]: https://www.rust-lang.org/tools/install
[visualstudio]: https://visualstudio.microsoft.com/downloads/
[discord]: https://discord.gg/rust-lang
[users]: https://users.rust-lang.org/
[stackoverflow]: https://stackoverflow.com/questions/tagged/rust<|MERGE_RESOLUTION|>--- conflicted
+++ resolved
@@ -92,8 +92,6 @@
 see this information, check that Rust is in your `%PATH%`
 system variable as follows.
 
-<<<<<<< HEAD
-=======
 In Windows CMD, use:
 
 ```console
@@ -118,7 +116,6 @@
 nickname we call ourselves) who can help you out. Other great resources include
 [the Users forum][users] and [Stack Overflow][stackoverflow].
 
->>>>>>> 36383b4d
 ### Updating and Uninstalling
 
 Once Rust is installed via `rustup`, when a new version of Rust is released,
