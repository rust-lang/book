--- conflicted
+++ resolved
@@ -5,11 +5,7 @@
 bir internet bağlantısına ihtiyacınız olacak.
 
 > Not: Herhangi bir nedenle `rustup` kullanmayı tercih etmiyorsanız, daha fazla seçenek için lütfen
-<<<<<<< HEAD
 > [Diğer Rust Kurulum Yöntemleri sayfasına][otherinstall] bakın.
-=======
-> [Diğer Rust Kurulum Yöntemleri sayfasına] [otherinstall] bakın.
->>>>>>> 7ce517a8
 
 Aşağıdaki adımlar Rust derleyicisinin en son kararlı sürümünü yükler.
 Rust'ın kararlılık garantileri, kitaptaki
@@ -24,10 +20,7 @@
 > terminalinde kullanılan bazı komutları göstereceğiz. Terminalde girmeniz gereken satırların tümü `$` ile başlar. > `$` karakterini yazmanıza gerek yoktur; bu,
 > her komutun başlangıcını belirtmek için gösterilen komut satırı istemidir. $` ile başlamayan satırlar genellikle
 > bir önceki komutun çıktısını gösterir. Ayrıca, PowerShell'e özgü
-<<<<<<< HEAD
 >
-=======
->>>>>>> 7ce517a8
 > örnekleri `$` yerine `>` kullanacaktır.
 
 ### Linux veya macOS üzerinde `rustup` kurulumu
@@ -38,34 +31,21 @@
 $ curl --proto '=https' --tlsv1.2 https://sh.rustup.rs -sSf | sh
 ```
 
-<<<<<<< HEAD
 Komut bir komut dosyası indirir ve Rust'ın en son kararlı sürümünü yükleyen `rustup' aracının kurulumunu başlatır.
 
 Parolanız için adresine yönlendirilebilirsiniz. Yükleme başarılı olursa, aşağıdaki satır görünecektir:
-=======
-Komut bir betik indirir ve Rust'ın en son kararlı sürümünü yükleyen `rustup`
-aracının kurulumunu başlatır. Parolanız için
-adresine yönlendirilebilirsiniz. Yükleme başarılı olursa, aşağıdaki satır görünecektir:
->>>>>>> 7ce517a8
 
 ```text
 Rust is installed now. Great!
 ```
 
 Ayrıca, Rust'ın
-<<<<<<< HEAD
 derlenmiş çıktılarını tek bir dosyada birleştirmek için kullandığı bir program olan `_linker_`a da ihtiyacınız olacak. Muhtemelen sizde zaten bir tane vardır. 
 Eğer linker hataları alıyorsanız, genellikle
 linker içeren bir C derleyicisi kurmalısınız. C derleyicisi de kullanışlıdır çünkü bazı yaygın Rust paketleri
 C koduna bağlıdır ve bir C derleyicisine ihtiyaç duyarlar.
 
 macOS üzerinde, çalıştırarak bir C derleyicisi edinebilirsiniz:
-=======
-derlenmiş çıktılarını tek bir dosyada birleştirmek için kullandığı bir program olan _linker_'a da ihtiyacınız olacak. Muhtemelen sizde zaten bir tane vardır. Eğer
-linker hataları alıyorsanız, genellikle
-linker içeren bir C derleyicisi kurmalısınız. Bazı yaygın Rust paketleri
-C koduna bağlı olduğundan ve bir C derleyicisine ihtiyaç duyacağından, bir C derleyicisi de yararlıdır.
->>>>>>> 7ce517a8
 
 macOS üzerinde, çalıştırarak bir C derleyicisi edinebilirsiniz:
 ```console
@@ -78,45 +58,26 @@
 
 ### Windows üzerinde `rustup` kurulumu
 
-<<<<<<< HEAD
 Windows'ta, [https://www.rust-lang.org/tools/install][install] adresine gidin ve Rust'ı yüklemek için
 talimatlarını izleyin. Kurulumun bir noktasında
 adresinden Visual Studio'yu yüklemeniz istenecektir. Bu, bir bağlayıcı ve programları derlemek için gereken yerel
 kütüphanelerini sağlar. Bu adımla ilgili daha fazla yardıma ihtiyacınız varsa,
 [https://rust-lang.github.io/rustup/installation/windows-msvc.html][msvc] adresine bakın.
-=======
-Windows'ta, [https://www.rust-lang.org/tools/install][install] adresine gidin ve
-adresindeki Rust yükleme talimatlarını izleyin. Kurulumun bir noktasında
-adresinden Visual Studio'yu yüklemeniz istenecektir. Bu, bir bağlayıcı ve programları derlemek için gereken yerel
-kütüphanelerini sağlar. Bu adımla ilgili daha fazla yardıma ihtiyacınız olursa, bkz.
-[https://rust-lang.github.io/rustup/installation/windows-msvc.html][msvc]
->>>>>>> 7ce517a8
 
 Bu kitabın geri kalanında hem _cmd.exe_ hem de PowerShell'de çalışan komutlar kullanılmaktadır.
 Belirli farklılıklar varsa, hangisinin kullanılacağını açıklayacağız.
 
-<<<<<<< HEAD
 ### Sorun Giderme
 
 Rust'ın doğru kurulup kurulmadığını kontrol etmek için bir kabuk açın ve şunu girin
 line:
-=======
-### troubleshooting
-
-Rust'ın doğru kurulup kurulmadığını kontrol etmek için bir kabuk açın ve şu
-satırını girin:
->>>>>>> 7ce517a8
 
 ```console
 $ rustc --version
 ```
 
 Yayınlanan en son
-<<<<<<< HEAD
 kararlı sürümünün sürüm numarasını, commit hash'ini ve commit tarihini aşağıdaki formatta görmelisiniz:
-=======
-kararlı sürümü için sürüm numarasını, commit hash'ini ve commit tarihini aşağıdaki formatta görmelisiniz:
->>>>>>> 7ce517a8
 
 ```text
 rustc x.y.z (abcabcabc yyyy-mm-dd)
@@ -145,18 +106,11 @@
 ```
 
 Tüm bunlar doğruysa ve Rust hala çalışmıyorsa, yardım alabileceğiniz birkaç
-<<<<<<< HEAD
 yer vardır. Diğer Rustacean'larla (kendimize taktığımız aptalca bir
 takma ad) nasıl iletişime
 geçebileceğinizi [topluluk sayfası][community] adresinden öğrenebilirsiniz.
 
 ### Güncelleme ve Kaldırma
-=======
-yer vardır. Diğer Rustacean'larla (kendimize taktığımız
-aptalca bir takma ad) nasıl iletişime geçeceğinizi [topluluk sayfası][topluluk] adresinden öğrenin.
-
-#### Update and Uninstall
->>>>>>> 7ce517a8
 
 Rust, `rustup` aracılığıyla kurulduktan sonra, yeni yayınlanan bir sürüme güncellemek
 kolaydır. Kabuğunuzdan aşağıdaki güncelleme betiğini çalıştırın:
@@ -178,11 +132,7 @@
 adresinden çevrimdışı okuyabileceğiniz belgelerin yerel bir kopyasını da içerir. Yerel belgeleri tarayıcınızda
 açmak için `rustup doc` çalıştırın.
 
-<<<<<<< HEAD
 Standart kütüphane tarafından bir tür veya işlev sağlandığında ve ne işe yaradığından veya nasıl kullanılacağından
-=======
-Standart kütüphane tarafından bir tür veya işlev sağlandığında ve bunun ne işe yaradığından veya nasıl kullanılacağından
->>>>>>> 7ce517a8
 emin olmadığınızda, öğrenmek için uygulama programlama arayüzü
 (API) belgelerini kullanın!
 
@@ -190,7 +140,6 @@
 
 Bu kitap, Rust kodu yazmak için hangi araçları kullandığınız konusunda hiçbir varsayımda bulunmaz.
 Hemen hemen her metin editörü işinizi görecektir! Ancak, birçok metin editörü ve
-<<<<<<< HEAD
 entegre geliştirme ortamı (IDE) Rust için yerleşik desteğe sahiptir. Siz
 Rust web sitesindeki [araçlar sayfasında][araçlar] birçok editör ve IDE'nin oldukça güncel bir listesini her zaman bulabilirsiniz.
 
@@ -199,17 +148,6 @@
 Birkaç örnekte, standart kütüphanenin ötesinde Rust paketlerini kullanacağız. Bu örnekler üzerinde
 çalışmak için ya internet bağlantınızın olması
 ya da bu bağımlılıkları önceden indirmiş olmanız gerekecektir. bağımlılıklarını önceden indirmek için aşağıdaki komutları çalıştırabilirsiniz. (adresinde `cargo`nun ne olduğunu ve bu komutların her birinin ne işe yaradığını daha sonra ayrıntılı olarak açıklayacağız).
-=======
-entegre geliştirme ortamı (IDE) Rust için yerleşik desteğe sahiptir. Rust web sitesindeki [tools
-sayfasında][tools] birçok düzenleyici ve IDE'nin oldukça güncel bir listesini her zaman bulabilirsiniz.
-
-#### Working Offline with this Book
-
-Birkaç örnekte, standart kütüphanenin ötesinde Rust paketlerini kullanacağız. Bu örnekler üzerinde
-çalışmak için ya internet bağlantınızın olması
-ya da bu bağımlılıkları önceden indirmiş olmanız gerekecektir. bağımlılıklarını önceden indirmek için aşağıdaki komutları çalıştırabilirsiniz. (
-adresinde `cargo`nun ne olduğunu ve bu komutların her birinin ne işe yaradığını daha sonra ayrıntılı olarak açıklayacağız).
->>>>>>> 7ce517a8
 
 ```console
 $ cargo new get-dependencies
@@ -217,11 +155,7 @@
 $ cargo add rand@0.8.5 trpl@0.2.0
 ```
 
-<<<<<<< HEAD
 Bu, bu paketler için indirmeleri önbelleğe alacak ve böylece daha sonra
-=======
-Bu, bu paketlerin indirilmesini önbelleğe alacaktır, böylece daha sonra
->>>>>>> 7ce517a8
 adresinden indirmenize gerek kalmayacaktır. Bu komutu çalıştırdıktan sonra
 `get-dependencies` klasörünü saklamanıza gerek yoktur. Bu komutu çalıştırdıysanız, ağı kullanmaya çalışmak yerine bu
 önbelleğe alınmış sürümleri kullanmak için kitabın geri kalanındaki tüm `cargo` komutlarıyla birlikte
@@ -231,4 +165,4 @@
 [install]: https://www.rust-lang.org/tools/install
 [msvc]: https://rust-lang.github.io/rustup/installation/windows-msvc.html
 [community]: https://www.rust-lang.org/community
-[araçlar]: https://www.rust-lang.org/tools+[araçlar]: https://www.rust-lang.org/tools
