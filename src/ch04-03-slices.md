## نوع Slice

<<<<<<< HEAD
_Slice_ ها به شما اجازه می‌دهند تا به یک توالی پیوسته از عناصر در یک [مجموعه](ch08-00-common-collections.md) ارجاع دهید، به جای کل مجموعه. یک slice نوعی ارجاع است، بنابراین مالکیت ندارد.
=======
_Slices_ let you reference a contiguous sequence of elements in a
[collection](ch08-00-common-collections.md)<!-- ignore -->. A slice is a kind
of reference, so it does not have ownership.
>>>>>>> 3e9dc46a

در اینجا یک مسئله برنامه‌نویسی کوچک داریم: یک تابع بنویسید که یک رشته از کلمات جدا شده با فاصله‌ها را بگیرد و اولین کلمه‌ای که در آن رشته پیدا می‌کند را برگرداند. اگر تابع هیچ فاصله‌ای در رشته پیدا نکند، کل رشته باید یک کلمه باشد، بنابراین باید کل رشته برگردانده شود.

<<<<<<< HEAD
بیایید بررسی کنیم که چگونه می‌توانیم امضای این تابع را بدون استفاده از slices بنویسیم تا مسئله‌ای که slices حل می‌کنند را بهتر درک کنیم:
=======
> Note: For the purposes of introducing string slices, we are assuming ASCII
> only in this section; a more thorough discussion of UTF-8 handling is in the
> [“Storing UTF-8 Encoded Text with Strings”][strings]<!-- ignore --> section
> of Chapter 8.

Let’s work through how we’d write the signature of this function without using
slices, to understand the problem that slices will solve:
>>>>>>> 3e9dc46a

```rust,ignore
fn first_word(s: &String) -> ?
```

<<<<<<< HEAD
تابع `first_word` یک `&String` به عنوان پارامتر دارد. ما به مالکیت نیاز نداریم، بنابراین این مشکلی ندارد. (در Rust ایدئال، توابع مالکیت آرگومان‌های خود را مگر در مواقع ضروری نمی‌گیرند، و دلایل این موضوع در ادامه مشخص خواهد شد!) اما چه چیزی باید برگردانیم؟ ما واقعاً راهی برای صحبت درباره بخشی از یک رشته نداریم. با این حال، می‌توانیم شاخص انتهای کلمه را که با یک فاصله مشخص می‌شود، برگردانیم. بیایید این کار را انجام دهیم، همانطور که در لیستینگ 4-7 نشان داده شده است.
=======
The `first_word` function has a parameter of type `&String`. We don’t need
ownership, so this is fine. (In idiomatic Rust, functions do not take ownership
of their arguments unless they need to, and the reasons for that will become
clear as we keep going.) But what should we return? We don’t really have a way
to talk about *part* of a string. However, we could return the index of the end
of the word, indicated by a space. Let’s try that, as shown in Listing 4-7.
>>>>>>> 3e9dc46a

<Listing number="4-7" file-name="src/main.rs" caption="تابع `first_word` که یک مقدار شاخص بایت در `String` پارامتر را برمی‌گرداند">

```rust
{{#rustdoc_include ../listings/ch04-understanding-ownership/listing-04-07/src/main.rs:here}}
```

</Listing>

زیرا ما نیاز داریم عنصر به عنصر از `String` عبور کنیم و بررسی کنیم که آیا یک مقدار فاصله است یا خیر، رشته خود را به یک آرایه از بایت‌ها با استفاده از متد `as_bytes` تبدیل می‌کنیم.

```rust,ignore
{{#rustdoc_include ../listings/ch04-understanding-ownership/listing-04-07/src/main.rs:as_bytes}}
```

در مرحله بعد، یک iterator روی آرایه بایت‌ها با استفاده از متد `iter` ایجاد می‌کنیم:

```rust,ignore
{{#rustdoc_include ../listings/ch04-understanding-ownership/listing-04-07/src/main.rs:iter}}
```

ما در [فصل 13][ch13]<!-- ignore --> بیشتر درباره iterators بحث خواهیم کرد. فعلاً بدانید که `iter` یک متد است که هر عنصر در یک مجموعه را برمی‌گرداند و `enumerate` نتیجه `iter` را می‌پیچد و هر عنصر را به عنوان بخشی از یک tuple برمی‌گرداند. اولین عنصر tuple برگردانده شده از `enumerate` شاخص است و دومین عنصر ارجاع به عنصر است. این کار کمی راحت‌تر از محاسبه شاخص به صورت دستی است.

زیرا متد `enumerate` یک tuple برمی‌گرداند، می‌توانیم از الگوها برای جدا کردن این tuple استفاده کنیم. ما در [فصل 6][ch6]<!-- ignore --> بیشتر درباره الگوها صحبت خواهیم کرد. در حلقه `for`، الگویی مشخص می‌کنیم که `i` برای شاخص در tuple و `&item` برای بایت منفرد در tuple باشد. زیرا ما یک ارجاع به عنصر از `.iter().enumerate()` دریافت می‌کنیم، از `&` در الگو استفاده می‌کنیم.

داخل حلقه `for`، به دنبال بایتی که نماینده فاصله باشد می‌گردیم با استفاده از نحوه نوشتن بایت به صورت literale. اگر یک فاصله پیدا کردیم، موقعیت را برمی‌گردانیم. در غیر این صورت، طول رشته را با استفاده از `s.len()` برمی‌گردانیم.

```rust,ignore
{{#rustdoc_include ../listings/ch04-understanding-ownership/listing-04-07/src/main.rs:inside_for}}
```

اکنون راهی برای یافتن شاخص انتهای اولین کلمه در رشته داریم، اما مشکلی وجود دارد. ما یک `usize` به تنهایی برمی‌گردانیم، اما این تنها یک عدد معنادار در زمینه `&String` است. به عبارت دیگر، زیرا این مقدار از `String` جدا است، هیچ تضمینی وجود ندارد که در آینده همچنان معتبر باشد. برنامه‌ای که در لیستینگ 4-8 استفاده می‌شود و از تابع `first_word` از لیستینگ 4-7 استفاده می‌کند را در نظر بگیرید.

<Listing number="4-8" file-name="src/main.rs" caption="ذخیره نتیجه از فراخوانی تابع `first_word` و سپس تغییر محتوای `String`">

```rust
{{#rustdoc_include ../listings/ch04-understanding-ownership/listing-04-08/src/main.rs:here}}
```

</Listing>

این برنامه بدون هیچ خطایی کامپایل می‌شود و حتی اگر `word` را بعد از فراخوانی `s.clear()` استفاده کنیم، همچنان درست کار خواهد کرد. زیرا `word` اصلاً به حالت `s` متصل نیست، `word` همچنان مقدار `5` را دارد. ما می‌توانیم از مقدار `5` همراه با متغیر `s` استفاده کنیم تا تلاش کنیم اولین کلمه را استخراج کنیم، اما این یک باگ خواهد بود زیرا محتوای `s` از زمانی که `5` را در `word` ذخیره کردیم، تغییر کرده است.

نگران هماهنگ نگه داشتن شاخص در `word` با داده‌های موجود در `s` بودن، خسته‌کننده و مستعد خطاست! مدیریت این شاخص‌ها حتی شکننده‌تر می‌شود اگر بخواهیم یک تابع `second_word` بنویسیم. امضای آن باید به این صورت باشد:

```rust,ignore
fn second_word(s: &String) -> (usize, usize) {
```

حالا ما یک شاخص شروع و یک شاخص پایان را دنبال می‌کنیم و مقادیر بیشتری داریم که از داده‌ها در یک وضعیت خاص محاسبه شده‌اند اما اصلاً به آن وضعیت مرتبط نیستند. ما سه متغیر نامرتبط داریم که باید همگام نگه داشته شوند.

خوشبختانه، Rust یک راه‌حل برای این مشکل دارد: برش‌های رشته‌ای.

### برش‌های رشته‌ای

<<<<<<< HEAD
_برش رشته‌ای_ یک ارجاع به بخشی از یک `String` است و به این شکل به نظر می‌رسد:
=======
A _string slice_ is a reference to a contiguous sequence of the elements of a
`String`, and it looks like this:
>>>>>>> 3e9dc46a

```rust
{{#rustdoc_include ../listings/ch04-understanding-ownership/no-listing-17-slice/src/main.rs:here}}
```

<<<<<<< HEAD
به جای یک ارجاع به کل `String`، `hello` یک ارجاع به بخشی از `String` است که در بخش اضافی `[0..5]` مشخص شده است. ما با استفاده از یک محدوده در داخل کروشه‌ها برش‌ها را ایجاد می‌کنیم، با مشخص کردن `[starting_index..ending_index]` که در آن `starting_index` اولین موقعیت در برش و `ending_index` یکی بیشتر از آخرین موقعیت در برش است. به صورت داخلی، ساختار داده برش موقعیت شروع و طول برش را ذخیره می‌کند که متناظر با `ending_index` منهای `starting_index` است. بنابراین، در حالت `let world = &s[6..11];`، `world` یک برش است که شامل یک اشاره‌گر (Pointer) به بایت در شاخص 6 از `s` با یک مقدار طول `5` است.
=======
Rather than a reference to the entire `String`, `hello` is a reference to a
portion of the `String`, specified in the extra `[0..5]` bit. We create slices
using a range within brackets by specifying `[starting_index..ending_index]`,
where _`starting_index`_ is the first position in the slice and _`ending_index`_
is one more than the last position in the slice. Internally, the slice data
structure stores the starting position and the length of the slice, which
corresponds to _`ending_index`_ minus _`starting_index`_. So, in the case of `let
world = &s[6..11];`, `world` would be a slice that contains a pointer to the
byte at index 6 of `s` with a length value of `5`.
>>>>>>> 3e9dc46a

شکل 4-7 این موضوع را در یک نمودار نشان می‌دهد.

<img alt="سه جدول: جدولی که داده‌های پشته‌ای s را نشان می‌دهد، که به بایت در شاخص 0 در یک جدول از داده‌های رشته &quot;hello world&quot; در heap اشاره می‌کند. جدول سوم داده‌های پشته‌ای برش world را نشان می‌دهد که دارای مقدار طول 5 است و به بایت 6 از جدول داده‌های heap اشاره می‌کند." src="img/trpl04-07.svg" class="center" style="width: 50%;" />

<span class="caption">شکل 4-7: برش رشته‌ای اشاره به بخشی از یک `String`</span>

با استفاده از نحوی محدوده `..` در Rust، اگر می‌خواهید از شاخص 0 شروع کنید، می‌توانید مقدار قبل از دو نقطه را حذف کنید. به عبارت دیگر، این دو معادل هستند:

```rust
let s = String::from("hello");

let slice = &s[0..2];
let slice = &s[..2];
```

به همین ترتیب، اگر برش شما شامل آخرین بایت `String` باشد، می‌توانید عدد پایانی را حذف کنید. این به این معناست که این دو معادل هستند:

```rust
let s = String::from("hello");

let len = s.len();

let slice = &s[3..len];
let slice = &s[3..];
```

شما همچنین می‌توانید هر دو مقدار را حذف کنید تا یک برش از کل رشته بگیرید. بنابراین این دو معادل هستند:

```rust
let s = String::from("hello");

let len = s.len();

let slice = &s[0..len];
let slice = &s[..];
```

<<<<<<< HEAD
> توجه: شاخص‌های محدوده برش رشته باید در مرزهای معتبر کاراکتر UTF-8 رخ دهند. اگر بخواهید یک برش رشته در وسط یک کاراکتر چندبایتی ایجاد کنید، برنامه شما با یک خطا خاتمه خواهد یافت. برای مقاصد معرفی برش‌های رشته‌ای، ما فقط ASCII را در این بخش در نظر گرفته‌ایم؛ بحث دقیق‌تری در مورد مدیریت UTF-8 در بخش [“ذخیره متن رمزگذاری شده UTF-8 با رشته‌ها”][strings]<!-- ignore --> در فصل 8 وجود دارد.
=======
> Note: String slice range indices must occur at valid UTF-8 character
> boundaries. If you attempt to create a string slice in the middle of a
> multibyte character, your program will exit with an error.
>>>>>>> 3e9dc46a

با در نظر گرفتن این اطلاعات، بیایید `first_word` را بازنویسی کنیم تا یک برش برگرداند. نوعی که نشان‌دهنده "برش رشته‌ای" است به صورت `&str` نوشته می‌شود:

<Listing file-name="src/main.rs">

```rust
{{#rustdoc_include ../listings/ch04-understanding-ownership/no-listing-18-first-word-slice/src/main.rs:here}}
```

</Listing>

ما شاخص پایان کلمه را به همان روشی که در لیستینگ 4-7 انجام دادیم، پیدا می‌کنیم، یعنی با جستجوی اولین فضای خالی. وقتی یک فضای خالی پیدا می‌کنیم، یک برش رشته‌ای با استفاده از شروع رشته و شاخص فضای خالی به‌عنوان شاخص‌های شروع و پایان برمی‌گردانیم.

اکنون وقتی `first_word` را فراخوانی می‌کنیم، یک مقدار واحد دریافت می‌کنیم که به داده‌های پایه متصل است. این مقدار شامل یک ارجاع به نقطه شروع برش و تعداد عناصر موجود در برش است.

بازگرداندن یک برش برای یک تابع `second_word` نیز کار می‌کند:

```rust,ignore
fn second_word(s: &String) -> &str {
```

اکنون یک API ساده داریم که بسیار سخت‌تر است اشتباه شود زیرا کامپایلر اطمینان حاصل می‌کند که ارجاع‌ها به داخل `String` معتبر باقی می‌مانند. به یاد دارید خطای منطقی برنامه در لیستینگ 4-8، وقتی شاخص انتهای اولین کلمه را به دست آوردیم اما سپس رشته را پاک کردیم، بنابراین شاخص ما نامعتبر شد؟ آن کد منطقی نادرست بود اما هیچ خطای فوری نشان نمی‌داد. مشکلات بعداً وقتی تلاش می‌کردیم از شاخص اولین کلمه با یک رشته خالی استفاده کنیم، ظاهر می‌شد. برش‌ها این خطا را غیرممکن می‌کنند و به ما اطلاع می‌دهند که مشکلی در کد ما وجود دارد خیلی زودتر. استفاده از نسخه برش `first_word` یک خطای زمان کامپایل ایجاد می‌کند:

<Listing file-name="src/main.rs">

```rust,ignore,does_not_compile
{{#rustdoc_include ../listings/ch04-understanding-ownership/no-listing-19-slice-error/src/main.rs:here}}
```

</Listing>

این هم خطای کامپایلر:

```console
{{#include ../listings/ch04-understanding-ownership/no-listing-19-slice-error/output.txt}}
```

به یاد بیاورید از قوانین وام گرفتن که اگر ما یک ارجاع غیرقابل تغییر به چیزی داشته باشیم، نمی‌توانیم یک ارجاع قابل تغییر نیز بگیریم. از آنجایی که `clear` نیاز دارد که `String` را کوتاه کند، نیاز دارد یک ارجاع قابل تغییر بگیرد. `println!` بعد از فراخوانی به `clear` از ارجاع در `word` استفاده می‌کند، بنابراین ارجاع غیرقابل تغییر باید هنوز در آن نقطه فعال باشد. Rust ارجاع قابل تغییر در `clear` و ارجاع غیرقابل تغییر در `word` را از همزمان وجود داشتن ممنوع می‌کند و کامپایل شکست می‌خورد. نه تنها Rust API ما را آسان‌تر کرده، بلکه یک دسته کامل از خطاها را در زمان کامپایل حذف کرده است!

<!-- عنوان قدیمی. حذف نکنید یا لینک‌ها ممکن است خراب شوند. -->

<a id="string-literals-are-slices"></a>

#### رشته‌های متنی به عنوان برش

به یاد بیاورید که ما درباره ذخیره رشته‌های متنی در داخل باینری صحبت کردیم. اکنون که درباره برش‌ها می‌دانیم، می‌توانیم رشته‌های متنی را به درستی درک کنیم:

```rust
let s = "Hello, world!";
```

نوع `s` در اینجا `&str` است: این یک برش است که به یک نقطه خاص از باینری اشاره می‌کند. این همچنین دلیل غیرقابل تغییر بودن رشته‌های متنی است؛ `&str` یک ارجاع غیرقابل تغییر است.

#### برش‌های رشته‌ای به عنوان پارامترها

دانستن اینکه می‌توانید برش‌هایی از رشته‌های متنی و مقادیر `String` بگیرید ما را به یک بهبود دیگر در `first_word` می‌رساند، و آن امضای آن است:

```rust,ignore
fn first_word(s: &String) -> &str {
```

یک برنامه‌نویس باتجربه‌تر Rust امضای نشان داده شده در لیستینگ 4-9 را می‌نویسد زیرا این اجازه را می‌دهد که از همان تابع برای مقادیر `&String` و `&str` استفاده کنیم.

<Listing number="4-9" caption="بهبود تابع `first_word` با استفاده از برش رشته‌ای برای نوع پارامتر `s`">

```rust,ignore
{{#rustdoc_include ../listings/ch04-understanding-ownership/listing-04-09/src/main.rs:here}}
```

</Listing>

اگر ما یک برش رشته‌ای داشته باشیم، می‌توانیم آن را مستقیماً ارسال کنیم. اگر یک `String` داشته باشیم، می‌توانیم یک برش از `String` یا یک ارجاع به `String` ارسال کنیم. این انعطاف‌پذیری از ویژگی _دریف کوئرسین_ استفاده می‌کند، که در بخش [“Implicit Deref Coercions with Functions and Methods”][deref-coercions]<!--ignore--> در فصل 15 به آن خواهیم پرداخت.

تعریف یک تابع برای گرفتن یک برش رشته‌ای به جای یک ارجاع به `String`، API ما را عمومی‌تر و مفیدتر می‌کند بدون اینکه هیچ کاربردی از دست برود:

<Listing file-name="src/main.rs">

```rust
{{#rustdoc_include ../listings/ch04-understanding-ownership/listing-04-09/src/main.rs:usage}}
```

</Listing>

### برش‌های دیگر

برش‌های رشته‌ای، همانطور که تصور می‌کنید، مختص رشته‌ها هستند. اما یک نوع برش عمومی‌تر نیز وجود دارد. این آرایه را در نظر بگیرید:

```rust
let a = [1, 2, 3, 4, 5];
```

همانطور که ممکن است بخواهیم به بخشی از یک رشته ارجاع دهیم، ممکن است بخواهیم به بخشی از یک آرایه نیز ارجاع دهیم. این کار را می‌توانیم به این شکل انجام دهیم:

```rust
let a = [1, 2, 3, 4, 5];

let slice = &a[1..3];

assert_eq!(slice, &[2, 3]);
```

این برش دارای نوع `&[i32]` است. این دقیقاً همانطور که برش‌های رشته‌ای کار می‌کنند، با ذخیره یک ارجاع به اولین عنصر و یک طول عمل می‌کند. شما از این نوع برش برای انواع دیگر مجموعه‌ها نیز استفاده خواهید کرد. ما این مجموعه‌ها را به تفصیل وقتی درباره وکتورها در فصل 8 صحبت کنیم، بررسی خواهیم کرد.

## خلاصه

مفاهیم مالکیت، وام گرفتن، و برش‌ها، ایمنی حافظه را در برنامه‌های Rust در زمان کامپایل تضمین می‌کنند. زبان Rust به شما همان کنترلی بر استفاده از حافظه می‌دهد که سایر زبان‌های برنامه‌نویسی سیستم ارائه می‌دهند، اما این واقعیت که مالک داده به طور خودکار آن داده را هنگامی که مالک از حوزه خارج می‌شود، پاکسازی می‌کند، به این معنی است که نیازی به نوشتن و اشکال‌زدایی کد اضافی برای دستیابی به این کنترل ندارید.

مالکیت بر نحوه عملکرد بسیاری از بخش‌های دیگر Rust تأثیر می‌گذارد، بنابراین در طول بقیه کتاب این مفاهیم را بیشتر بررسی خواهیم کرد. بیایید به فصل 5 برویم و نگاهی به گروه‌بندی قطعات داده در یک `struct` بیندازیم.

[ch13]: ch13-02-iterators.html
[ch6]: ch06-02-match.html#patterns-that-bind-to-values
[strings]: ch08-02-strings.html#storing-utf-8-encoded-text-with-strings
[deref-coercions]: ch15-02-deref.html#implicit-deref-coercions-with-functions-and-methods<|MERGE_RESOLUTION|>--- conflicted
+++ resolved
@@ -1,41 +1,40 @@
 ## نوع Slice
 
-<<<<<<< HEAD
-_Slice_ ها به شما اجازه می‌دهند تا به یک توالی پیوسته از عناصر در یک [مجموعه](ch08-00-common-collections.md) ارجاع دهید، به جای کل مجموعه. یک slice نوعی ارجاع است، بنابراین مالکیت ندارد.
-=======
-_Slices_ let you reference a contiguous sequence of elements in a
-[collection](ch08-00-common-collections.md)<!-- ignore -->. A slice is a kind
-of reference, so it does not have ownership.
->>>>>>> 3e9dc46a
-
-در اینجا یک مسئله برنامه‌نویسی کوچک داریم: یک تابع بنویسید که یک رشته از کلمات جدا شده با فاصله‌ها را بگیرد و اولین کلمه‌ای که در آن رشته پیدا می‌کند را برگرداند. اگر تابع هیچ فاصله‌ای در رشته پیدا نکند، کل رشته باید یک کلمه باشد، بنابراین باید کل رشته برگردانده شود.
-
-<<<<<<< HEAD
-بیایید بررسی کنیم که چگونه می‌توانیم امضای این تابع را بدون استفاده از slices بنویسیم تا مسئله‌ای که slices حل می‌کنند را بهتر درک کنیم:
-=======
-> Note: For the purposes of introducing string slices, we are assuming ASCII
-> only in this section; a more thorough discussion of UTF-8 handling is in the
-> [“Storing UTF-8 Encoded Text with Strings”][strings]<!-- ignore --> section
-> of Chapter 8.
-
-Let’s work through how we’d write the signature of this function without using
-slices, to understand the problem that slices will solve:
->>>>>>> 3e9dc46a
+_Slices_ به شما اجازه می‌دهند که به یک دنباله‌ی متوالی
+از عناصر در یک [مجموعه](ch08-00-common-collections.md)
+ارجاع دهید. اسلایس نوعی ارجاع است، بنابراین مالکیت ندارد.
+
+یک مسئله‌ی کوچک برنامه‌نویسی داریم:
+تابعی بنویسید که یک رشته شامل کلمات جداشده
+با فاصله دریافت کند و اولین کلمه‌ای را که در
+آن رشته پیدا می‌کند بازگرداند. اگر تابع
+فاصله‌ای در رشته نیابد، کل رشته یک کلمه محسوب
+می‌شود و باید کل رشته بازگردانده شود.
+
+> نکته: برای معرفی اسلایس‌های رشته‌ای در این بخش،
+> فرض بر این است که تنها با ASCII سروکار داریم؛
+> بحث جامع‌تر درباره‌ی مدیریت UTF-8 در بخش
+> [«ذخیره متن کدگذاری‌شده UTF-8 با رشته‌ها»][strings]
+> در فصل ۸ ارائه شده است.
+
+بیایید بررسی کنیم چگونه امضای این تابع را بدون استفاده
+از اسلایس‌ها می‌نویسیم تا مشکل‌هایی که اسلایس‌ها حل می‌کنند را
+درک کنیم:
 
 ```rust,ignore
 fn first_word(s: &String) -> ?
 ```
 
-<<<<<<< HEAD
-تابع `first_word` یک `&String` به عنوان پارامتر دارد. ما به مالکیت نیاز نداریم، بنابراین این مشکلی ندارد. (در Rust ایدئال، توابع مالکیت آرگومان‌های خود را مگر در مواقع ضروری نمی‌گیرند، و دلایل این موضوع در ادامه مشخص خواهد شد!) اما چه چیزی باید برگردانیم؟ ما واقعاً راهی برای صحبت درباره بخشی از یک رشته نداریم. با این حال، می‌توانیم شاخص انتهای کلمه را که با یک فاصله مشخص می‌شود، برگردانیم. بیایید این کار را انجام دهیم، همانطور که در لیستینگ 4-7 نشان داده شده است.
-=======
-The `first_word` function has a parameter of type `&String`. We don’t need
-ownership, so this is fine. (In idiomatic Rust, functions do not take ownership
-of their arguments unless they need to, and the reasons for that will become
-clear as we keep going.) But what should we return? We don’t really have a way
-to talk about *part* of a string. However, we could return the index of the end
-of the word, indicated by a space. Let’s try that, as shown in Listing 4-7.
->>>>>>> 3e9dc46a
+تابع `first_word` یک پارامتر از نوع `&String` دریافت می‌کند.  
+ما نیازی به مالکیت نداریم، پس این کار درست است.  
+(در Rust ایدئومیک، توابع معمولاً مالکیت آرگومان‌های  
+خود را نمی‌گیرند مگر اینکه واقعاً لازم باشد، و دلایل  
+این موضوع با پیش رفتن توضیح داده خواهد شد.) اما  
+چه چیزی باید بازگردانیم؟ در واقع راهی برای اشاره به  
+*بخشی* از رشته نداریم. با این حال، می‌توانیم اندیس  
+پایان کلمه را که با یک فاصله مشخص می‌شود، بازگردانیم.  
+بیایید این روش را امتحان کنیم، همان‌طور که در فهرست 4-7  
+نشان داده شده است.
 
 <Listing number="4-7" file-name="src/main.rs" caption="تابع `first_word` که یک مقدار شاخص بایت در `String` پارامتر را برمی‌گرداند">
 
@@ -91,30 +90,27 @@
 
 ### برش‌های رشته‌ای
 
-<<<<<<< HEAD
-_برش رشته‌ای_ یک ارجاع به بخشی از یک `String` است و به این شکل به نظر می‌رسد:
-=======
-A _string slice_ is a reference to a contiguous sequence of the elements of a
-`String`, and it looks like this:
->>>>>>> 3e9dc46a
+_string slice_ یک ارجاع به دنباله‌ای متوالی از عناصر
+یک `String` است و به این صورت نمایش داده می‌شود:
+
 
 ```rust
 {{#rustdoc_include ../listings/ch04-understanding-ownership/no-listing-17-slice/src/main.rs:here}}
 ```
 
-<<<<<<< HEAD
-به جای یک ارجاع به کل `String`، `hello` یک ارجاع به بخشی از `String` است که در بخش اضافی `[0..5]` مشخص شده است. ما با استفاده از یک محدوده در داخل کروشه‌ها برش‌ها را ایجاد می‌کنیم، با مشخص کردن `[starting_index..ending_index]` که در آن `starting_index` اولین موقعیت در برش و `ending_index` یکی بیشتر از آخرین موقعیت در برش است. به صورت داخلی، ساختار داده برش موقعیت شروع و طول برش را ذخیره می‌کند که متناظر با `ending_index` منهای `starting_index` است. بنابراین، در حالت `let world = &s[6..11];`، `world` یک برش است که شامل یک اشاره‌گر (Pointer) به بایت در شاخص 6 از `s` با یک مقدار طول `5` است.
-=======
-Rather than a reference to the entire `String`, `hello` is a reference to a
-portion of the `String`, specified in the extra `[0..5]` bit. We create slices
-using a range within brackets by specifying `[starting_index..ending_index]`,
-where _`starting_index`_ is the first position in the slice and _`ending_index`_
-is one more than the last position in the slice. Internally, the slice data
-structure stores the starting position and the length of the slice, which
-corresponds to _`ending_index`_ minus _`starting_index`_. So, in the case of `let
-world = &s[6..11];`, `world` would be a slice that contains a pointer to the
-byte at index 6 of `s` with a length value of `5`.
->>>>>>> 3e9dc46a
+به‌جای یک رفرنس به کل `String`، مقدار `hello` یک رفرنس به بخشی از `String` است
+که در بخش اضافی `[0..5]` مشخص شده است.
+
+برای ساختن slice، از یک بازه در داخل براکت‌ها استفاده می‌کنیم
+و آن را به صورت `[starting_index..ending_index]` می‌نویسیم؛
+که در آن، *`starting_index`* اولین موقعیت در slice است
+و *`ending_index`* یکی بیشتر از آخرین موقعیت در slice است.
+
+درونی‌سازی ساختار داده‌ی slice، موقعیت شروع و طول slice را ذخیره می‌کند
+که این طول برابر است با *`ending_index`* منهای *`starting_index`*.
+
+پس در مورد دستور `let world = &s[6..11];`، متغیر `world` یک slice خواهد بود
+که اشاره‌گری به بایت در اندیس ۶ از `s` دارد، به همراه یک مقدار طول برابر با `5`.
 
 شکل 4-7 این موضوع را در یک نمودار نشان می‌دهد.
 
@@ -153,13 +149,9 @@
 let slice = &s[..];
 ```
 
-<<<<<<< HEAD
-> توجه: شاخص‌های محدوده برش رشته باید در مرزهای معتبر کاراکتر UTF-8 رخ دهند. اگر بخواهید یک برش رشته در وسط یک کاراکتر چندبایتی ایجاد کنید، برنامه شما با یک خطا خاتمه خواهد یافت. برای مقاصد معرفی برش‌های رشته‌ای، ما فقط ASCII را در این بخش در نظر گرفته‌ایم؛ بحث دقیق‌تری در مورد مدیریت UTF-8 در بخش [“ذخیره متن رمزگذاری شده UTF-8 با رشته‌ها”][strings]<!-- ignore --> در فصل 8 وجود دارد.
-=======
-> Note: String slice range indices must occur at valid UTF-8 character
-> boundaries. If you attempt to create a string slice in the middle of a
-> multibyte character, your program will exit with an error.
->>>>>>> 3e9dc46a
+> توجه: اندیس‌های بازه‌ی slice برای `String` باید در مرزهای معتبر کاراکترهای UTF-8 قرار داشته باشند.
+> اگر سعی کنید یک slice از رشته را در میانه‌ی یک کاراکتر چندبایتی ایجاد کنید،
+> برنامه‌ی شما با خطا متوقف خواهد شد.
 
 با در نظر گرفتن این اطلاعات، بیایید `first_word` را بازنویسی کنیم تا یک برش برگرداند. نوعی که نشان‌دهنده "برش رشته‌ای" است به صورت `&str` نوشته می‌شود:
 
