## The Slice Type

_Slices_ let you reference a contiguous sequence of elements in a
[collection](ch08-00-common-collections.md) rather than the whole collection. A
slice is a kind of reference, so it does not have ownership.

Here’s a small programming problem: write a function that takes a string of
words separated by spaces and returns the first word it finds in that string.
If the function doesn’t find a space in the string, the whole string must be
one word, so the entire string should be returned.

Let’s work through how we’d write the signature of this function without using
slices, to understand the problem that slices will solve:

```rust,ignore
fn first_word(s: &String) -> ?
```

The `first_word` function has a `&String` as a parameter. We don’t want
<<<<<<< HEAD
ownership because we want to keep using the `String` after calling the `first_word` function, so this is fine. But what should we return? We don’t really have a
way to talk about *part* of a string. However, we could return the index of the
=======
ownership, so this is fine. But what should we return? We don’t really have a
way to talk about _part_ of a string. However, we could return the index of the
>>>>>>> 6f0b1a80
end of the word, indicated by a space. Let’s try that, as shown in Listing 4-7.

<Listing number="4-7" file-name="src/main.rs" caption="The `first_word` function that returns a byte index value into the `String` parameter">

```rust
{{#rustdoc_include ../listings/ch04-understanding-ownership/listing-04-07/src/main.rs:here}}
```

</Listing>

Because we need to go through the `String` element by element and check whether
a value is a space, we’ll convert our `String` to an array of bytes using the
`as_bytes` method.

```rust,ignore
{{#rustdoc_include ../listings/ch04-understanding-ownership/listing-04-07/src/main.rs:as_bytes}}
```

Next, we create an iterator over the array of bytes using the `iter` method:

```rust,ignore
{{#rustdoc_include ../listings/ch04-understanding-ownership/listing-04-07/src/main.rs:iter}}
```

We’ll discuss iterators in more detail in [Chapter 13][ch13]<!-- ignore -->.
For now, know that `iter` is a method that returns each element in a collection
and that `enumerate` wraps the result of `iter` and returns each element as
part of a tuple instead. The first element of the tuple returned from
`enumerate` is the index, and the second element is a reference to the element.
This is a bit more convenient than calculating the index ourselves.

Because the `enumerate` method returns a tuple, we can use patterns to
destructure that tuple. We’ll be discussing patterns more in [Chapter
6][ch6]<!-- ignore -->. In the `for` loop, we specify a pattern that has `i`
for the index in the tuple and `&item` for the single byte in the tuple.
Because we get a reference to the element from `.iter().enumerate()`, we use
`&` in the pattern.

Inside the `for` loop, we search for the byte that represents the space by
using the byte literal syntax. If we find a space, we return the position.
Otherwise, we return the length of the string by using `s.len()`.

```rust,ignore
{{#rustdoc_include ../listings/ch04-understanding-ownership/listing-04-07/src/main.rs:inside_for}}
```

We now have a way to find out the index of the end of the first word in the
string, but there’s a problem. We’re returning a `usize` on its own, but it’s
only a meaningful number in the context of the `&String`. In other words,
because it’s a separate value from the `String`, there’s no guarantee that it
will still be valid in the future. Consider the program in Listing 4-8 that
uses the `first_word` function from Listing 4-7.

<Listing number="4-8" file-name="src/main.rs" caption="Storing the result from calling the `first_word` function and then changing the `String` contents">

```rust
{{#rustdoc_include ../listings/ch04-understanding-ownership/listing-04-08/src/main.rs:here}}
```

</Listing>

This program compiles without any errors and would also do so if we used `word`
after calling `s.clear()`. Because `word` isn’t connected to the state of `s`
at all, `word` still contains the value `5`. We could use that value `5` with
the variable `s` to try to extract the first word out, but this would be a bug
because the contents of `s` have changed since we saved `5` in `word`.

Having to worry about the index in `word` getting out of sync with the data in
`s` is tedious and error prone! Managing these indices is even more brittle if
we write a `second_word` function. Its signature would have to look like this:

```rust,ignore
fn second_word(s: &String) -> (usize, usize) {
```

Now we’re tracking a starting _and_ an ending index, and we have even more
values that were calculated from data in a particular state but aren’t tied to
that state at all. We have three unrelated variables floating around that need
to be kept in sync.

Luckily, Rust has a solution to this problem: string slices.

### String Slices

A _string slice_ is a reference to part of a `String`, and it looks like this:

```rust
{{#rustdoc_include ../listings/ch04-understanding-ownership/no-listing-17-slice/src/main.rs:here}}
```

Rather than a reference to the entire `String`, `hello` is a reference to a
portion of the `String`, specified in the extra `[0..5]` bit. We create slices
using a range within brackets by specifying `[starting_index..ending_index]`,
where `starting_index` is the first position in the slice and `ending_index` is
one more than the last position in the slice. Internally, the slice data
structure stores the starting position and the length of the slice, which
corresponds to `ending_index` minus `starting_index`. So, in the case of `let
world = &s[6..11];`, `world` would be a slice that contains a pointer to the
byte at index 6 of `s` with a length value of `5`.

Figure 4-7 shows this in a diagram.

<img alt="Three tables: a table representing the stack data of s, which points
to the byte at index 0 in a table of the string data &quot;hello world&quot; on
the heap. The third table rep-resents the stack data of the slice world, which
has a length value of 5 and points to byte 6 of the heap data table."
src="img/trpl04-07.svg" class="center" style="width: 50%;" />

<span class="caption">Figure 4-7: String slice referring to part of a
`String`</span>

With Rust’s `..` range syntax, if you want to start at index 0, you can drop
the value before the two periods. In other words, these are equal:

```rust
let s = String::from("hello");

let slice = &s[0..2];
let slice = &s[..2];
```

By the same token, if your slice includes the last byte of the `String`, you
can drop the trailing number. That means these are equal:

```rust
let s = String::from("hello");

let len = s.len();

let slice = &s[3..len];
let slice = &s[3..];
```

You can also drop both values to take a slice of the entire string. So these
are equal:

```rust
let s = String::from("hello");

let len = s.len();

let slice = &s[0..len];
let slice = &s[..];
```

> Note: String slice range indices must occur at valid UTF-8 character
> boundaries. If you attempt to create a string slice in the middle of a
> multibyte character, your program will exit with an error. For the purposes
> of introducing string slices, we are assuming ASCII only in this section; a
> more thorough discussion of UTF-8 handling is in the [“Storing UTF-8 Encoded
> Text with Strings”][strings]<!-- ignore --> section of Chapter 8.

With all this information in mind, let’s rewrite `first_word` to return a
slice. The type that signifies “string slice” is written as `&str`:

<Listing file-name="src/main.rs">

```rust
{{#rustdoc_include ../listings/ch04-understanding-ownership/no-listing-18-first-word-slice/src/main.rs:here}}
```

</Listing>

We get the index for the end of the word the same way we did in Listing 4-7, by
looking for the first occurrence of a space. When we find a space, we return a
string slice using the start of the string and the index of the space as the
starting and ending indices.

Now when we call `first_word`, we get back a single value that is tied to the
underlying data. The value is made up of a reference to the starting point of
the slice and the number of elements in the slice.

Returning a slice would also work for a `second_word` function:

```rust,ignore
fn second_word(s: &String) -> &str {
```

We now have a straightforward API that’s much harder to mess up because the
compiler will ensure the references into the `String` remain valid. Remember
the bug in the program in Listing 4-8, when we got the index to the end of the
first word but then cleared the string so our index was invalid? That code was
logically incorrect but didn’t show any immediate errors. The problems would
show up later if we kept trying to use the first word index with an emptied
string. Slices make this bug impossible and let us know we have a problem with
our code much sooner. Using the slice version of `first_word` will throw a
compile-time error:

<Listing file-name="src/main.rs">

```rust,ignore,does_not_compile
{{#rustdoc_include ../listings/ch04-understanding-ownership/no-listing-19-slice-error/src/main.rs:here}}
```

</Listing>

Here’s the compiler error:

```console
{{#include ../listings/ch04-understanding-ownership/no-listing-19-slice-error/output.txt}}
```

Recall from the borrowing rules that if we have an immutable reference to
something, we cannot also take a mutable reference. Because `clear` needs to
truncate the `String`, it needs to get a mutable reference. The `println!`
after the call to `clear` uses the reference in `word`, so the immutable
reference must still be active at that point. Rust disallows the mutable
reference in `clear` and the immutable reference in `word` from existing at the
same time, and compilation fails. Not only has Rust made our API easier to use,
but it has also eliminated an entire class of errors at compile time!

<!-- Old heading. Do not remove or links may break. -->

<a id="string-literals-are-slices"></a>

#### String Literals as Slices

Recall that we talked about string literals being stored inside the binary. Now
that we know about slices, we can properly understand string literals:

```rust
let s = "Hello, world!";
```

The type of `s` here is `&str`: it’s a slice pointing to that specific point of
the binary. This is also why string literals are immutable; `&str` is an
immutable reference.

#### String Slices as Parameters

Knowing that you can take slices of literals and `String` values leads us to
one more improvement on `first_word`, and that’s its signature:

```rust,ignore
fn first_word(s: &String) -> &str {
```

A more experienced Rustacean would write the signature shown in Listing 4-9
instead because it allows us to use the same function on both `&String` values
and `&str` values.

<Listing number="4-9" caption="Improving the `first_word` function by using a string slice for the type of the `s` parameter">

```rust,ignore
{{#rustdoc_include ../listings/ch04-understanding-ownership/listing-04-09/src/main.rs:here}}
```

</Listing>

If we have a string slice, we can pass that directly. If we have a `String`, we
can pass a slice of the `String` or a reference to the `String`. This
flexibility takes advantage of _deref coercions_, a feature we will cover in the
[“Implicit Deref Coercions with Functions and
Methods”][deref-coercions]<!--ignore--> section of Chapter 15.

Defining a function to take a string slice instead of a reference to a `String`
makes our API more general and useful without losing any functionality:

<Listing file-name="src/main.rs">

```rust
{{#rustdoc_include ../listings/ch04-understanding-ownership/listing-04-09/src/main.rs:usage}}
```

</Listing>

### Other Slices

String slices, as you might imagine, are specific to strings. But there’s a
more general slice type too. Consider this array:

```rust
let a = [1, 2, 3, 4, 5];
```

Just as we might want to refer to part of a string, we might want to refer to
part of an array. We’d do so like this:

```rust
let a = [1, 2, 3, 4, 5];

let slice = &a[1..3];

assert_eq!(slice, &[2, 3]);
```

This slice has the type `&[i32]`. It works the same way as string slices do, by
storing a reference to the first element and a length. You’ll use this kind of
slice for all sorts of other collections. We’ll discuss these collections in
detail when we talk about vectors in Chapter 8.

## Summary

The concepts of ownership, borrowing, and slices ensure memory safety in Rust
programs at compile time. The Rust language gives you control over your memory
usage in the same way as other systems programming languages, but having the
owner of data automatically clean up that data when the owner goes out of scope
means you don’t have to write and debug extra code to get this control.

Ownership affects how lots of other parts of Rust work, so we’ll talk about
these concepts further throughout the rest of the book. Let’s move on to
Chapter 5 and look at grouping pieces of data together in a `struct`.

[ch13]: ch13-02-iterators.html
[ch6]: ch06-02-match.html#patterns-that-bind-to-values
[strings]: ch08-02-strings.html#storing-utf-8-encoded-text-with-strings
[deref-coercions]: ch15-02-deref.html#implicit-deref-coercions-with-functions-and-methods<|MERGE_RESOLUTION|>--- conflicted
+++ resolved
@@ -16,15 +16,12 @@
 fn first_word(s: &String) -> ?
 ```
 
-The `first_word` function has a `&String` as a parameter. We don’t want
-<<<<<<< HEAD
-ownership because we want to keep using the `String` after calling the `first_word` function, so this is fine. But what should we return? We don’t really have a
-way to talk about *part* of a string. However, we could return the index of the
-=======
-ownership, so this is fine. But what should we return? We don’t really have a
-way to talk about _part_ of a string. However, we could return the index of the
->>>>>>> 6f0b1a80
-end of the word, indicated by a space. Let’s try that, as shown in Listing 4-7.
+The first_word function has a &String as a parameter. We don’t need ownership, so this is fine. 
+(In idiomatic Rust, functions do not take ownership of their arguments unless they need to, 
+and the reasons for that will become clear as we keep going!)
+But what should we return? We don’t really have a way to talk about part of a string.
+However, we could return the index of the end of the word, indicated by a space.
+Let’s try that, as shown in Listing 4-7.
 
 <Listing number="4-7" file-name="src/main.rs" caption="The `first_word` function that returns a byte index value into the `String` parameter">
 
