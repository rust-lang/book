## توسعه قابلیت‌های کتابخانه با توسعه آزمون‌محور (TDD) یا همان (Test-Driven Development)

<<<<<<< HEAD
اکنون که منطق را به _src/lib.rs_ استخراج کرده‌ایم و جمع‌آوری آرگومان‌ها و مدیریت خطاها را در _src/main.rs_ باقی گذاشته‌ایم، نوشتن تست برای قابلیت‌های اصلی کد ما بسیار آسان‌تر شده است. می‌توانیم مستقیماً توابع را با آرگومان‌های مختلف فراخوانی کرده و مقادیر بازگشتی را بررسی کنیم، بدون اینکه نیاز باشد از باینری ما از خط فرمان استفاده کنیم.
=======
Now that we have the search logic in _src/lib.rs_ separate from the `main`
function, it’s much easier to write tests for the core functionality of our
code. We can call functions directly with various arguments and check return
values without having to call our binary from the command line.
>>>>>>> 3e9dc46a

در این بخش، منطق جستجو را با استفاده از فرآیند توسعه آزمون‌محور (TDD) به برنامه `minigrep` اضافه خواهیم کرد. مراحل این فرآیند به شرح زیر است:

<ol dir="rtl">
  <li>نوشتن یک تست که شکست می‌خورد و اجرای آن برای اطمینان از اینکه به دلیلی که انتظار داشتید شکست می‌خورد.</li>
  <li>نوشتن یا تغییر کد به اندازه‌ای که تست جدید پاس شود.</li>
  <li>بازسازی کدی که به تازگی اضافه یا تغییر داده شده و اطمینان از اینکه تست‌ها همچنان پاس می‌شوند.</li>
  <li>تکرار از مرحله ۱!</li>
</ol>

TDD تنها یکی از روش‌های نوشتن نرم‌افزار است، اما می‌تواند به طراحی بهتر کد کمک کند. نوشتن تست قبل از نوشتن کدی که تست را پاس می‌کند، کمک می‌کند تا پوشش تست بالا در طول فرآیند حفظ شود.

ما با استفاده از TDD پیاده‌سازی قابلیت جستجوی رشته کوئری در محتوای فایل و تولید لیستی از خطوط مطابق با کوئری را توسعه خواهیم داد. این قابلیت را در تابعی به نام `search` اضافه خواهیم کرد.

### نوشتن یک تست که شکست می‌خورد

<<<<<<< HEAD
از آنجا که دیگر به آن‌ها نیاز نداریم، بیایید عبارت‌های `println!` را از _src/lib.rs_ و _src/main.rs_ که برای بررسی رفتار برنامه استفاده می‌کردیم حذف کنیم. سپس، در _src/lib.rs_، یک ماژول `tests` با یک تابع تست اضافه خواهیم کرد، همانطور که در [فصل ۱۱][ch11-anatomy] انجام دادیم. تابع تست، رفتاری که می‌خواهیم تابع `search` داشته باشد را مشخص می‌کند: این تابع یک کوئری و متن برای جستجو دریافت می‌کند و تنها خطوطی از متن که شامل کوئری هستند را بازمی‌گرداند. لیست ۱۲-۱۵ این تست را نشان می‌دهد که هنوز کامپایل نخواهد شد.

<Listing number="12-15" file-name="src/lib.rs" caption="ایجاد یک تست شکست‌خورده برای تابع `search` که آرزو می‌کنیم داشته باشیم">
=======
In _src/lib.rs_, we’ll add a `tests` module with a test function, as we did in
[Chapter 11][ch11-anatomy]<!-- ignore -->. The test function specifies the
behavior we want the `search` function to have: it will take a query and the
text to search, and it will return only the lines from the text that contain
the query. Listing 12-15 shows this test.

<Listing number="12-15" file-name="src/lib.rs" caption="Creating a failing test for the `search` function for the functionality we wish we had">
>>>>>>> 3e9dc46a

```rust,ignore,does_not_compile
{{#rustdoc_include ../listings/ch12-an-io-project/listing-12-15/src/lib.rs:here}}
```

</Listing>

این تست به دنبال رشته `"duct"` می‌گردد. متنی که در آن جستجو می‌کنیم شامل سه خط است که تنها یکی از آن‌ها شامل `"duct"` است (توجه داشته باشید که بک‌اسلش بعد از علامت نقل قول بازکننده به Rust می‌گوید که کاراکتر newline در ابتدای محتویات این literal رشته قرار ندهد). ما تأیید می‌کنیم که مقدار بازگردانده شده از تابع `search` تنها شامل خطی است که انتظار داریم.

<<<<<<< HEAD
هنوز قادر به اجرای این تست و مشاهده شکست آن نیستیم زیرا تست حتی کامپایل نمی‌شود: تابع `search` هنوز وجود ندارد! بر اساس اصول TDD، ما تنها به اندازه‌ای کد اضافه می‌کنیم که تست کامپایل و اجرا شود، با اضافه کردن یک تعریف از تابع `search` که همیشه یک بردار خالی بازمی‌گرداند، همانطور که در لیست ۱۲-۱۶ نشان داده شده است. سپس تست باید کامپایل و شکست بخورد زیرا یک بردار خالی با یک بردار شامل خط `"safe, fast, productive."` مطابقت ندارد.

<Listing number="12-16" file-name="src/lib.rs" caption="تعریف حداقل کد برای تابع `search` تا تست ما کامپایل شود">
=======
If we run this test, it will currently fail because the `unimplemented!` macro
panics with the message “not implemented”. In accordance with TDD principles,
we’ll take a small step of adding just enough code to get the test to not panic
when calling the function by defining the `search` function to always return an
empty vector, as shown in Listing 12-16. Then the test should compile and fail
because an empty vector doesn’t match a vector containing the line `"safe,
fast, productive."`

<Listing number="12-16" file-name="src/lib.rs" caption="Defining just enough of the `search` function so calling it won’t panic">
>>>>>>> 3e9dc46a

```rust,ignore
{{#rustdoc_include ../listings/ch12-an-io-project/listing-12-16/src/lib.rs:here}}
```

</Listing>

<<<<<<< HEAD
=======
Now let’s discuss why we need to define an explicit lifetime `'a` in the
signature of `search` and use that lifetime with the `contents` argument and
the return value. Recall in [Chapter 10][ch10-lifetimes]<!-- ignore --> that
the lifetime parameters specify which argument lifetime is connected to the
lifetime of the return value. In this case, we indicate that the returned
vector should contain string slices that reference slices of the argument
`contents` (rather than the argument `query`).
>>>>>>> 3e9dc46a

متوجه می‌شوید که ما نیاز داریم یک طول عمر صریح `'a` در امضای تابع `search` تعریف کنیم و از آن طول عمر با آرگومان `contents` و مقدار بازگشتی استفاده کنیم. به یاد داشته باشید که در [فصل ۱۰][ch10-lifetimes] توضیح دادیم که پارامترهای طول عمر مشخص می‌کنند کدام طول عمر آرگومان به طول عمر مقدار بازگشتی متصل است. در این مورد، ما مشخص می‌کنیم که بردار بازگشتی باید شامل برش‌های رشته‌ای باشد که به برش‌های آرگومان `contents` اشاره دارند (نه آرگومان `query`).

به عبارت دیگر، به Rust می‌گوییم داده‌ای که توسط تابع `search` بازگردانده می‌شود به اندازه داده‌ای که به تابع `search` در آرگومان `contents` منتقل می‌شود زنده خواهد بود. این مهم است! داده‌ای که توسط یک برش مرجع داده می‌شود باید معتبر باشد تا مرجع نیز معتبر باشد؛ اگر کامپایلر فرض کند که ما در حال ساختن برش‌های رشته‌ای از `query` هستیم به جای `contents`، بررسی‌های ایمنی را به اشتباه انجام خواهد داد.

اگر طول عمرها را فراموش کنیم و سعی کنیم این تابع را کامپایل کنیم، این خطا را دریافت خواهیم کرد:

```console
{{#include ../listings/ch12-an-io-project/output-only-02-missing-lifetimes/output.txt}}
```

<<<<<<< HEAD
Rust به هیچ وجه نمی‌تواند بداند کدام یک از دو آرگومان مورد نیاز است، بنابراین ما باید به صورت صریح به آن بگوییم. از آنجایی که `contents` آرگومانی است که شامل تمام متن ما است و ما می‌خواهیم قسمت‌هایی از آن متن که مطابقت دارند را بازگردانیم، می‌دانیم که `contents` آرگومانی است که باید با استفاده از نحو طول عمر به مقدار بازگشتی متصل شود.
=======
Rust can’t know which of the two parameters we need for the output, so we need
to tell it explicitly. Note that the help text suggests specifying the same
lifetime parameter for all the parameters and the output type, which is
incorrect! Because `contents` is the parameter that contains all of our text
and we want to return the parts of that text that match, we know `contents` is
the only parameter that should be connected to the return value using the
lifetime syntax.
>>>>>>> 3e9dc46a

دیگر زبان‌های برنامه‌نویسی نیازی ندارند آرگومان‌ها را به مقادیر بازگشتی در امضا متصل کنید، اما این تمرین با گذشت زمان آسان‌تر می‌شود. ممکن است بخواهید این مثال را با مثال‌های موجود در بخش [“اعتبارسنجی مراجع با طول عمر”][validating-references-with-lifetimes] از فصل ۱۰ مقایسه کنید.

<<<<<<< HEAD
اکنون بیایید تست را اجرا کنیم:

```console
{{#include ../listings/ch12-an-io-project/listing-12-16/output.txt}}
```

عالی است، تست دقیقا همانطور که انتظار داشتیم شکست می‌خورد. بیایید تست را پاس کنیم!

### نوشتن کدی برای پاس کردن تست
=======
### Writing Code to Pass the Test
>>>>>>> 3e9dc46a

در حال حاضر، تست ما به دلیل اینکه همیشه یک بردار خالی بازمی‌گرداند، شکست می‌خورد. برای رفع این مشکل و پیاده‌سازی `search`، برنامه ما باید این مراحل را دنبال کند:

<ol dir="rtl">
  <li>تکرار از طریق هر خط از محتوای فایل.</li>
  <li>بررسی اینکه آیا خط شامل رشته کوئری ما هست یا نه.</li>
  <li>اگر خط شامل کوئری بود، آن را به لیست مقادیر بازگشتی اضافه کنیم.</li>
  <li>اگر نبود، کاری انجام ندهیم.</li>
  <li>لیست نتایجی که مطابقت دارند را بازگردانیم.</li>
</ol>

بیایید هر مرحله را یکی‌یکی اجرا کنیم، با تکرار از طریق خطوط شروع می‌کنیم.

#### تکرار از طریق خطوط با متد `lines`

Rust یک متد مفید برای مدیریت تکرار خط به خط در رشته‌ها ارائه می‌دهد که به طور مناسبی `lines` نامیده شده است و همانطور که در لیست ۱۲-۱۷ نشان داده شده کار می‌کند. توجه داشته باشید که این کد هنوز کامپایل نخواهد شد.

<Listing number="12-17" file-name="src/lib.rs" caption="تکرار از طریق هر خط در `contents`">

```rust,ignore,does_not_compile
{{#rustdoc_include ../listings/ch12-an-io-project/listing-12-17/src/lib.rs:here}}
```

</Listing>

متد `lines` یک iterator برمی‌گرداند. ما در [فصل ۱۳][ch13-iterators] عمیقاً در مورد iteratorها صحبت خواهیم کرد، اما به یاد داشته باشید که قبلاً این روش استفاده از یک iterator را در [لیست ۳-۵][ch3-iter] دیدید، جایی که از یک حلقه `for` با یک iterator برای اجرای کدی روی هر آیتم در یک مجموعه استفاده کردیم.

#### جستجو در هر خط برای کوئری

اکنون، بررسی خواهیم کرد که آیا خط فعلی شامل رشته کوئری ما هست یا نه. خوشبختانه، رشته‌ها یک متد مفید به نام `contains` دارند که این کار را برای ما انجام می‌دهد! یک فراخوانی به متد `contains` را در تابع `search` اضافه کنید، همانطور که در لیست ۱۲-۱۸ نشان داده شده است. توجه داشته باشید که این کد همچنان کامپایل نخواهد شد.

<Listing number="12-18" file-name="src/lib.rs" caption="اضافه کردن قابلیت بررسی اینکه آیا خط شامل رشته موجود در `query` هست یا نه">

```rust,ignore,does_not_compile
{{#rustdoc_include ../listings/ch12-an-io-project/listing-12-18/src/lib.rs:here}}
```

</Listing>

در حال حاضر، ما در حال ایجاد قابلیت‌های بیشتر هستیم. برای اینکه کد کامپایل شود، نیاز داریم مقداری را از بدنه تابع بازگردانیم همانطور که در امضای تابع اشاره کردیم.

#### ذخیره خطوط مطابق

برای تکمیل این تابع، نیاز داریم روشی برای ذخیره خطوط مطابق که می‌خواهیم بازگردانیم داشته باشیم. برای این کار، می‌توانیم یک بردار mutable قبل از حلقه `for` ایجاد کنیم و با استفاده از متد `push` یک خط را در بردار ذخیره کنیم. بعد از حلقه `for`، بردار را بازمی‌گردانیم، همانطور که در لیست ۱۲-۱۹ نشان داده شده است.

<Listing number="12-19" file-name="src/lib.rs" caption="ذخیره خطوط مطابق برای بازگرداندن آن‌ها">

```rust,ignore
{{#rustdoc_include ../listings/ch12-an-io-project/listing-12-19/src/lib.rs:here}}
```

</Listing>

اکنون تابع `search` باید فقط خطوطی را که شامل `query` هستند بازگرداند، و تست ما باید پاس شود. بیایید تست را اجرا کنیم:

```console
{{#include ../listings/ch12-an-io-project/listing-12-19/output.txt}}
```

تست ما پاس شد، بنابراین می‌دانیم که کار می‌کند!

در این مرحله، می‌توانیم فرصت‌هایی برای بازسازی پیاده‌سازی تابع جستجو در نظر بگیریم و در عین حال تست‌ها را پاس نگه داریم تا همان قابلیت را حفظ کنیم. کد در تابع جستجو چندان بد نیست، اما از برخی ویژگی‌های مفید iteratorها استفاده نمی‌کند. ما در [فصل ۱۳][ch13-iterators] به این مثال بازخواهیم گشت، جایی که iteratorها را با جزئیات بررسی می‌کنیم و به نحوه بهبود آن می‌پردازیم.

<<<<<<< HEAD
#### استفاده از تابع `search` در تابع `run`

اکنون که تابع `search` کار می‌کند و تست شده است، باید تابع `search` را از تابع `run` فراخوانی کنیم. ما باید مقدار `config.query` و `contents` که `run` از فایل می‌خواند را به تابع `search` بدهیم. سپس `run` هر خطی که از `search` برگردانده شده را چاپ خواهد کرد:

<span class="filename">Filename: src/lib.rs</span>

```rust,ignore
{{#rustdoc_include ../listings/ch12-an-io-project/no-listing-02-using-search-in-run/src/lib.rs:here}}
```

ما هنوز از یک حلقه `for` برای بازگرداندن هر خط از `search` و چاپ آن استفاده می‌کنیم.

اکنون کل برنامه باید کار کند! بیایید آن را امتحان کنیم، ابتدا با کلمه‌ای که باید دقیقاً یک خط از شعر امیلی دیکینسون را برگرداند: _frog_.
=======
Now the entire program should work! Let’s try it out, first with a word that
should return exactly one line from the Emily Dickinson poem: _frog_.
>>>>>>> 3e9dc46a

```console
{{#include ../listings/ch12-an-io-project/no-listing-02-using-search-in-run/output.txt}}
```

عالی! حالا بیایید کلمه‌ای را امتحان کنیم که چندین خط را مطابقت دهد، مثل _body_:

```console
{{#include ../listings/ch12-an-io-project/output-only-03-multiple-matches/output.txt}}
```

و در نهایت، مطمئن شویم که وقتی کلمه‌ای را جستجو می‌کنیم که در هیچ جای شعر وجود ندارد، مثل _monomorphization_، هیچ خطی دریافت نخواهیم کرد:

```console
{{#include ../listings/ch12-an-io-project/output-only-04-no-matches/output.txt}}
```

عالی! ما نسخه کوچکی از یک ابزار کلاسیک ساختیم و چیزهای زیادی درباره نحوه ساختاردهی برنامه‌ها آموختیم. همچنین کمی درباره ورودی و خروجی فایل، طول عمر‌ها، تست کردن و تجزیه دستورات خط فرمان یاد گرفتیم.

برای تکمیل این پروژه، به طور مختصر نشان خواهیم داد که چگونه با متغیرهای محیطی کار کنیم و چگونه به خطای استاندارد (standard error) چاپ کنیم، که هر دو در هنگام نوشتن برنامه‌های خط فرمان مفید هستند.

[validating-references-with-lifetimes]: ch10-03-lifetime-syntax.html#validating-references-with-lifetimes
[ch11-anatomy]: ch11-01-writing-tests.html#the-anatomy-of-a-test-function
[ch10-lifetimes]: ch10-03-lifetime-syntax.html
[ch3-iter]: ch03-05-control-flow.html#looping-through-a-collection-with-for
[ch13-iterators]: ch13-02-iterators.html<|MERGE_RESOLUTION|>--- conflicted
+++ resolved
@@ -1,13 +1,7 @@
 ## توسعه قابلیت‌های کتابخانه با توسعه آزمون‌محور (TDD) یا همان (Test-Driven Development)
 
-<<<<<<< HEAD
-اکنون که منطق را به _src/lib.rs_ استخراج کرده‌ایم و جمع‌آوری آرگومان‌ها و مدیریت خطاها را در _src/main.rs_ باقی گذاشته‌ایم، نوشتن تست برای قابلیت‌های اصلی کد ما بسیار آسان‌تر شده است. می‌توانیم مستقیماً توابع را با آرگومان‌های مختلف فراخوانی کرده و مقادیر بازگشتی را بررسی کنیم، بدون اینکه نیاز باشد از باینری ما از خط فرمان استفاده کنیم.
-=======
-Now that we have the search logic in _src/lib.rs_ separate from the `main`
-function, it’s much easier to write tests for the core functionality of our
-code. We can call functions directly with various arguments and check return
-values without having to call our binary from the command line.
->>>>>>> 3e9dc46a
+اکنون که منطق جست‌وجو را در فایل *src/lib.rs* و جدا از تابع `main` داریم، نوشتن تست برای عملکرد اصلی کد بسیار آسان‌تر شده است.
+می‌توانیم توابع را مستقیماً با آرگومان‌های مختلف فراخوانی کنیم و مقادیر بازگشتی را بررسی کنیم، بدون آن‌که نیاز باشد باینری خود را از طریق خط فرمان اجرا کنیم.
 
 در این بخش، منطق جستجو را با استفاده از فرآیند توسعه آزمون‌محور (TDD) به برنامه `minigrep` اضافه خواهیم کرد. مراحل این فرآیند به شرح زیر است:
 
@@ -24,19 +18,11 @@
 
 ### نوشتن یک تست که شکست می‌خورد
 
-<<<<<<< HEAD
-از آنجا که دیگر به آن‌ها نیاز نداریم، بیایید عبارت‌های `println!` را از _src/lib.rs_ و _src/main.rs_ که برای بررسی رفتار برنامه استفاده می‌کردیم حذف کنیم. سپس، در _src/lib.rs_، یک ماژول `tests` با یک تابع تست اضافه خواهیم کرد، همانطور که در [فصل ۱۱][ch11-anatomy] انجام دادیم. تابع تست، رفتاری که می‌خواهیم تابع `search` داشته باشد را مشخص می‌کند: این تابع یک کوئری و متن برای جستجو دریافت می‌کند و تنها خطوطی از متن که شامل کوئری هستند را بازمی‌گرداند. لیست ۱۲-۱۵ این تست را نشان می‌دهد که هنوز کامپایل نخواهد شد.
+در فایل *src/lib.rs*، یک ماژول `tests` با یک تابع تست اضافه می‌کنیم، همان‌طور که در \[فصل ۱۱]\[ch11-anatomy]<!-- ignore --> انجام دادیم.
+تابع تست، رفتاری را که از تابع `search` انتظار داریم مشخص می‌کند: این تابع یک `query` و متنی برای جست‌وجو دریافت می‌کند، و تنها خطوطی از متن را که شامل `query` هستند بازمی‌گرداند.
+لیست ۱۲-۱۵ این تست را نشان می‌دهد.
 
-<Listing number="12-15" file-name="src/lib.rs" caption="ایجاد یک تست شکست‌خورده برای تابع `search` که آرزو می‌کنیم داشته باشیم">
-=======
-In _src/lib.rs_, we’ll add a `tests` module with a test function, as we did in
-[Chapter 11][ch11-anatomy]<!-- ignore -->. The test function specifies the
-behavior we want the `search` function to have: it will take a query and the
-text to search, and it will return only the lines from the text that contain
-the query. Listing 12-15 shows this test.
-
-<Listing number="12-15" file-name="src/lib.rs" caption="Creating a failing test for the `search` function for the functionality we wish we had">
->>>>>>> 3e9dc46a
+<Listing number="12-15" file-name="src/lib.rs" caption="ایجاد یک تست شکست‌خورده برای تابع `search` به منظور پیاده‌سازی عملکرد مورد انتظار">
 
 ```rust,ignore,does_not_compile
 {{#rustdoc_include ../listings/ch12-an-io-project/listing-12-15/src/lib.rs:here}}
@@ -46,21 +32,9 @@
 
 این تست به دنبال رشته `"duct"` می‌گردد. متنی که در آن جستجو می‌کنیم شامل سه خط است که تنها یکی از آن‌ها شامل `"duct"` است (توجه داشته باشید که بک‌اسلش بعد از علامت نقل قول بازکننده به Rust می‌گوید که کاراکتر newline در ابتدای محتویات این literal رشته قرار ندهد). ما تأیید می‌کنیم که مقدار بازگردانده شده از تابع `search` تنها شامل خطی است که انتظار داریم.
 
-<<<<<<< HEAD
 هنوز قادر به اجرای این تست و مشاهده شکست آن نیستیم زیرا تست حتی کامپایل نمی‌شود: تابع `search` هنوز وجود ندارد! بر اساس اصول TDD، ما تنها به اندازه‌ای کد اضافه می‌کنیم که تست کامپایل و اجرا شود، با اضافه کردن یک تعریف از تابع `search` که همیشه یک بردار خالی بازمی‌گرداند، همانطور که در لیست ۱۲-۱۶ نشان داده شده است. سپس تست باید کامپایل و شکست بخورد زیرا یک بردار خالی با یک بردار شامل خط `"safe, fast, productive."` مطابقت ندارد.
 
 <Listing number="12-16" file-name="src/lib.rs" caption="تعریف حداقل کد برای تابع `search` تا تست ما کامپایل شود">
-=======
-If we run this test, it will currently fail because the `unimplemented!` macro
-panics with the message “not implemented”. In accordance with TDD principles,
-we’ll take a small step of adding just enough code to get the test to not panic
-when calling the function by defining the `search` function to always return an
-empty vector, as shown in Listing 12-16. Then the test should compile and fail
-because an empty vector doesn’t match a vector containing the line `"safe,
-fast, productive."`
-
-<Listing number="12-16" file-name="src/lib.rs" caption="Defining just enough of the `search` function so calling it won’t panic">
->>>>>>> 3e9dc46a
 
 ```rust,ignore
 {{#rustdoc_include ../listings/ch12-an-io-project/listing-12-16/src/lib.rs:here}}
@@ -68,16 +42,9 @@
 
 </Listing>
 
-<<<<<<< HEAD
-=======
-Now let’s discuss why we need to define an explicit lifetime `'a` in the
-signature of `search` and use that lifetime with the `contents` argument and
-the return value. Recall in [Chapter 10][ch10-lifetimes]<!-- ignore --> that
-the lifetime parameters specify which argument lifetime is connected to the
-lifetime of the return value. In this case, we indicate that the returned
-vector should contain string slices that reference slices of the argument
-`contents` (rather than the argument `query`).
->>>>>>> 3e9dc46a
+حال بیایید بررسی کنیم که چرا نیاز داریم یک lifetime صریح با نام `'a` در امضای تابع `search` تعریف کنیم و این lifetime را با آرگومان `contents` و مقدار بازگشتی استفاده کنیم.
+به یاد بیاورید که در [فصل ۱۰][ch10-lifetimes]<!-- ignore -->، پارامترهای lifetime مشخص می‌کردند که lifetime کدام آرگومان با lifetime مقدار بازگشتی مرتبط است.
+در این‌جا، مشخص می‌کنیم که بردار بازگشتی باید شامل برش‌هایی از رشته باشد که به بخش‌هایی از آرگومان `contents` رفرنس می‌دهند (نه آرگومان `query`).
 
 متوجه می‌شوید که ما نیاز داریم یک طول عمر صریح `'a` در امضای تابع `search` تعریف کنیم و از آن طول عمر با آرگومان `contents` و مقدار بازگشتی استفاده کنیم. به یاد داشته باشید که در [فصل ۱۰][ch10-lifetimes] توضیح دادیم که پارامترهای طول عمر مشخص می‌کنند کدام طول عمر آرگومان به طول عمر مقدار بازگشتی متصل است. در این مورد، ما مشخص می‌کنیم که بردار بازگشتی باید شامل برش‌های رشته‌ای باشد که به برش‌های آرگومان `contents` اشاره دارند (نه آرگومان `query`).
 
@@ -89,33 +56,13 @@
 {{#include ../listings/ch12-an-io-project/output-only-02-missing-lifetimes/output.txt}}
 ```
 
-<<<<<<< HEAD
-Rust به هیچ وجه نمی‌تواند بداند کدام یک از دو آرگومان مورد نیاز است، بنابراین ما باید به صورت صریح به آن بگوییم. از آنجایی که `contents` آرگومانی است که شامل تمام متن ما است و ما می‌خواهیم قسمت‌هایی از آن متن که مطابقت دارند را بازگردانیم، می‌دانیم که `contents` آرگومانی است که باید با استفاده از نحو طول عمر به مقدار بازگشتی متصل شود.
-=======
-Rust can’t know which of the two parameters we need for the output, so we need
-to tell it explicitly. Note that the help text suggests specifying the same
-lifetime parameter for all the parameters and the output type, which is
-incorrect! Because `contents` is the parameter that contains all of our text
-and we want to return the parts of that text that match, we know `contents` is
-the only parameter that should be connected to the return value using the
-lifetime syntax.
->>>>>>> 3e9dc46a
+کامپایلر Rust نمی‌تواند به‌صورت خودکار تشخیص دهد که کدام‌یک از دو پارامتر باید به مقدار بازگشتی مرتبط باشد، بنابراین باید این موضوع را به‌صراحت به آن اعلام کنیم.  
+توجه داشته باشید که متن راهنمای خطا پیشنهاد می‌دهد که برای همه پارامترها و نوع بازگشتی، از یک پارامتر lifetime مشترک استفاده شود، که این پیشنهاد نادرست است!  
+از آن‌جا که `contents` پارامتری است که تمام متن ما را در بر دارد و ما قصد داریم بخش‌هایی از آن متن را که با جستجو مطابقت دارند بازگردانیم، می‌دانیم که فقط `contents` باید با مقدار بازگشتی از طریق نگارش lifetime مرتبط شود.
 
 دیگر زبان‌های برنامه‌نویسی نیازی ندارند آرگومان‌ها را به مقادیر بازگشتی در امضا متصل کنید، اما این تمرین با گذشت زمان آسان‌تر می‌شود. ممکن است بخواهید این مثال را با مثال‌های موجود در بخش [“اعتبارسنجی مراجع با طول عمر”][validating-references-with-lifetimes] از فصل ۱۰ مقایسه کنید.
 
-<<<<<<< HEAD
-اکنون بیایید تست را اجرا کنیم:
-
-```console
-{{#include ../listings/ch12-an-io-project/listing-12-16/output.txt}}
-```
-
-عالی است، تست دقیقا همانطور که انتظار داشتیم شکست می‌خورد. بیایید تست را پاس کنیم!
-
 ### نوشتن کدی برای پاس کردن تست
-=======
-### Writing Code to Pass the Test
->>>>>>> 3e9dc46a
 
 در حال حاضر، تست ما به دلیل اینکه همیشه یک بردار خالی بازمی‌گرداند، شکست می‌خورد. برای رفع این مشکل و پیاده‌سازی `search`، برنامه ما باید این مراحل را دنبال کند:
 
@@ -179,7 +126,6 @@
 
 در این مرحله، می‌توانیم فرصت‌هایی برای بازسازی پیاده‌سازی تابع جستجو در نظر بگیریم و در عین حال تست‌ها را پاس نگه داریم تا همان قابلیت را حفظ کنیم. کد در تابع جستجو چندان بد نیست، اما از برخی ویژگی‌های مفید iteratorها استفاده نمی‌کند. ما در [فصل ۱۳][ch13-iterators] به این مثال بازخواهیم گشت، جایی که iteratorها را با جزئیات بررسی می‌کنیم و به نحوه بهبود آن می‌پردازیم.
 
-<<<<<<< HEAD
 #### استفاده از تابع `search` در تابع `run`
 
 اکنون که تابع `search` کار می‌کند و تست شده است، باید تابع `search` را از تابع `run` فراخوانی کنیم. ما باید مقدار `config.query` و `contents` که `run` از فایل می‌خواند را به تابع `search` بدهیم. سپس `run` هر خطی که از `search` برگردانده شده را چاپ خواهد کرد:
@@ -192,11 +138,7 @@
 
 ما هنوز از یک حلقه `for` برای بازگرداندن هر خط از `search` و چاپ آن استفاده می‌کنیم.
 
-اکنون کل برنامه باید کار کند! بیایید آن را امتحان کنیم، ابتدا با کلمه‌ای که باید دقیقاً یک خط از شعر امیلی دیکینسون را برگرداند: _frog_.
-=======
-Now the entire program should work! Let’s try it out, first with a word that
-should return exactly one line from the Emily Dickinson poem: _frog_.
->>>>>>> 3e9dc46a
+اکنون باید کل برنامه به‌درستی کار کند! بیایید آن را امتحان کنیم، ابتدا با واژه‌ای مانند *frog* که باید دقیقاً یک خط از شعر امیلی دیکینسون را بازگرداند.
 
 ```console
 {{#include ../listings/ch12-an-io-project/no-listing-02-using-search-in-run/output.txt}}
