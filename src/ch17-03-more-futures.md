--- conflicted
+++ resolved
@@ -13,16 +13,12 @@
 
 این قطعاً نسبت به جابجایی بین `join`، `join3`، `join4` و موارد دیگر بهبود یافته است! با این حال، حتی این فرم ماکرو نیز فقط زمانی کار می‌کند که تعداد futures را از قبل بدانیم. اما در دنیای واقعی Rust، اضافه کردن futures به یک مجموعه و سپس انتظار برای کامل شدن برخی یا تمام آن‌ها یک الگوی رایج است.
 
-<<<<<<< HEAD
-برای بررسی تمام futures در یک مجموعه، باید روی _همه_ آن‌ها حلقه بزنیم و آن‌ها را join کنیم. تابع `trpl::join_all` هر نوعی را که ویژگی `Iterator` را پیاده‌سازی می‌کند قبول می‌کند، که در فصل ۱۳ در بخش [ویژگی Iterator و متد `next`][iterator-trait]<!-- ignore --> درباره آن یاد گرفتید، بنابراین به نظر می‌رسد دقیقاً همان چیزی است که نیاز داریم. بیایید سعی کنیم futures خود را در یک وکتور قرار دهیم و `join!` را با `join_all` جایگزین کنیم، همان‌طور که در لیست ۱۷-۱۵ نشان داده شده است.
-=======
-To check all the futures in some collection, we’ll need to iterate over and
-join on _all_ of them. The `trpl::join_all` function accepts any type that
-implements the `Iterator` trait, which you learned about back in [The Iterator
-Trait and the `next` Method][iterator-trait]<!-- ignore --> Chapter 13, so
-it seems like just the ticket. Let’s try putting our futures in a vector and
-replacing `join!` with `join_all` as shown in Listing 17-15.
->>>>>>> 3e9dc46a
+برای بررسی همه‌ی futureها در یک مجموعه، باید روی همه‌ی آن‌ها پیمایش کنیم و روی همه join کنیم.
+تابع `trpl::join_all` هر نوعی را می‌پذیرد که trait `Iterator` را پیاده‌سازی کرده باشد،
+که در فصل ۱۳ در بخش [trait پیمایشگر و متد `next`][iterator-trait] درباره‌ی آن آموختید،
+پس به نظر می‌رسد که دقیقاً مناسب باشد.
+بیایید futureهایمان را در یک بردار قرار دهیم و `join!` را با `join_all` جایگزین کنیم،
+همان‌طور که در لیستینگ 17-15 نشان داده شده است.
 
 <Listing number="17-15" caption="ذخیره آینده‌های ناشناس در یک بردار و فراخوانی `join_all`">
 
@@ -62,19 +58,15 @@
 این ممکن است شگفت‌آور باشد. بالاخره، هیچ‌یک از بلوک‌های async چیزی بازنمی‌گردانند، بنابراین هر کدام یک `Future<Output = ()>` تولید می‌کنند. اما به یاد داشته باشید که `Future` یک ویژگی (_trait_) است و کامپایلر برای هر بلوک async یک enum منحصربه‌فرد ایجاد می‌کند. نمی‌توانید دو struct مختلف را که دستی نوشته شده‌اند در یک `Vec` قرار دهید، و همین قانون برای enumهای مختلفی که توسط کامپایلر تولید می‌شوند اعمال می‌شود.
 
 
-برای اینکه این کار انجام شود، باید از _اشیاء ویژگی_ (_trait objects_) استفاده کنیم، همان‌طور که در [“بازگرداندن خطاها از تابع run”][dyn]<!-- ignore --> در فصل ۱۲ انجام دادیم. (ما اشیاء ویژگی را در فصل ۱۸ به‌طور مفصل پوشش خواهیم داد.) استفاده از اشیاء ویژگی به ما اجازه می‌دهد هر یک از futureهای ناشناس تولیدشده توسط این انواع را به‌عنوان یک نوع یکسان در نظر بگیریم، زیرا همه آن‌ها ویژگی `Future` را پیاده‌سازی می‌کنند.
-
-<<<<<<< HEAD
+> توجه: در بخش [استفاده از یک enum برای نگهداری چند مقدار][enum-alt]<!-- ignore --> در فصل ۸،
+> روش دیگری برای گنجاندن چند نوع مختلف در یک `Vec` را بررسی کردیم:
+> استفاده از یک `enum` برای نمایش هر نوعی که ممکن است در بردار وجود داشته باشد.
+> اما در اینجا نمی‌توانیم این کار را انجام دهیم.
+> اولاً، هیچ راهی برای نام‌گذاری نوع‌های مختلف نداریم چون آن‌ها ناشناس (anonymous) هستند.
+> ثانیاً، دلیل اصلی استفاده‌ی ما از بردار و `join_all` این بود که بتوانیم با مجموعه‌ای پویا از futureها کار کنیم،
+> جایی که تنها مهم است همه خروجی‌های آن‌ها یکسان باشند.
+
 > نکته: در بخش فصل ۸ [استفاده از یک Enum برای ذخیره مقادیر متعدد][enum-alt]<!-- ignore -->، درباره یک روش دیگر برای شامل کردن چندین نوع در یک `Vec` صحبت کردیم: استفاده از یک enum برای نمایش هر نوعی که می‌تواند در وکتور ظاهر شود. اما نمی‌توانیم اینجا از آن استفاده کنیم. از یک طرف، هیچ راهی برای نام‌گذاری انواع مختلف نداریم، زیرا آن‌ها ناشناس هستند. از طرف دیگر، دلیلی که ما در وهله اول به دنبال یک وکتور و `join_all` رفتیم، این بود که بتوانیم با یک مجموعه پویا از futures کار کنیم، جایی که فقط به این اهمیت می‌دهیم که همه آن‌ها خروجی یکسانی دارند.
-=======
-> Note: In [Using an Enum to Store Multiple Values][enum-alt]<!-- ignore --> in
-> Chapter 8, we discussed another way to include multiple types in a `Vec`:
-> using an enum to represent each type that can appear in the vector. We can’t
-> do that here, though. For one thing, we have no way to name the different
-> types, because they are anonymous. For another, the reason we reached for a
-> vector and `join_all` in the first place was to be able to work with a dynamic
-> collection of futures where we only care that they have the same output type.
->>>>>>> 3e9dc46a
 
 ابتدا هر future درون `vec!` را در یک `Box::new` بسته‌بندی می‌کنیم، همان‌طور که در لیست ۱۷-۱۶ نشان داده شده است.
 
@@ -173,18 +165,14 @@
 error: could not compile `async_await` (bin "async_await") due to 3 previous errors
 ```
 
-<<<<<<< HEAD
-این پیام اطلاعات زیادی برای هضم کردن دارد، بنابراین بیایید آن را تجزیه کنیم. بخش اول پیام به ما می‌گوید که اولین بلوک async (`src/main.rs:8:23: 20:10`) ویژگی `Unpin` را پیاده‌سازی نمی‌کند و پیشنهاد می‌دهد از `pin!` یا `Box::pin` برای حل آن استفاده کنیم. در ادامه این فصل، جزئیات بیشتری درباره `Pin` و `Unpin` بررسی خواهیم کرد. با این حال، فعلاً می‌توانیم فقط از توصیه کامپایلر پیروی کنیم تا از این مشکل عبور کنیم. در لیست ۱۷-۱۸، ابتدا با به‌روزرسانی اعلان نوع برای `futures` شروع می‌کنیم، به طوری که هر `Box` درون یک `Pin` قرار بگیرد. دوم، از `Box::pin` برای pin کردن خود futures استفاده می‌کنیم.
-=======
-That is a _lot_ to digest, so let’s pull it apart. The first part of the message
-tell us that the first async block (`src/main.rs:8:23: 20:10`) does not
-implement the `Unpin` trait and suggests using `pin!` or `Box::pin` to resolve
-it. Later in the chapter, we’ll dig into a few more details about `Pin` and
-`Unpin`. For the moment, though, we can just follow the compiler’s advice to get
-unstuck. In Listing 17-18, we start by importing `Pin` from `std::pin`. Next we
-update the type annotation for `futures`, with a `Pin` wrapping each `Box`.
-Finally, we use `Box::pin` to pin the futures themselves.
->>>>>>> 3e9dc46a
+این پیام حجم زیادی از اطلاعات را دارد، پس بیایید آن را بخش‌بندی کنیم.
+بخش اول پیام می‌گوید که اولین بلاک async (`src/main.rs:8:23: 20:10`) trait `Unpin` را پیاده‌سازی نکرده است
+و پیشنهاد می‌کند برای رفع این مشکل از `pin!` یا `Box::pin` استفاده کنیم.
+در ادامه‌ی فصل، به جزئیات بیشتری درباره‌ی `Pin` و `Unpin` خواهیم پرداخت.
+فعلاً می‌توانیم فقط از توصیه‌ی کامپایلر پیروی کنیم تا مشکل برطرف شود.
+در لیستینگ 17-18، ابتدا `Pin` را از `std::pin` وارد می‌کنیم.
+سپس نوع `futures` را به‌روزرسانی می‌کنیم، به‌طوری که هر `Box` داخل یک `Pin` قرار گیرد.
+در نهایت، از `Box::pin` برای pin کردن خود futureها استفاده می‌کنیم.
 
 
 <Listing number="17-18" caption="استفاده از `Pin` و `Box::pin` برای برطرف کردن نوع `Vec`" file-name="src/main.rs">
@@ -216,18 +204,15 @@
 
 اینجا چیزهای بیشتری برای بررسی وجود دارد. برای یک مورد، استفاده از `Pin<Box<T>>` یک مقدار کمی سربار اضافه می‌کند، زیرا این futures را با `Box` روی heap قرار می‌دهیم—و ما فقط این کار را برای هم‌تراز کردن انواع انجام می‌دهیم. بعد از همه این‌ها، ما _واقعاً_ نیازی به تخصیص heap نداریم: این futures به این تابع خاص محدود هستند. همان‌طور که قبلاً ذکر شد، `Pin` خودش یک نوع wrapper است، بنابراین می‌توانیم از مزیت داشتن یک نوع واحد در `Vec` بهره‌مند شویم—دلیل اصلی که به دنبال `Box` رفتیم—بدون انجام تخصیص heap. می‌توانیم مستقیماً از `Pin` با هر future استفاده کنیم، با استفاده از ماکروی `std::pin::pin`.
 
-با این حال، هنوز باید نوع مرجع pin شده را به‌صراحت مشخص کنیم؛ در غیر این صورت، Rust هنوز نمی‌داند که این‌ها را به‌عنوان اشیاء ویژگی دینامیک تفسیر کند، که دقیقاً همان چیزی است که ما در `Vec` به آن نیاز داریم. بنابراین، هر future را زمانی که تعریف می‌کنیم با `pin!` pin می‌کنیم، و `futures` را به‌عنوان یک `Vec` که شامل مراجع متغیر pin شده به نوع future دینامیک است تعریف می‌کنیم، همان‌طور که در لیست ۱۷-۱۹ نشان داده شده است.
-
-<<<<<<< HEAD
+با این حال، همچنان باید به‌صورت صریح نوع رفرنس پین‌شده را مشخص کنیم؛  
+در غیر این صورت، Rust نمی‌داند که این‌ها باید به عنوان trait objectهای داینامیک تفسیر شوند،  
+که این همان چیزی است که در `Vec` به آن نیاز داریم.  
+بنابراین، `pin` را به لیست واردات‌مان از `std::pin` اضافه می‌کنیم.  
+سپس می‌توانیم هر future را هنگام تعریف آن با `pin!` پین کنیم  
+و `futures` را به‌صورت یک `Vec` شامل رفرنس‌های mutable پین‌شده به نوع dynamic future تعریف کنیم،  
+همان‌طور که در لیستینگ 17-19 نشان داده شده است.
+
 با این حال، باید به‌صراحت نوع مرجع pinned را مشخص کنیم؛ در غیر این صورت، راست همچنان نمی‌داند که این‌ها را به‌عنوان شیءهای ویژگی دینامیک تفسیر کند، که همان چیزی است که برای قرار گرفتن در `Vec` نیاز داریم. بنابراین، هر آینده را وقتی تعریف می‌کنیم `pin!` می‌کنیم و `futures` را به‌عنوان یک `Vec` که شامل مراجع متغیر pinned به نوع ویژگی دینامیک `Future` است تعریف می‌کنیم، همانطور که در فهرست 17-19 نشان داده شده است.
-=======
-However, we must still be explicit about the type of the pinned reference;
-otherwise, Rust will still not know to interpret these as dynamic trait objects,
-which is what we need them to be in the `Vec`. We therefore add `pin` to our
-list of imports from `std::pin`. Then we can `pin!` each future when we define
-it and define `futures` as a `Vec` containing pinned mutable references to the
-dynamic future type, as in Listing 17-19.
->>>>>>> 3e9dc46a
 
 <Listing number="17-19" caption="استفاده مستقیم از `Pin` با ماکروی `pin!` برای اجتناب از تخصیص‌های غیرضروری heap" file-name="src/main.rs">
 
