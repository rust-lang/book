--- conflicted
+++ resolved
@@ -1,30 +1,18 @@
-<<<<<<< HEAD
-## همزمانی قابل‌توسعه با ویژگی‌های `Sync` و `Send`
+## هم‌روندی توسعه‌پذیر با `trait`‌های `Send` و `Sync`
 
-جالب است که زبان راست ویژگی‌های _بسیار_ کمی برای همزمانی دارد. تقریباً هر ویژگی 
-همزمانی که تاکنون در این فصل درباره آن صحبت کرده‌ایم بخشی از کتابخانه استاندارد 
-بوده است، نه زبان. گزینه‌های شما برای مدیریت همزمانی محدود به زبان یا کتابخانه 
-استاندارد نیستند؛ می‌توانید ویژگی‌های همزمانی خود را بنویسید یا از ویژگی‌هایی که 
-دیگران نوشته‌اند استفاده کنید.
+<!-- Old link, do not remove -->
 
-با این حال، دو مفهوم همزمانی در زبان تعبیه شده‌اند: ویژگی‌های `std::marker` 
-به نام‌های `Sync` و `Send`.
+<a id="extensible-concurrency-with-the-sync-and-send-traits"></a>
+
+جالب است که تقریباً تمام ویژگی‌های هم‌روندی که تا این‌جای فصل درباره‌شان صحبت کردیم، بخشی از کتابخانه‌ی استاندارد بوده‌اند، نه زبان. گزینه‌های شما برای مدیریت هم‌روندی محدود به زبان یا کتابخانه‌ی استاندارد نیست؛ می‌توانید ویژگی‌های هم‌روندی خود را بنویسید یا از آن‌هایی استفاده کنید که دیگران نوشته‌اند.
+
+با این حال، در میان مفاهیم کلیدی هم‌روندی که در خود زبان (و نه در کتابخانه‌ی استاندارد) گنجانده شده‌اند، `trait`‌های `std::marker` یعنی `Send` و `Sync` قرار دارند.
 
 ### اجازه انتقال مالکیت بین نخ‌ها با `Send`
 
-ویژگی نشانگر `Send` نشان می‌دهد که مالکیت مقادیر نوعی که `Send` را پیاده‌سازی 
-می‌کند می‌تواند بین نخ‌ها منتقل شود. تقریباً هر نوعی در راست `Send` است، اما 
-برخی استثناها وجود دارند، از جمله `Rc<T>`: این نوع نمی‌تواند `Send` باشد زیرا 
-اگر یک مقدار `Rc<T>` را کلون کنید و سعی کنید مالکیت کلون را به نخ دیگری منتقل 
-کنید، هر دو نخ ممکن است شمارش ارجاع را هم‌زمان به‌روزرسانی کنند. به این دلیل، 
-`Rc<T>` برای استفاده در شرایط تک‌ریسمانی طراحی شده است که نمی‌خواهید جریمه 
-عملکرد ایمنی نخ را پرداخت کنید.
+`trait` نشانه‌گذاری‌شده‌ی `Send` مشخص می‌کند که مالکیت مقادیر نوعی که این `trait` را پیاده‌سازی کرده، می‌تواند بین نخ‌ها منتقل شود. تقریباً همه‌ی نوع‌های Rust، `Send` را پیاده‌سازی می‌کنند، اما برخی استثناها نیز وجود دارند؛ از جمله `Rc<T>`: این نوع نمی‌تواند `Send` را پیاده‌سازی کند، چرا که اگر یک مقدار `Rc<T>` را clone کنید و بخواهید مالکیت آن را به نخ دیگری منتقل کنید، ممکن است هر دو نخ هم‌زمان شمارنده‌ی رفرنس را به‌روزرسانی کنند. به همین دلیل، `Rc<T>` برای استفاده در موقعیت‌های تک‌نخی طراحی شده است، جایی که نمی‌خواهید هزینه‌ی عملکردی مرتبط با ایمنی نخ را بپردازید.
 
-بنابراین، سیستم نوعی و محدودیت‌های ویژگی راست تضمین می‌کنند که هرگز به‌طور 
-ناخواسته یک مقدار `Rc<T>` را به صورت ناایمن بین نخ‌ها ارسال نکنید. وقتی سعی 
-کردیم این کار را در فهرست 16-14 انجام دهیم، خطای `the trait Send is not 
-implemented for Rc<Mutex<i32>>` دریافت کردیم. وقتی به `Arc<T>` که `Send` است 
-تغییر دادیم، کد کامپایل شد.
+بنابراین، سیستم نوع Rust و محدودیت‌های `trait` تضمین می‌کنند که هرگز به‌طور ناخواسته نتوانید یک مقدار `Rc<T>` را به‌شکل ناایمن بین نخ‌ها منتقل کنید. زمانی که سعی کردیم این کار را در لیستینگ 16-14 انجام دهیم، خطایی دریافت کردیم با این مضمون که ``trait `Send` برای `Rc<Mutex<i32>>` پیاده‌سازی نشده است``. اما زمانی که به `Arc<T>` تغییر دادیم، که `Send` را پیاده‌سازی می‌کند، کد با موفقیت کامپایل شد.
 
 هر نوعی که به‌طور کامل از نوع‌های `Send` تشکیل شده باشد به‌طور خودکار به عنوان 
 `Send` علامت‌گذاری می‌شود. تقریباً تمام نوع‌های اولیه `Send` هستند، به جز 
@@ -32,26 +20,13 @@
 
 ### اجازه دسترسی از چندین نخ با `Sync`
 
-ویژگی نشانگر `Sync` نشان می‌دهد که نوعی که `Sync` را پیاده‌سازی می‌کند می‌تواند 
-از چندین نخ به آن ارجاع داده شود. به عبارت دیگر، هر نوع `T`، `Sync` است اگر 
-`&T` (یک ارجاع غیرقابل‌تغییر به `T`) `Send` باشد، به این معنی که ارجاع می‌تواند 
-به صورت ایمن به نخ دیگری ارسال شود. مشابه `Send`، نوع‌های اولیه `Sync` هستند و 
-نوع‌هایی که به طور کامل از نوع‌های `Sync` تشکیل شده‌اند نیز `Sync` هستند.
+`trait` نشانه‌گذاری‌شده‌ی `Sync` مشخص می‌کند که ارجاع دادن به نوعی که این `trait` را پیاده‌سازی کرده از چندین نخ به‌صورت هم‌زمان بی‌خطر است. به‌عبارت دیگر، هر نوعی `T` زمانی `Sync` را پیاده‌سازی می‌کند که `&T` (یک رفرنس غیرقابل تغییر به `T`) `Send` را پیاده‌سازی کرده باشد، یعنی این رفرنس می‌تواند با اطمینان به نخ دیگری ارسال شود. مشابه `Send`، تمام نوع‌های اولیه (`primitive types`) `Sync` را پیاده‌سازی می‌کنند، و نوع‌هایی که به‌طور کامل از نوع‌هایی تشکیل شده‌اند که خود `Sync` هستند، نیز به‌طور خودکار `Sync` را پیاده‌سازی می‌کنند.
 
-اسمارت پوینتر `Rc<T>` نیز به همان دلایلی که `Send` نیست، `Sync` هم نیست. نوع 
-`RefCell<T>` (که در فصل 15 درباره آن صحبت کردیم) و خانواده نوع‌های مرتبط `Cell<T>` 
-نیز `Sync` نیستند. پیاده‌سازی بررسی وام‌دهی که `RefCell<T>` در زمان اجرا انجام 
-می‌دهد، برای نخ ایمن نیست. اسمارت پوینتر `Mutex<T>`، `Sync` است و می‌تواند 
-برای اشتراک‌گذاری دسترسی بین چندین نخ استفاده شود، همانطور که در بخش [«اشتراک 
-یک `Mutex<T>` بین چندین نخ»][sharing-a-mutext-between-multiple-threads]<!-- ignore --> 
-مشاهده کردید.
+اشاره‌گر هوشمند `Rc<T>` نیز برای همان دلایلی که `Send` را پیاده‌سازی نمی‌کند، `Sync` را نیز پیاده‌سازی نمی‌کند. نوع `RefCell<T>` (که در فصل ۱۵ درباره‌ی آن صحبت کردیم) و خانواده‌ی نوع‌های مرتبط با `Cell<T>` نیز `Sync` را پیاده‌سازی نمی‌کنند. پیاده‌سازی بررسی وام‌گیری (`borrow checking`) که `RefCell<T>` در زمان اجرا انجام می‌دهد، برای نخ‌های مختلف ایمن نیست. اشاره‌گر هوشمند `Mutex<T>` `Sync` را پیاده‌سازی می‌کند و می‌تواند برای اشتراک‌گذاری دسترسی بین چندین نخ استفاده شود، همان‌طور که در \[«اشتراک‌گذاری یک `Mutex<T>` بین چند نخ»]\[sharing-a-mutext-between-multiple-threads]<!-- ignore --> مشاهده کردید.
 
 ### پیاده‌سازی دستی `Send` و `Sync` ناایمن است
 
-از آنجا که نوع‌هایی که از ویژگی‌های `Send` و `Sync` تشکیل شده‌اند به‌طور خودکار 
-به‌عنوان `Send` و `Sync` علامت‌گذاری می‌شوند، ما نیازی به پیاده‌سازی دستی این 
-ویژگی‌ها نداریم. به عنوان ویژگی‌های نشانگر، آن‌ها حتی هیچ متدی برای پیاده‌سازی 
-ندارند. آن‌ها فقط برای اعمال اصول مربوط به همزمانی مفید هستند.
+از آن‌جا که نوع‌هایی که به‌طور کامل از نوع‌های دیگری تشکیل شده‌اند که خودشان `Send` و `Sync` را پیاده‌سازی کرده‌اند، به‌صورت خودکار این دو `trait` را پیاده‌سازی می‌کنند، نیازی به پیاده‌سازی دستی آن‌ها نداریم. به‌عنوان `marker trait`‌ها، این `trait`‌ها حتی هیچ متدی برای پیاده‌سازی ندارند. آن‌ها فقط برای اعمال کردن محدودیت‌هایی مرتبط با هم‌زمانی مفید هستند.
 
 پیاده‌سازی دستی این ویژگی‌ها شامل پیاده‌سازی کد ناایمن در راست می‌شود. ما در فصل 
 20 درباره استفاده از کد ناایمن در راست صحبت خواهیم کرد؛ فعلاً، اطلاعات مهم این 
@@ -61,9 +36,7 @@
 
 ## خلاصه
 
-این آخرین باری نیست که در این کتاب با همزمانی روبه‌رو می‌شوید: کل فصل بعدی بر برنامه‌نویسی 
-async تمرکز دارد، و پروژه در فصل 21 از مفاهیم این فصل در یک موقعیت واقعی‌تر نسبت به 
-مثال‌های کوچک‌تر مطرح‌شده در اینجا استفاده خواهد کرد.
+این آخرین باری نیست که در این کتاب با هم‌زمانی (concurrency) روبه‌رو می‌شوید: فصل بعدی بر برنامه‌نویسی async تمرکز دارد و پروژه‌ی فصل ۲۱ مفاهیم این فصل را در یک موقعیت واقعی‌تر نسبت به مثال‌های کوچکی که در این‌جا بررسی شد به‌کار خواهد گرفت.
 
 همانطور که قبلاً اشاره شد، به دلیل اینکه بخش بسیار کمی از نحوه مدیریت همزمانی در راست 
 بخشی از زبان است، بسیاری از راه‌حل‌های همزمانی به‌عنوان crate پیاده‌سازی شده‌اند. 
@@ -77,98 +50,6 @@
 باشید که بدون آن دسته از اشکال‌های سخت‌ردیابی که در زبان‌های دیگر معمول است، به خوبی 
 روی چندین نخ اجرا خواهد شد. برنامه‌نویسی همزمان دیگر مفهومی برای ترسیدن نیست: 
 پیش بروید و برنامه‌های خود را بی‌باکانه همزمان کنید!
-=======
-## Extensible Concurrency with the `Send` and `Sync` Traits
-
-<!-- Old link, do not remove -->
-
-<a id="extensible-concurrency-with-the-sync-and-send-traits"></a>
-
-Interestingly, almost every concurrency feature we’ve talked about so far in
-this chapter has been part of the standard library, not the language. Your
-options for handling concurrency are not limited to the language or the
-standard library; you can write your own concurrency features or use those
-written by others.
-
-However, among the key concurrency concepts that are embedded in the language
-rather than the standard library are the `std::marker` traits `Send` and `Sync`.
-
-### Allowing Transference of Ownership Between Threads with `Send`
-
-The `Send` marker trait indicates that ownership of values of the type
-implementing `Send` can be transferred between threads. Almost every Rust type
-implements `Send`, but there are some exceptions, including `Rc<T>`: this
-cannot implement `Send` because if you cloned an `Rc<T>` value and tried to
-transfer ownership of the clone to another thread, both threads might update
-the reference count at the same time. For this reason, `Rc<T>` is implemented
-for use in single-threaded situations where you don’t want to pay the
-thread-safe performance penalty.
-
-Therefore, Rust’s type system and trait bounds ensure that you can never
-accidentally send an `Rc<T>` value across threads unsafely. When we tried to do
-this in Listing 16-14, we got the error `` the trait `Send` is not implemented
-for `Rc<Mutex<i32>>` ``. When we switched to `Arc<T>`, which does implement
-`Send`, the code compiled.
-
-Any type composed entirely of `Send` types is automatically marked as `Send` as
-well. Almost all primitive types are `Send`, aside from raw pointers, which
-we’ll discuss in Chapter 20.
-
-### Allowing Access from Multiple Threads with `Sync`
-
-The `Sync` marker trait indicates that it is safe for the type implementing
-`Sync` to be referenced from multiple threads. In other words, any type `T`
-implements `Sync` if `&T` (an immutable reference to `T`) implements `Send`,
-meaning the reference can be sent safely to another thread. Similar to `Send`,
-primitive types all implement `Sync`, and types composed entirely of types that
-implement `Sync` also implement `Sync`.
-
-The smart pointer `Rc<T>` also doesn’t implement `Sync` for the same reasons
-that it doesn’t implement `Send`. The `RefCell<T>` type (which we talked about
-in Chapter 15) and the family of related `Cell<T>` types don’t implement
-`Sync`. The implementation of borrow checking that `RefCell<T>` does at runtime
-is not thread-safe. The smart pointer `Mutex<T>` implements `Sync` and can be
-used to share access with multiple threads, as you saw in [“Sharing a
-`Mutex<T>` Between Multiple
-Threads”][sharing-a-mutext-between-multiple-threads]<!-- ignore -->.
-
-### Implementing `Send` and `Sync` Manually Is Unsafe
-
-Because types composed entirely of other types that implement the `Send` and
-`Sync` traits also automatically implement `Send` and `Sync`, we don’t have to
-implement those traits manually. As marker traits, they don’t even have any
-methods to implement. They’re just useful for enforcing invariants related to
-concurrency.
-
-Manually implementing these traits involves implementing unsafe Rust code.
-We’ll talk about using unsafe Rust code in Chapter 20; for now, the important
-information is that building new concurrent types not made up of `Send` and
-`Sync` parts requires careful thought to uphold the safety guarantees. [“The
-Rustonomicon”][nomicon] has more information about these guarantees and how to
-uphold them.
-
-## Summary
-
-This isn’t the last you’ll see of concurrency in this book: the next chapter
-focuses on async programming, and the project in Chapter 21 will use the
-concepts in this chapter in a more realistic situation than the smaller
-examples discussed here.
-
-As mentioned earlier, because very little of how Rust handles concurrency is
-part of the language, many concurrency solutions are implemented as crates.
-These evolve more quickly than the standard library, so be sure to search
-online for the current, state-of-the-art crates to use in multithreaded
-situations.
-
-The Rust standard library provides channels for message passing and smart
-pointer types, such as `Mutex<T>` and `Arc<T>`, that are safe to use in
-concurrent contexts. The type system and the borrow checker ensure that the
-code using these solutions won’t end up with data races or invalid references.
-Once you get your code to compile, you can rest assured that it will happily
-run on multiple threads without the kinds of hard-to-track-down bugs common in
-other languages. Concurrent programming is no longer a concept to be afraid of:
-go forth and make your programs concurrent, fearlessly!
->>>>>>> 3e9dc46a
 
 [sharing-a-mutext-between-multiple-threads]: ch16-03-shared-state.html#sharing-a-mutext-between-multiple-threads
 [nomicon]: ../nomicon/index.html