## Graceful Shutdown and Cleanup

The code in Listing 20-21 is responding to requests asynchronously through the
use of a thread pool, as we intended. We get some warnings about the `workers`,
`id`, and `thread` fields that we’re not using in a direct way that reminds us
we’re not cleaning up anything. When we use the less elegant <span
class="keystroke">ctrl-c</span> method to halt the main thread, all other
threads are stopped immediately as well, even if they’re in the middle of
serving a request.

Now we’ll implement the `Drop` trait to call `join` on each of the threads in
the pool so they can finish the requests they’re working on before closing.
Then we’ll implement a way to tell the threads they should stop accepting new
requests and shut down. To see this code in action, we’ll modify our server to
accept only two requests before gracefully shutting down its thread pool.

### Implementing the `Drop` Trait on `ThreadPool`

Let’s start with implementing `Drop` on our thread pool. When the pool is
dropped, our threads should all join to make sure they finish their work.
Listing 20-23 shows a first attempt at a `Drop` implementation; this code won’t
quite work yet.

<span class="filename">Filename: src/lib.rs</span>

```rust,ignore,does_not_compile
{{#rustdoc_include ../listings/ch20-web-server/listing-20-23/src/lib.rs:here}}
```

<span class="caption">Listing 20-23: Joining each thread when the thread pool
goes out of scope</span>

First, we loop through each of the thread pool `workers`. We use `&mut` for
this because `self` is a mutable reference, and we also need to be able to
mutate `worker`. For each worker, we print a message saying that this
particular worker is shutting down, and then we call `join` on that worker’s
thread. If the call to `join` fails, we use `unwrap` to make Rust panic and go
into an ungraceful shutdown.

Here is the error we get when we compile this code:

```text
error[E0507]: cannot move out of borrowed content
  --> src/lib.rs:65:13
   |
65 |             worker.thread.join().unwrap();
   |             ^^^^^^ cannot move out of borrowed content
```

The error tells us we can’t call `join` because we only have a mutable borrow
of each `worker` and `join` takes ownership of its argument. To solve this
issue, we need to move the thread out of the `Worker` instance that owns
`thread` so `join` can consume the thread. We did this in Listing 17-15: if
`Worker` holds an `Option<thread::JoinHandle<()>>` instead, we can call the
`take` method on the `Option` to move the value out of the `Some` variant and
leave a `None` variant in its place. In other words, a `Worker` that is running
will have a `Some` variant in `thread`, and when we want to clean up a
`Worker`, we’ll replace `Some` with `None` so the `Worker` doesn’t have a
thread to run.

So we know we want to update the definition of `Worker` like this:

<span class="filename">Filename: src/lib.rs</span>

```rust,ignore
{{#rustdoc_include ../listings/ch20-web-server/no-listing-04-update-worker-definition/src/lib.rs:here}}
```

Now let’s lean on the compiler to find the other places that need to change.
Checking this code, we get two errors:

```text
error[E0599]: no method named `join` found for type
`std::option::Option<std::thread::JoinHandle<()>>` in the current scope
  --> src/lib.rs:65:27
   |
65 |             worker.thread.join().unwrap();
   |                           ^^^^

error[E0308]: mismatched types
  --> src/lib.rs:89:13
   |
89 |             thread,
   |             ^^^^^^
   |             |
   |             expected enum `std::option::Option`, found struct
   `std::thread::JoinHandle`
   |             help: try using a variant of the expected type: `Some(thread)`
   |
   = note: expected type `std::option::Option<std::thread::JoinHandle<()>>`
              found type `std::thread::JoinHandle<_>`
```

Let’s address the second error, which points to the code at the end of
`Worker::new`; we need to wrap the `thread` value in `Some` when we create a
new `Worker`. Make the following changes to fix this error:

<span class="filename">Filename: src/lib.rs</span>

```rust,ignore
{{#rustdoc_include ../listings/ch20-web-server/no-listing-05-fix-worker-new/src/lib.rs:here}}
```

The first error is in our `Drop` implementation. We mentioned earlier that we
intended to call `take` on the `Option` value to move `thread` out of `worker`.
The following changes will do so:

<span class="filename">Filename: src/lib.rs</span>

```rust,ignore
{{#rustdoc_include ../listings/ch20-web-server/no-listing-06-fix-threadpool-drop/src/lib.rs:here}}
```

As discussed in Chapter 17, the `take` method on `Option` takes the `Some`
variant out and leaves `None` in its place. We’re using `if let` to destructure
the `Some` and get the thread; then we call `join` on the thread. If a worker’s
thread is already `None`, we know that worker has already had its thread
cleaned up, so nothing happens in that case.

### Signaling to the Threads to Stop Listening for Jobs

With all the changes we’ve made, our code compiles without any warnings. But
the bad news is this code doesn’t function the way we want it to yet. The key
is the logic in the closures run by the threads of the `Worker` instances: at
the moment, we call `join`, but that won’t shut down the threads because they
`loop` forever looking for jobs. If we try to drop our `ThreadPool` with our
current implementation of `drop`, the main thread will block forever waiting
for the first thread to finish.

To fix this problem, we’ll modify the threads so they listen for either a `Job`
to run or a signal that they should stop listening and exit the infinite loop.
Instead of `Job` instances, our channel will send one of these two enum
variants.

<span class="filename">Filename: src/lib.rs</span>

```rust
{{#rustdoc_include ../listings/ch20-web-server/no-listing-07-define-message-enum/src/lib.rs:here}}
```

This `Message` enum will either be a `NewJob` variant that holds the `Job` the
thread should run, or it will be a `Terminate` variant that will cause the
thread to exit its loop and stop.

We need to adjust the channel to use values of type `Message` rather than type
`Job`, as shown in Listing 20-24.

<span class="filename">Filename: src/lib.rs</span>

```rust,ignore
<<<<<<< HEAD
{{#rustdoc_include ../listings/ch20-web-server/listing-20-24/src/lib.rs:here}}
=======
pub struct ThreadPool {
    workers: Vec<Worker>,
    sender: mpsc::Sender<Message>,
}

// --snip--

impl ThreadPool {
    // --snip--

    pub fn execute<F>(&self, f: F)
        where
            F: FnOnce() + Send + 'static
    {
        let job = Box::new(f);

        self.sender.send(Message::NewJob(job)).unwrap();
    }
}

// --snip--

impl Worker {
    fn new(id: usize, receiver: Arc<Mutex<mpsc::Receiver<Message>>>) ->
        Worker {

        let thread = thread::spawn(move ||{
            loop {
                let message = receiver.lock().unwrap().recv().unwrap();

                match message {
                    Message::NewJob(job) => {
                        println!("Worker {} got a job; executing.", id);

                        job();
                    },
                    Message::Terminate => {
                        println!("Worker {} was told to terminate.", id);

                        break;
                    },
                }
            }
        });

        Worker {
            id,
            thread: Some(thread),
        }
    }
}
>>>>>>> 5c5cfd2e
```

<span class="caption">Listing 20-24: Sending and receiving `Message` values and
exiting the loop if a `Worker` receives `Message::Terminate`</span>

To incorporate the `Message` enum, we need to change `Job` to `Message` in two
places: the definition of `ThreadPool` and the signature of `Worker::new`. The
`execute` method of `ThreadPool` needs to send jobs wrapped in the
`Message::NewJob` variant. Then, in `Worker::new` where a `Message` is received
from the channel, the job will be processed if the `NewJob` variant is
received, and the thread will break out of the loop if the `Terminate` variant
is received.

With these changes, the code will compile and continue to function in the same
way as it did after Listing 20-21. But we’ll get a warning because we aren’t
creating any messages of the `Terminate` variety. Let’s fix this warning by
changing our `Drop` implementation to look like Listing 20-25.

<span class="filename">Filename: src/lib.rs</span>

```rust,ignore
{{#rustdoc_include ../listings/ch20-web-server/listing-20-25/src/lib.rs:here}}
```

<span class="caption">Listing 20-25: Sending `Message::Terminate` to the
workers before calling `join` on each worker thread</span>

We’re now iterating over the workers twice: once to send one `Terminate`
message for each worker and once to call `join` on each worker’s thread. If we
tried to send a message and `join` immediately in the same loop, we couldn’t
guarantee that the worker in the current iteration would be the one to get the
message from the channel.

To better understand why we need two separate loops, imagine a scenario with
two workers. If we used a single loop to iterate through each worker, on the
first iteration a terminate message would be sent down the channel and `join`
called on the first worker’s thread. If that first worker was busy processing a
request at that moment, the second worker would pick up the terminate message
from the channel and shut down. We would be left waiting on the first worker to
shut down, but it never would because the second thread picked up the terminate
message. Deadlock!

To prevent this scenario, we first put all of our `Terminate` messages on the
channel in one loop; then we join on all the threads in another loop. Each
worker will stop receiving requests on the channel once it gets a terminate
message. So, we can be sure that if we send the same number of terminate
messages as there are workers, each worker will receive a terminate message
before `join` is called on its thread.

To see this code in action, let’s modify `main` to accept only two requests
before gracefully shutting down the server, as shown in Listing 20-26.

<span class="filename">Filename: src/bin/main.rs</span>

```rust,ignore
{{#rustdoc_include ../listings/ch20-web-server/listing-20-26/src/bin/main.rs:here}}
```

<span class="caption">Listing 20-26: Shut down the server after serving two
requests by exiting the loop</span>

You wouldn’t want a real-world web server to shut down after serving only two
requests. This code just demonstrates that the graceful shutdown and cleanup is
in working order.

The `take` method is defined in the `Iterator` trait and limits the iteration
to the first two items at most. The `ThreadPool` will go out of scope at the
end of `main`, and the `drop` implementation will run.

Start the server with `cargo run`, and make three requests. The third request
should error, and in your terminal you should see output similar to this:

```text
$ cargo run
   Compiling hello v0.1.0 (file:///projects/hello)
    Finished dev [unoptimized + debuginfo] target(s) in 1.0 secs
     Running `target/debug/hello`
Worker 0 got a job; executing.
Worker 3 got a job; executing.
Shutting down.
Sending terminate message to all workers.
Shutting down all workers.
Shutting down worker 0
Worker 1 was told to terminate.
Worker 2 was told to terminate.
Worker 0 was told to terminate.
Worker 3 was told to terminate.
Shutting down worker 1
Shutting down worker 2
Shutting down worker 3
```

You might see a different ordering of workers and messages printed. We can see
how this code works from the messages: workers 0 and 3 got the first two
requests, and then on the third request, the server stopped accepting
connections. When the `ThreadPool` goes out of scope at the end of `main`, its
`Drop` implementation kicks in, and the pool tells all workers to terminate.
The workers each print a message when they see the terminate message, and then
the thread pool calls `join` to shut down each worker thread.

Notice one interesting aspect of this particular execution: the `ThreadPool`
sent the terminate messages down the channel, and before any worker received
the messages, we tried to join worker 0. Worker 0 had not yet received the
terminate message, so the main thread blocked waiting for worker 0 to finish.
In the meantime, each of the workers received the termination messages. When
worker 0 finished, the main thread waited for the rest of the workers to
finish. At that point, they had all received the termination message and were
able to shut down.

Congrats! We’ve now completed our project; we have a basic web server that uses
a thread pool to respond asynchronously. We’re able to perform a graceful
shutdown of the server, which cleans up all the threads in the pool.

Here’s the full code for reference:

<span class="filename">Filename: src/bin/main.rs</span>

```rust,ignore
{{#rustdoc_include ../listings/ch20-web-server/listing-20-26/src/bin/main.rs:all}}
```

<span class="filename">Filename: src/lib.rs</span>

```rust
<<<<<<< HEAD
{{#rustdoc_include ../listings/ch20-web-server/listing-20-26/src/lib.rs:here}}
=======
use std::thread;
use std::sync::mpsc;
use std::sync::Arc;
use std::sync::Mutex;

enum Message {
    NewJob(Job),
    Terminate,
}

pub struct ThreadPool {
    workers: Vec<Worker>,
    sender: mpsc::Sender<Message>,
}

type Job = Box<dyn FnOnce() + Send + 'static>;

impl ThreadPool {
    /// Create a new ThreadPool.
    ///
    /// The size is the number of threads in the pool.
    ///
    /// # Panics
    ///
    /// The `new` function will panic if the size is zero.
    pub fn new(size: usize) -> ThreadPool {
        assert!(size > 0);

        let (sender, receiver) = mpsc::channel();

        let receiver = Arc::new(Mutex::new(receiver));

        let mut workers = Vec::with_capacity(size);

        for id in 0..size {
            workers.push(Worker::new(id, Arc::clone(&receiver)));
        }

        ThreadPool {
            workers,
            sender,
        }
    }

    pub fn execute<F>(&self, f: F)
        where
            F: FnOnce() + Send + 'static
    {
        let job = Box::new(f);

        self.sender.send(Message::NewJob(job)).unwrap();
    }
}

impl Drop for ThreadPool {
    fn drop(&mut self) {
        println!("Sending terminate message to all workers.");

        for _ in &mut self.workers {
            self.sender.send(Message::Terminate).unwrap();
        }

        println!("Shutting down all workers.");

        for worker in &mut self.workers {
            println!("Shutting down worker {}", worker.id);

            if let Some(thread) = worker.thread.take() {
                thread.join().unwrap();
            }
        }
    }
}

struct Worker {
    id: usize,
    thread: Option<thread::JoinHandle<()>>,
}

impl Worker {
    fn new(id: usize, receiver: Arc<Mutex<mpsc::Receiver<Message>>>) ->
        Worker {

        let thread = thread::spawn(move ||{
            loop {
                let message = receiver.lock().unwrap().recv().unwrap();

                match message {
                    Message::NewJob(job) => {
                        println!("Worker {} got a job; executing.", id);

                        job();
                    },
                    Message::Terminate => {
                        println!("Worker {} was told to terminate.", id);

                        break;
                    },
                }
            }
        });

        Worker {
            id,
            thread: Some(thread),
        }
    }
}
>>>>>>> 5c5cfd2e
```

We could do more here! If you want to continue enhancing this project, here are
some ideas:

* Add more documentation to `ThreadPool` and its public methods.
* Add tests of the library’s functionality.
* Change calls to `unwrap` to more robust error handling.
* Use `ThreadPool` to perform some task other than serving web requests.
* Find a thread pool crate on [crates.io](https://crates.io/) and implement a
  similar web server using the crate instead. Then compare its API and
  robustness to the thread pool we implemented.

## Summary

Well done! You’ve made it to the end of the book! We want to thank you for
joining us on this tour of Rust. You’re now ready to implement your own Rust
projects and help with other peoples’ projects. Keep in mind that there is a
welcoming community of other Rustaceans who would love to help you with any
challenges you encounter on your Rust journey.<|MERGE_RESOLUTION|>--- conflicted
+++ resolved
@@ -1,6 +1,6 @@
 ## Graceful Shutdown and Cleanup
 
-The code in Listing 20-21 is responding to requests asynchronously through the
+The code in Listing 20-20 is responding to requests asynchronously through the
 use of a thread pool, as we intended. We get some warnings about the `workers`,
 `id`, and `thread` fields that we’re not using in a direct way that reminds us
 we’re not cleaning up anything. When we use the less elegant <span
@@ -18,16 +18,16 @@
 
 Let’s start with implementing `Drop` on our thread pool. When the pool is
 dropped, our threads should all join to make sure they finish their work.
-Listing 20-23 shows a first attempt at a `Drop` implementation; this code won’t
+Listing 20-22 shows a first attempt at a `Drop` implementation; this code won’t
 quite work yet.
 
 <span class="filename">Filename: src/lib.rs</span>
 
 ```rust,ignore,does_not_compile
-{{#rustdoc_include ../listings/ch20-web-server/listing-20-23/src/lib.rs:here}}
-```
-
-<span class="caption">Listing 20-23: Joining each thread when the thread pool
+{{#rustdoc_include ../listings/ch20-web-server/listing-20-22/src/lib.rs:here}}
+```
+
+<span class="caption">Listing 20-22: Joining each thread when the thread pool
 goes out of scope</span>
 
 First, we loop through each of the thread pool `workers`. We use `&mut` for
@@ -62,7 +62,7 @@
 
 <span class="filename">Filename: src/lib.rs</span>
 
-```rust,ignore
+```rust,ignore,does_not_compile
 {{#rustdoc_include ../listings/ch20-web-server/no-listing-04-update-worker-definition/src/lib.rs:here}}
 ```
 
@@ -97,7 +97,7 @@
 
 <span class="filename">Filename: src/lib.rs</span>
 
-```rust,ignore
+```rust,ignore,does_not_compile
 {{#rustdoc_include ../listings/ch20-web-server/no-listing-05-fix-worker-new/src/lib.rs:here}}
 ```
 
@@ -143,69 +143,15 @@
 thread to exit its loop and stop.
 
 We need to adjust the channel to use values of type `Message` rather than type
-`Job`, as shown in Listing 20-24.
-
-<span class="filename">Filename: src/lib.rs</span>
-
-```rust,ignore
-<<<<<<< HEAD
-{{#rustdoc_include ../listings/ch20-web-server/listing-20-24/src/lib.rs:here}}
-=======
-pub struct ThreadPool {
-    workers: Vec<Worker>,
-    sender: mpsc::Sender<Message>,
-}
-
-// --snip--
-
-impl ThreadPool {
-    // --snip--
-
-    pub fn execute<F>(&self, f: F)
-        where
-            F: FnOnce() + Send + 'static
-    {
-        let job = Box::new(f);
-
-        self.sender.send(Message::NewJob(job)).unwrap();
-    }
-}
-
-// --snip--
-
-impl Worker {
-    fn new(id: usize, receiver: Arc<Mutex<mpsc::Receiver<Message>>>) ->
-        Worker {
-
-        let thread = thread::spawn(move ||{
-            loop {
-                let message = receiver.lock().unwrap().recv().unwrap();
-
-                match message {
-                    Message::NewJob(job) => {
-                        println!("Worker {} got a job; executing.", id);
-
-                        job();
-                    },
-                    Message::Terminate => {
-                        println!("Worker {} was told to terminate.", id);
-
-                        break;
-                    },
-                }
-            }
-        });
-
-        Worker {
-            id,
-            thread: Some(thread),
-        }
-    }
-}
->>>>>>> 5c5cfd2e
-```
-
-<span class="caption">Listing 20-24: Sending and receiving `Message` values and
+`Job`, as shown in Listing 20-23.
+
+<span class="filename">Filename: src/lib.rs</span>
+
+```rust,ignore
+{{#rustdoc_include ../listings/ch20-web-server/listing-20-23/src/lib.rs:here}}
+```
+
+<span class="caption">Listing 20-23: Sending and receiving `Message` values and
 exiting the loop if a `Worker` receives `Message::Terminate`</span>
 
 To incorporate the `Message` enum, we need to change `Job` to `Message` in two
@@ -219,15 +165,15 @@
 With these changes, the code will compile and continue to function in the same
 way as it did after Listing 20-21. But we’ll get a warning because we aren’t
 creating any messages of the `Terminate` variety. Let’s fix this warning by
-changing our `Drop` implementation to look like Listing 20-25.
-
-<span class="filename">Filename: src/lib.rs</span>
-
-```rust,ignore
-{{#rustdoc_include ../listings/ch20-web-server/listing-20-25/src/lib.rs:here}}
-```
-
-<span class="caption">Listing 20-25: Sending `Message::Terminate` to the
+changing our `Drop` implementation to look like Listing 20-24.
+
+<span class="filename">Filename: src/lib.rs</span>
+
+```rust,ignore
+{{#rustdoc_include ../listings/ch20-web-server/listing-20-24/src/lib.rs:here}}
+```
+
+<span class="caption">Listing 20-24: Sending `Message::Terminate` to the
 workers before calling `join` on each worker thread</span>
 
 We’re now iterating over the workers twice: once to send one `Terminate`
@@ -253,15 +199,15 @@
 before `join` is called on its thread.
 
 To see this code in action, let’s modify `main` to accept only two requests
-before gracefully shutting down the server, as shown in Listing 20-26.
+before gracefully shutting down the server, as shown in Listing 20-25.
 
 <span class="filename">Filename: src/bin/main.rs</span>
 
 ```rust,ignore
-{{#rustdoc_include ../listings/ch20-web-server/listing-20-26/src/bin/main.rs:here}}
-```
-
-<span class="caption">Listing 20-26: Shut down the server after serving two
+{{#rustdoc_include ../listings/ch20-web-server/listing-20-25/src/bin/main.rs:here}}
+```
+
+<span class="caption">Listing 20-25: Shut down the server after serving two
 requests by exiting the loop</span>
 
 You wouldn’t want a real-world web server to shut down after serving only two
@@ -321,124 +267,13 @@
 <span class="filename">Filename: src/bin/main.rs</span>
 
 ```rust,ignore
-{{#rustdoc_include ../listings/ch20-web-server/listing-20-26/src/bin/main.rs:all}}
+{{#rustdoc_include ../listings/ch20-web-server/listing-20-25/src/bin/main.rs:all}}
 ```
 
 <span class="filename">Filename: src/lib.rs</span>
 
 ```rust
-<<<<<<< HEAD
-{{#rustdoc_include ../listings/ch20-web-server/listing-20-26/src/lib.rs:here}}
-=======
-use std::thread;
-use std::sync::mpsc;
-use std::sync::Arc;
-use std::sync::Mutex;
-
-enum Message {
-    NewJob(Job),
-    Terminate,
-}
-
-pub struct ThreadPool {
-    workers: Vec<Worker>,
-    sender: mpsc::Sender<Message>,
-}
-
-type Job = Box<dyn FnOnce() + Send + 'static>;
-
-impl ThreadPool {
-    /// Create a new ThreadPool.
-    ///
-    /// The size is the number of threads in the pool.
-    ///
-    /// # Panics
-    ///
-    /// The `new` function will panic if the size is zero.
-    pub fn new(size: usize) -> ThreadPool {
-        assert!(size > 0);
-
-        let (sender, receiver) = mpsc::channel();
-
-        let receiver = Arc::new(Mutex::new(receiver));
-
-        let mut workers = Vec::with_capacity(size);
-
-        for id in 0..size {
-            workers.push(Worker::new(id, Arc::clone(&receiver)));
-        }
-
-        ThreadPool {
-            workers,
-            sender,
-        }
-    }
-
-    pub fn execute<F>(&self, f: F)
-        where
-            F: FnOnce() + Send + 'static
-    {
-        let job = Box::new(f);
-
-        self.sender.send(Message::NewJob(job)).unwrap();
-    }
-}
-
-impl Drop for ThreadPool {
-    fn drop(&mut self) {
-        println!("Sending terminate message to all workers.");
-
-        for _ in &mut self.workers {
-            self.sender.send(Message::Terminate).unwrap();
-        }
-
-        println!("Shutting down all workers.");
-
-        for worker in &mut self.workers {
-            println!("Shutting down worker {}", worker.id);
-
-            if let Some(thread) = worker.thread.take() {
-                thread.join().unwrap();
-            }
-        }
-    }
-}
-
-struct Worker {
-    id: usize,
-    thread: Option<thread::JoinHandle<()>>,
-}
-
-impl Worker {
-    fn new(id: usize, receiver: Arc<Mutex<mpsc::Receiver<Message>>>) ->
-        Worker {
-
-        let thread = thread::spawn(move ||{
-            loop {
-                let message = receiver.lock().unwrap().recv().unwrap();
-
-                match message {
-                    Message::NewJob(job) => {
-                        println!("Worker {} got a job; executing.", id);
-
-                        job();
-                    },
-                    Message::Terminate => {
-                        println!("Worker {} was told to terminate.", id);
-
-                        break;
-                    },
-                }
-            }
-        });
-
-        Worker {
-            id,
-            thread: Some(thread),
-        }
-    }
-}
->>>>>>> 5c5cfd2e
+{{#rustdoc_include ../listings/ch20-web-server/listing-20-25/src/lib.rs:here}}
 ```
 
 We could do more here! If you want to continue enhancing this project, here are
