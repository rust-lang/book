--- conflicted
+++ resolved
@@ -121,26 +121,7 @@
 <span class="filename">Filename: src/main.rs</span>
 
 ```rust
-<<<<<<< HEAD
 {{#rustdoc_include ../listings/ch15-smart-pointers/listing-15-16/src/main.rs:here}}
-=======
-# struct CustomSmartPointer {
-#     data: String,
-# }
-#
-# impl Drop for CustomSmartPointer {
-#     fn drop(&mut self) {
-#         println!("Dropping CustomSmartPointer with data `{}`!", self.data);
-#     }
-# }
-#
-fn main() {
-    let c = CustomSmartPointer { data: String::from("some data") };
-    println!("CustomSmartPointer created.");
-    drop(c);
-    println!("CustomSmartPointer dropped before the end of main.");
-}
->>>>>>> 5c5cfd2e
 ```
 
 <span class="caption">Listing 15-16: Calling `std::mem::drop` to explicitly
