--- conflicted
+++ resolved
@@ -1,4 +1,3 @@
-<<<<<<< HEAD
 ## اجرای کد هنگام پاکسازی با ویژگی `Drop`
 
 ویژگی دوم که برای الگوی اشاره‌گر (Pointer) هوشمند مهم است، `Drop` است که به شما امکان می‌دهد سفارشی کنید که وقتی یک مقدار 
@@ -9,55 +8,15 @@
 پیاده‌سازی یک اشاره‌گر (Pointer) هوشمند استفاده می‌شود. برای مثال، وقتی یک `Box<T>` حذف می‌شود، فضای موجود روی پشته‌ای 
 که باکس به آن اشاره می‌کند، آزاد خواهد شد.
 
-در برخی زبان‌ها، برای برخی از انواع، برنامه‌نویس باید کدی را فراخوانی کند تا حافظه یا منابع را هر بار که استفاده 
-از یک نمونه از این انواع به پایان رسید، آزاد کند. مثال‌ها شامل دسته‌های فایل، سوکت‌ها یا قفل‌ها می‌باشند. اگر 
-فراموش کنند، ممکن است سیستم بیش از حد بارگذاری شود و خراب شود. در Rust، می‌توانید مشخص کنید که بخشی از کد 
-خاصی هر زمان که یک مقدار از دامنه خارج شد، اجرا شود و کامپایلر این کد را به صورت خودکار درج خواهد کرد. 
-در نتیجه، نیازی نیست که در مورد قرار دادن کد پاکسازی در همه جاهای برنامه‌ای که استفاده از یک نمونه خاص به 
-پایان رسیده است، مراقب باشید—شما همچنان منابع را نشت نخواهید داد!
+در برخی زبان‌ها، برای برخی نوع‌ها، برنامه‌نویس باید هر بار که استفاده از یک نمونه از آن نوع‌ها تمام می‌شود، کدی را برای آزادسازی حافظه یا منابع اجرا کند. نمونه‌هایی از این نوع شامل فایل هندل‌ها، سوکت‌ها و لاک‌ها هستند. اگر برنامه‌نویس این کار را فراموش کند، ممکن است سیستم دچار بار اضافی شده و از کار بیفتد. در Rust، می‌توانید مشخص کنید که قطعه کد خاصی هنگام خارج شدن یک مقدار از حوزه‌ی دید (scope) اجرا شود، و کامپایلر این کد را به‌صورت خودکار درج خواهد کرد. در نتیجه، نیازی نیست نگران این باشید که در تمام بخش‌های برنامه، کد پاک‌سازی (cleanup) را درج کنید؛ حتی با این وجود نیز دچار نشت منابع نخواهید شد!
 
 شما کدی که باید هنگام خروج مقدار از دامنه اجرا شود را با پیاده‌سازی ویژگی `Drop` مشخص می‌کنید. ویژگی `Drop` 
 نیازمند این است که یک متد به نام `drop` را پیاده‌سازی کنید که یک مرجع متغیر به `self` می‌گیرد. برای دیدن زمانی 
 که Rust فراخوانی `drop` را انجام می‌دهد، بیایید `drop` را با جملات `println!` برای اکنون پیاده‌سازی کنیم.
 
-فهرست 15-14 یک ساختار `CustomSmartPointer` را نشان می‌دهد که تنها قابلیت سفارشی آن این است که وقتی نمونه‌ای از آن 
-از دامنه خارج می‌شود، `Dropping CustomSmartPointer!` را چاپ می‌کند تا نشان دهد که چه زمانی Rust متد `drop` را اجرا 
-می‌کند.
+لیستینگ 15-14 یک `struct` به‌نام `CustomSmartPointer` را نشان می‌دهد که تنها عملکرد سفارشی آن این است که هنگام خارج شدن نمونه از حوزه‌ی دید (scope)، پیام `Dropping CustomSmartPointer!` را چاپ می‌کند تا نشان دهد چه زمانی Rust متد `drop` را اجرا می‌کند.
 
 <Listing number="15-14" file-name="src/main.rs" caption="ساختار `CustomSmartPointer` که ویژگی `Drop` را پیاده‌سازی می‌کند و در آن کد پاکسازی خود را قرار می‌دهیم">
-=======
-## Running Code on Cleanup with the `Drop` Trait
-
-The second trait important to the smart pointer pattern is `Drop`, which lets
-you customize what happens when a value is about to go out of scope. You can
-provide an implementation for the `Drop` trait on any type, and that code can
-be used to release resources like files or network connections.
-
-We’re introducing `Drop` in the context of smart pointers because the
-functionality of the `Drop` trait is almost always used when implementing a
-smart pointer. For example, when a `Box<T>` is dropped it will deallocate the
-space on the heap that the box points to.
-
-In some languages, for some types, the programmer must call code to free memory
-or resources every time they finish using an instance of those types. Examples
-include file handles, sockets, and locks. If they forget, the system might
-become overloaded and crash. In Rust, you can specify that a particular bit of
-code be run whenever a value goes out of scope, and the compiler will insert
-this code automatically. As a result, you don’t need to be careful about
-placing cleanup code everywhere in a program that an instance of a particular
-type is finished with—you still won’t leak resources!
-
-You specify the code to run when a value goes out of scope by implementing the
-`Drop` trait. The `Drop` trait requires you to implement one method named
-`drop` that takes a mutable reference to `self`. To see when Rust calls `drop`,
-let’s implement `drop` with `println!` statements for now.
-
-Listing 15-14 shows a `CustomSmartPointer` struct whose only custom
-functionality is that it will print `Dropping CustomSmartPointer!` when the
-instance goes out of scope, to show when Rust runs the `drop` method.
-
-<Listing number="15-14" file-name="src/main.rs" caption="A `CustomSmartPointer` struct that implements the `Drop` trait where we would put our cleanup code">
->>>>>>> 3e9dc46a
 
 ```rust
 {{#rustdoc_include ../listings/ch15-smart-pointers/listing-15-14/src/main.rs}}
@@ -65,20 +24,7 @@
 
 </Listing>
 
-<<<<<<< HEAD
-ویژگی `Drop` در پیش‌درآمد (prelude) گنجانده شده است، بنابراین نیازی به وارد کردن آن به دامنه نداریم. ما ویژگی 
-`Drop` را روی `CustomSmartPointer` پیاده‌سازی می‌کنیم و یک پیاده‌سازی برای متد `drop` ارائه می‌دهیم که 
-`println!` را فراخوانی می‌کند. بدنه تابع `drop` جایی است که هر منطقی که بخواهید هنگام خروج یک نمونه از نوع شما از 
-دامنه اجرا شود، قرار می‌دهید. ما در اینجا متنی را چاپ می‌کنیم تا به صورت بصری نشان دهیم که چه زمانی Rust متد 
-`drop` را فراخوانی خواهد کرد.
-=======
-The `Drop` trait is included in the prelude, so we don’t need to bring it into
-scope. We implement the `Drop` trait on `CustomSmartPointer` and provide an
-implementation for the `drop` method that calls `println!`. The body of the
-`drop` method is where you would place any logic that you wanted to run when an
-instance of your type goes out of scope. We’re printing some text here to
-demonstrate visually when Rust will call `drop`.
->>>>>>> 3e9dc46a
+`trait` مربوط به `Drop` در prelude زبان Rust گنجانده شده است، بنابراین نیازی نیست آن را به‌طور جداگانه به حوزه‌ی دید (scope) وارد کنیم. ما `trait` `Drop` را برای `CustomSmartPointer` پیاده‌سازی کرده‌ایم و برای متد `drop` یک پیاده‌سازی ارائه داده‌ایم که در آن از `println!` استفاده می‌شود. بدنه‌ی متد `drop` جایی است که می‌توانید هر منطقی را که می‌خواهید هنگام خارج شدن یک نمونه از نوع‌تان از scope اجرا شود، قرار دهید. ما در این‌جا صرفاً با چاپ یک متن، به‌صورت بصری نشان می‌دهیم که Rust چه زمانی متد `drop` را فراخوانی می‌کند.
 
 در تابع `main`، دو نمونه از `CustomSmartPointer` ایجاد می‌کنیم و سپس `CustomSmartPointers created` را چاپ 
 می‌کنیم. در پایان `main`، نمونه‌های ما از `CustomSmartPointer` از دامنه خارج خواهند شد و Rust کدی که در متد 
@@ -96,38 +42,15 @@
 که یک راهنمای بصری برای نحوه کارکرد متد `drop` به شما بدهد؛ معمولاً شما کد پاکسازی که نوع شما نیاز دارد را مشخص 
 می‌کنید نه یک پیام چاپ.
 
-<<<<<<< HEAD
-### حذف زودهنگام یک مقدار با استفاده از `std::mem::drop`
-
-متأسفانه، غیرفعال کردن عملکرد خودکار `drop` ساده نیست. در اغلب موارد، نیازی به غیرفعال کردن `drop` نیست؛ هدف اصلی 
-ویژگی `Drop` این است که این کار به‌طور خودکار انجام شود. با این حال، گاهی ممکن است بخواهید یک مقدار را زودتر از زمان 
-خود تمیز کنید. یک مثال در این زمینه، استفاده از اشاره‌گر (Pointer)های هوشمندی است که قفل‌ها را مدیریت می‌کنند: ممکن است بخواهید 
-متد `drop` که قفل را آزاد می‌کند را به زور اجرا کنید تا کد دیگری در همان حوزه بتواند قفل را بدست آورد.  
-Rust به شما اجازه نمی‌دهد متد `drop` متعلق به ویژگی `Drop` را به صورت دستی فراخوانی کنید؛ در عوض، باید از تابع 
-`std::mem::drop` که توسط کتابخانه استاندارد فراهم شده است، استفاده کنید اگر می‌خواهید مقداری را زودتر از زمان معمول 
-حذف کنید.
-
-اگر بخواهیم متد `drop` مربوط به ویژگی `Drop` را به صورت دستی فراخوانی کنیم و تابع `main` را از مثال شماره 15-14 
-تغییر دهیم، همان‌طور که در لیست 15-15 نشان داده شده است، با خطای کامپایل مواجه خواهیم شد:
-=======
 <!-- Old link, do not remove -->
 
 <a id="dropping-a-value-early-with-std-mem-drop"></a>
 
-Unfortunately, it’s not straightforward to disable the automatic `drop`
-functionality. Disabling `drop` isn’t usually necessary; the whole point of the
-`Drop` trait is that it’s taken care of automatically. Occasionally, however,
-you might want to clean up a value early. One example is when using smart
-pointers that manage locks: you might want to force the `drop` method that
-releases the lock so that other code in the same scope can acquire the lock.
-Rust doesn’t let you call the `Drop` trait’s `drop` method manually; instead,
-you have to call the `std::mem::drop` function provided by the standard library
-if you want to force a value to be dropped before the end of its scope.
+متأسفانه غیرفعال‌کردن عملکرد خودکار `drop` کار ساده‌ای نیست. در اغلب موارد نیز نیازی به غیرفعال‌کردن آن نیست؛ تمام هدف `trait` مربوط به `Drop` این است که فرآیند پاک‌سازی به‌طور خودکار مدیریت شود. با این حال، گاهی ممکن است بخواهید یک مقدار را زودتر از زمان معمول پاک‌سازی کنید. یکی از نمونه‌ها زمانی است که از smart pointerهایی استفاده می‌کنید که قفل‌ها (locks) را مدیریت می‌کنند: ممکن است بخواهید متد `drop` که قفل را آزاد می‌کند را به‌صورت دستی فراخوانی کنید تا سایر کدهای همان scope بتوانند قفل را در اختیار بگیرند.
+Rust اجازه نمی‌دهد متد `drop` مربوط به `trait` `Drop` را به‌صورت دستی فراخوانی کنید؛ در عوض، اگر می‌خواهید یک مقدار را قبل از پایان حوزه‌ی دیدش پاک‌سازی کنید، باید از تابع `std::mem::drop` که در کتابخانه‌ی استاندارد فراهم شده استفاده کنید.
 
-If we try to call the `Drop` trait’s `drop` method manually by modifying the
-`main` function from Listing 15-14, as shown in Listing 15-15, we’ll get a
-compiler error.
->>>>>>> 3e9dc46a
+اگر تلاش کنیم تا متد `drop` مربوط به `trait` `Drop` را به‌صورت دستی فراخوانی کنیم و تابع `main` موجود در لیستینگ 15-14 را تغییر دهیم، همان‌طور که در لیستینگ 15-15 نشان داده شده است، با خطای کامپایل مواجه خواهیم شد.
+
 
 <Listing number="15-15" file-name="src/main.rs" caption="تلاش برای فراخوانی دستی متد `drop` از ویژگی `Drop` برای پاکسازی زودهنگام">
 
@@ -155,16 +78,7 @@
 را به صورت صریح فراخوانی کنیم. بنابراین، اگر نیاز به حذف زودهنگام یک مقدار داشته باشیم، باید از تابع `std::mem::drop` 
 استفاده کنیم.
 
-<<<<<<< HEAD
-تابع `std::mem::drop` با متد `drop` در ویژگی `Drop` متفاوت است. این تابع را با ارسال مقداری که می‌خواهیم به‌زور 
-حذف کنیم به‌عنوان آرگومان فراخوانی می‌کنیم. این تابع در پیش‌فرض (Prelude) قرار دارد، بنابراین می‌توانیم تابع `main` 
-را در لیست 15-15 تغییر دهیم تا تابع `drop` را فراخوانی کند، همان‌طور که در لیست 15-16 نشان داده شده است:
-=======
-The `std::mem::drop` function is different from the `drop` method in the `Drop`
-trait. We call it by passing as an argument the value we want to force-drop.
-The function is in the prelude, so we can modify `main` in Listing 15-15 to
-call the `drop` function, as shown in Listing 15-16.
->>>>>>> 3e9dc46a
+تابع `std::mem::drop` با متد `drop` در `trait` `Drop` متفاوت است. این تابع را با ارسال مقداری که می‌خواهیم به‌صورت اجباری drop شود، فراخوانی می‌کنیم. این تابع در prelude قرار دارد، بنابراین می‌توانیم تابع `main` در لیستینگ 15-15 را تغییر دهیم تا به‌جای فراخوانی مستقیم متد `drop`، تابع `drop` را فراخوانی کند؛ همان‌طور که در لیستینگ 15-16 نشان داده شده است.
 
 <Listing number="15-16" file-name="src/main.rs" caption="فراخوانی `std::mem::drop` برای حذف صریح یک مقدار قبل از خروج آن از حوزه">
 
