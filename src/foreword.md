--- conflicted
+++ resolved
@@ -2,7 +2,6 @@
 
 Her zaman bu kadar açık değildi, ancak Rust programlama dili temelde
 _güçlendirme_ ile ilgilidir: şu anda ne tür bir kod yazıyor olursanız olun, Rust
-<<<<<<< HEAD
 size daha ileriye ulaşma, daha önce olduğundan daha geniş bir yelpazede
 güvenle programlama yapma gücü verir.
 
@@ -39,48 +38,8 @@
 Samimi ve ulaşılabilir bir metin olup, sadece Rust hakkındaki bilgilerinizi geliştirmekle kalmayıp, genel olarak bir programcı olarak erişiminizi ve güveninizi de artırmayı amaçlamaktadır.
 
 Bu kitap, Rust'un kullanıcılarına olanak tanıyan potansiyelini tam olarak kucaklamaktadır. Bu,
-=======
-size daha uzağa ulaşma, daha önce yaptığınızdan daha geniş bir yelpazede
-güvenle programlama yapma gücü verir.
-
-Örneğin, bellek yönetimi, veri temsil ve eşzamanlılığın düşük seviyeli ayrıntılarıyla
-ilgilenen “sistem düzeyinde” çalışmaları ele alalım. Geleneksel olarak, bu
-programlama alanı gizemli olarak görülür ve sadece gerekli yılları bu alanda
-öğrenmeye adamış seçkin birkaç kişi tarafından erişilebilir olarak kabul edilir. Ve
-bunu uygulayanlar bile, kodlarının istismara, çökmelere veya bozulmaya açık
-olmaması için dikkatli davranırlar.
-
-Rust, eski tuzakları ortadan kaldırarak ve size bu süreçte yardımcı olacak
-kullanıcı dostu, rafine bir araç seti sunarak bu engelleri ortadan kaldırır. Daha düşük seviyeli kontrole “dalma” ihtiyacı olan
-programcılar, Rust ile bunu, geleneksel çökme veya güvenlik açıkları riskini
-üstlenmeden ve değişken bir araç zincirinin ince noktalarını öğrenmek zorunda kalmadan
-yapabilirler. Daha da iyisi, dil, hız ve bellek kullanımı açısından verimli olan
-güvenilir koda doğal bir şekilde yönlendirilmek üzere tasarlanmıştır.
-Zaten düşük seviyeli kodla çalışan programcılar, Rust'u kullanarak
-
-Zaten düşük seviyeli kodlarla çalışan programcılar, Rust'u kullanarak
-hedeflerini yükseltebilirler. Örneğin, Rust'ta paralellik eklemek nispeten
-düşük riskli bir işlemdir: derleyici, klasik hataları sizin için yakalar. Ve
-kodunuzda daha agresif optimizasyonlar yaparken, kazara çökmelere veya güvenlik açıklarına
-neden olmayacağınız konusunda kendinize güvenebilirsiniz.
-
-Ancak Rust, düşük seviyeli sistem programlamayla sınırlı değildir. CLI uygulamaları, web sunucuları ve diğer birçok türde kodu
-yazmayı oldukça keyifli hale getirecek kadar ifade gücü yüksek ve
-ergonomiktir — kitabın ilerleyen bölümlerinde her ikisinin de basit örneklerini
-bulacaksınız. Rust ile çalışmak, bir alandan diğerine aktarılabilen beceriler
-kazanmanızı sağlar; bir web uygulaması yazarak Rust'u öğrenebilir, ardından
-aynı becerileri Raspberry Pi'nize uygulayabilirsiniz.
-
-Bu kitap, Rust'un kullanıcılarına güç verme potansiyelini tam olarak kucaklamaktadır. Bu,
->>>>>>> 7ce517a8
 sadece Rust hakkındaki bilginizi değil, aynı zamanda genel olarak bir programcı olarak
 erişiminizi ve güveninizi de artırmanıza yardımcı olmak için tasarlanmış, dostane ve
 ulaşılabilir bir metindir. Öyleyse dalın, öğrenmeye hazır olun ve Rust topluluğuna hoş geldiniz!
 
-<<<<<<< HEAD
-— Nicholas Matsakis ve Aaron Turon
-
-Translated with DeepL.com (free version)
-=======
-— Nicholas Matsakis ve Aaron Turon
->>>>>>> 7ce517a8
+— Nicholas Matsakis ve Aaron Turon