--- conflicted
+++ resolved
@@ -1,4 +1,3 @@
-<<<<<<< HEAD
 ## ماکروها (Macros)
 
 ما در طول این کتاب از ماکروهایی مانند `println!` استفاده کرده‌ایم، اما هنوز به طور کامل بررسی نکرده‌ایم که یک ماکرو چیست و چگونه کار می‌کند. اصطلاح _ماکرو_ به مجموعه‌ای از قابلیت‌ها در Rust اشاره دارد: ماکروهای _اعلانی_ (declarative) با `macro_rules!` و سه نوع ماکرو _رویه‌ای_ (procedural):
@@ -13,7 +12,7 @@
 
 در اصل، ماکروها روشی برای نوشتن کدی هستند که کد دیگری را می‌نویسد، که به عنوان _فرابرنامه‌نویسی_ (metaprogramming) شناخته می‌شود. در پیوست C، ما ویژگی `derive` را بررسی می‌کنیم که پیاده‌سازی ویژگی‌های مختلف را برای شما تولید می‌کند. همچنین ما از ماکروهای `println!` و `vec!` در طول کتاب استفاده کرده‌ایم. همه این ماکروها _توسعه_ پیدا می‌کنند تا کدی بیشتر از کدی که به صورت دستی نوشته‌اید تولید کنند.
 
-فرابرنامه‌نویسی برای کاهش مقدار کدی که باید بنویسید و نگهداری کنید مفید است، که یکی از نقش‌های توابع نیز هست. با این حال، ماکروها توانایی‌های اضافی دارند که توابع ندارند.
+برنامه‌نویسی فراداده (Metaprogramming) برای کاهش میزان کدی که باید بنویسید و نگهداری کنید مفید است، که این نیز یکی از وظایف توابع است. با این حال، ماکروها توانایی‌های اضافی‌ای دارند که توابع از آن‌ها برخوردار نیستند.
 
 یک امضای تابع باید تعداد و نوع پارامترهایی که تابع دارد را مشخص کند. از سوی دیگر، ماکروها می‌توانند تعداد متغیری از پارامترها را بپذیرند: می‌توانیم `println!("hello")` را با یک آرگومان یا `println!("hello {}", name)` را با دو آرگومان فراخوانی کنیم. همچنین، ماکروها قبل از اینکه کامپایلر معنی کد را تفسیر کند گسترش می‌یابند، بنابراین یک ماکرو می‌تواند، به عنوان مثال، یک ویژگی را روی یک نوع مشخص پیاده‌سازی کند. اما یک تابع نمی‌تواند، زیرا در زمان اجرا فراخوانی می‌شود و یک ویژگی باید در زمان کامپایل پیاده‌سازی شود.
 
@@ -23,77 +22,9 @@
 
 ### ماکروهای اعلانی با `macro_rules!` برای فرابرنامه‌نویسی عمومی
 
-پرکاربردترین شکل ماکروها در Rust، _ماکروهای اعلانی_ هستند. به این ماکروها گاهی اوقات “ماکروهای با مثال”، “ماکروهای `macro_rules!`” یا فقط “ماکروها” گفته می‌شود. در هسته خود، ماکروهای اعلانی به شما اجازه می‌دهند چیزی مشابه یک عبارت `match` در Rust بنویسید. همان‌طور که در فصل ۶ بحث شد، عبارات `match` ساختارهای کنترلی هستند که یک عبارت را می‌گیرند، مقدار حاصل از عبارت را با الگوها مقایسه می‌کنند و سپس کدی که با الگوی تطابق یافته مرتبط است را اجرا می‌کنند. ماکروها نیز مقدار را با الگوهایی که با کدی خاص مرتبط هستند مقایسه می‌کنند: در این حالت، مقدار کد منبع Rust است که به ماکرو ارسال شده است؛ الگوها با ساختار آن کد منبع مقایسه می‌شوند؛ و کدی که با هر الگو مرتبط است، وقتی تطابق یافت، جایگزین کدی می‌شود که به ماکرو ارسال شده است. همه این‌ها در طول کامپایل اتفاق می‌افتد.
+رایج‌ترین شکل استفاده از ماکروها در Rust، *ماکروهای اعلامی* (declarative macro) هستند. این نوع ماکروها گاهی با عنوان‌هایی مانند "ماکروهای بر پایه‌ی مثال"، "ماکروهای `macro_rules!`"، یا به‌سادگی "ماکروها" شناخته می‌شوند. در هسته‌ی خود، ماکروهای اعلامی به شما اجازه می‌دهند چیزی مشابه یک عبارت `match` در Rust بنویسید. همان‌طور که در فصل ۶ بیان شد، عبارات `match` ساختارهای کنترلی‌ای هستند که یک عبارت را می‌گیرند، مقدار حاصل از آن را با الگوها مقایسه می‌کنند، و سپس کدی که با الگوی مطابق مرتبط است را اجرا می‌کنند. ماکروها نیز یک مقدار را با الگوهایی مقایسه می‌کنند که با کد خاصی مرتبط‌اند: در این حالت، مقدار، کد منبع Rust است که به ماکرو داده می‌شود؛ الگوها با ساختار این کد منبع مقایسه می‌شوند؛ و کدی که با هر الگو مرتبط است، در صورت تطابق، جایگزین کدی می‌شود که به ماکرو داده شده است. تمام این فرآیند در زمان کامپایل اتفاق می‌افتد.
 
 برای تعریف یک ماکرو، از ساختار `macro_rules!` استفاده می‌کنید. بیایید بررسی کنیم چگونه از `macro_rules!` استفاده کنیم با نگاهی به نحوه تعریف ماکروی `vec!`. فصل ۸ پوشش داد که چگونه می‌توانیم از ماکروی `vec!` برای ایجاد یک بردار جدید با مقادیر خاص استفاده کنیم. به عنوان مثال، ماکروی زیر یک بردار جدید حاوی سه عدد صحیح ایجاد می‌کند:
-=======
-## Macros
-
-We’ve used macros like `println!` throughout this book, but we haven’t fully
-explored what a macro is and how it works. The term _macro_ refers to a family
-of features in Rust: _declarative_ macros with `macro_rules!` and three kinds
-of _procedural_ macros:
-
-- Custom `#[derive]` macros that specify code added with the `derive` attribute
-  used on structs and enums
-- Attribute-like macros that define custom attributes usable on any item
-- Function-like macros that look like function calls but operate on the tokens
-  specified as their argument
-
-We’ll talk about each of these in turn, but first, let’s look at why we even
-need macros when we already have functions.
-
-### The Difference Between Macros and Functions
-
-Fundamentally, macros are a way of writing code that writes other code, which
-is known as _metaprogramming_. In Appendix C, we discuss the `derive`
-attribute, which generates an implementation of various traits for you. We’ve
-also used the `println!` and `vec!` macros throughout the book. All of these
-macros _expand_ to produce more code than the code you’ve written manually.
-
-Metaprogramming is useful for reducing the amount of code you have to write and
-maintain, which is also one of the roles of functions. However, macros have
-some additional powers that functions don’t have.
-
-A function signature must declare the number and type of parameters the
-function has. Macros, on the other hand, can take a variable number of
-parameters: we can call `println!("hello")` with one argument or
-`println!("hello {}", name)` with two arguments. Also, macros are expanded
-before the compiler interprets the meaning of the code, so a macro can, for
-example, implement a trait on a given type. A function can’t, because it gets
-called at runtime and a trait needs to be implemented at compile time.
-
-The downside to implementing a macro instead of a function is that macro
-definitions are more complex than function definitions because you’re writing
-Rust code that writes Rust code. Due to this indirection, macro definitions are
-generally more difficult to read, understand, and maintain than function
-definitions.
-
-Another important difference between macros and functions is that you must
-define macros or bring them into scope _before_ you call them in a file, as
-opposed to functions you can define anywhere and call anywhere.
-
-### Declarative Macros with `macro_rules!` for General Metaprogramming
-
-The most widely used form of macros in Rust is the _declarative macro_. These
-are also sometimes referred to as “macros by example,” “`macro_rules!` macros,”
-or just plain “macros.” At their core, declarative macros allow you to write
-something similar to a Rust `match` expression. As discussed in Chapter 6,
-`match` expressions are control structures that take an expression, compare the
-resultant value of the expression to patterns, and then run the code associated
-with the matching pattern. Macros also compare a value to patterns that are
-associated with particular code: in this situation, the value is the literal
-Rust source code passed to the macro; the patterns are compared with the
-structure of that source code; and the code associated with each pattern, when
-matched, replaces the code passed to the macro. This all happens during
-compilation.
-
-To define a macro, you use the `macro_rules!` construct. Let’s explore how to
-use `macro_rules!` by looking at how the `vec!` macro is defined. Chapter 8
-covered how we can use the `vec!` macro to create a new vector with particular
-values. For example, the following macro creates a new vector containing three
-integers:
->>>>>>> 3e9dc46a
 
 ```rust
 let v: Vec<u32> = vec![1, 2, 3];
@@ -101,15 +32,9 @@
 
 ما همچنین می‌توانیم از ماکروی `vec!` برای ساخت یک بردار شامل دو عدد صحیح یا یک بردار شامل پنج برش رشته استفاده کنیم. نمی‌توانیم از یک تابع برای انجام همین کار استفاده کنیم زیرا نمی‌دانیم تعداد یا نوع مقادیر از پیش چیست.
 
-<<<<<<< HEAD
-لیست ۲۰-۲۹ یک تعریف کمی ساده‌شده از ماکروی `vec!` را نشان می‌دهد.
+فهرست 20-35 نسخه‌ای کمی ساده‌شده از تعریف ماکروی `vec!` را نشان می‌دهد.
 
 <Listing number="20-29" file-name="src/lib.rs" caption="یک نسخه ساده‌شده از تعریف ماکروی `vec!`">
-=======
-Listing 20-35 shows a slightly simplified definition of the `vec!` macro.
-
-<Listing number="20-35" file-name="src/lib.rs" caption="A simplified version of the `vec!` macro definition">
->>>>>>> 3e9dc46a
 
 ```rust,noplayground
 {{#rustdoc_include ../listings/ch20-advanced-features/listing-20-35/src/lib.rs}}
@@ -117,8 +42,7 @@
 
 </Listing>
 
-<<<<<<< HEAD
-> نکته: تعریف واقعی ماکروی `vec!` در کتابخانه استاندارد شامل کدی است که مقدار حافظه مناسب را از پیش تخصیص می‌دهد. آن کد بهینه‌سازی‌ای است که در اینجا برای ساده‌تر شدن مثال شامل نشده است.
+> نکته: تعریف واقعی ماکروی `vec!` در کتابخانه استاندارد شامل کدی برای پیش‌اختصاص دادن مقدار مناسبی از حافظه به‌صورت اولیه است. این کد یک بهینه‌سازی است که برای ساده‌تر شدن مثال، در این‌جا گنجانده نشده است.
 
 حاشیه‌نویسی `#[macro_export]` نشان می‌دهد که این ماکرو باید هر زمان که crate‌ای که ماکرو در آن تعریف شده است به دامنه آورده شود، در دسترس قرار گیرد. بدون این حاشیه‌نویسی، ماکرو نمی‌تواند به دامنه آورده شود.
 
@@ -126,65 +50,15 @@
 
 ساختار بدنه `vec!` مشابه ساختار یک عبارت `match` است. در اینجا یک بازو با الگوی `( $( $x:expr ),* )` داریم، که با `=>` و بلوک کدی که با این الگو مرتبط است دنبال می‌شود. اگر الگو تطابق یابد، بلوک کد مرتبط گسترش می‌یابد. با توجه به اینکه این تنها الگو در این ماکرو است، تنها یک روش معتبر برای تطابق وجود دارد؛ هر الگوی دیگری باعث خطا خواهد شد. ماکروهای پیچیده‌تر ممکن است بیش از یک بازو داشته باشند.
 
-سینتکس الگوی معتبر در تعریف ماکروها با سینتکسی که در فصل ۱۹ برای الگوها پوشش داده شد متفاوت است زیرا الگوهای ماکروها بر اساس ساختار کد Rust و نه مقادیر تطابق داده می‌شوند. بیایید مرور کنیم که قسمت‌های الگوی لیست ۲۰-۲۹ چه معنایی دارند؛ برای مشاهده کامل سینتکس الگوهای ماکرو، به [مستندات مرجع Rust][ref] مراجعه کنید.
-
-ابتدا، مجموعه‌ای از پرانتزها را برای شامل کردن کل الگو استفاده می‌کنیم. از علامت دلار (`$`) برای اعلام یک متغیر در سیستم ماکرو استفاده می‌کنیم که کد Rust تطابق‌یافته با الگو را در خود جای می‌دهد. علامت دلار مشخص می‌کند که این یک متغیر ماکرو است، نه یک متغیر معمولی Rust. سپس مجموعه‌ای از پرانتزها می‌آیند که مقادیری را که با الگو درون پرانتزها تطابق دارند، برای استفاده در کد جایگزین ثبت می‌کنند. درون `$()`، `$x:expr` قرار دارد که با هر عبارت Rust تطابق دارد و به آن عبارت نام `$x` می‌دهد.
-
-کامای بعد از `$()` نشان می‌دهد که یک کاراکتر کامای جداکننده باید بین هر نمونه از کدی که با کد درون `$()` تطابق دارد ظاهر شود. علامت `*` مشخص می‌کند که الگو با صفر یا بیشتر از هر چیزی که قبل از `*` است، تطابق دارد.
+سینتکس الگوهای معتبر در تعریف ماکروها با سینتکس الگوهایی که در فصل ۱۹ بررسی کردیم متفاوت است، زیرا الگوهای ماکرو در برابر ساختار کد راست مطابقت داده می‌شوند، نه در برابر مقادیر. بیایید قدم‌به‌قدم بررسی کنیم که اجزای الگو در لیست ۲۰-۲۹ چه معنایی دارند؛ برای مشاهده‌ی کامل سینتکس الگوهای ماکرو، به [مرجع رسمی Rust][ref] مراجعه کنید.
+
+ابتدا از یک جفت پرانتز برای در بر گرفتن کل الگو استفاده می‌کنیم. از علامت دلار (`$`) برای تعریف یک متغیر در سیستم ماکرو استفاده می‌شود که کد راستی را که با الگو مطابقت دارد، در خود نگه می‌دارد. علامت دلار نشان می‌دهد که این یک متغیر ماکرو است و نه یک متغیر معمولی در راست. سپس یک جفت پرانتز می‌آید که مقادیری را که با الگو مطابقت دارند، در خود می‌گیرد تا در کد جایگزین مورد استفاده قرار گیرند. درون `$()`، عبارت `$x:expr` قرار دارد، که هر عبارت راست را مطابقت می‌دهد و به آن نام `$x` می‌دهد.
+
+کامی که بعد از `$()` آمده است نشان می‌دهد که باید بین هر نمونه از کدی که با الگوی درون `$()` مطابقت دارد، یک کاراکتر ویرگول قرار داشته باشد. علامت `*` مشخص می‌کند که الگو صفر یا تعداد بیشتری از موردی را که قبل از `*` آمده، مطابقت می‌دهد.
 
 وقتی این ماکرو را با `vec![1, 2, 3];` فراخوانی می‌کنیم، الگوی `$x` سه بار با سه عبارت `1`، `2` و `3` تطابق پیدا می‌کند.
 
 حالا بیایید به الگویی که در بدنه کد مرتبط با این بازو وجود دارد نگاه کنیم: `temp_vec.push()` درون `$()*` برای هر بخشی که با `$()` در الگو تطابق دارد، صفر یا بیشتر بار بسته به اینکه الگو چند بار تطابق پیدا می‌کند، تولید می‌شود. `$x` با هر عبارتی که تطابق پیدا کند جایگزین می‌شود. وقتی این ماکرو را با `vec![1, 2, 3];` فراخوانی می‌کنیم، کدی که جایگزین این فراخوانی ماکرو می‌شود به شکل زیر خواهد بود:
-=======
-> Note: The actual definition of the `vec!` macro in the standard library
-> includes code to pre-allocate the correct amount of memory up front. That code
-> is an optimization that we don’t include here, to make the example simpler.
-
-The `#[macro_export]` annotation indicates that this macro should be made
-available whenever the crate in which the macro is defined is brought into
-scope. Without this annotation, the macro can’t be brought into scope.
-
-We then start the macro definition with `macro_rules!` and the name of the
-macro we’re defining _without_ the exclamation mark. The name, in this case
-`vec`, is followed by curly brackets denoting the body of the macro definition.
-
-The structure in the `vec!` body is similar to the structure of a `match`
-expression. Here we have one arm with the pattern `( $( $x:expr ),* )`,
-followed by `=>` and the block of code associated with this pattern. If the
-pattern matches, the associated block of code will be emitted. Given that this
-is the only pattern in this macro, there is only one valid way to match; any
-other pattern will result in an error. More complex macros will have more than
-one arm.
-
-Valid pattern syntax in macro definitions is different from the pattern syntax
-covered in Chapter 19 because macro patterns are matched against Rust code
-structure rather than values. Let’s walk through what the pattern pieces in
-Listing 20-29 mean; for the full macro pattern syntax, see the [Rust
-Reference][ref].
-
-First we use a set of parentheses to encompass the whole pattern. We use a
-dollar sign (`$`) to declare a variable in the macro system that will contain
-the Rust code matching the pattern. The dollar sign makes it clear this is a
-macro variable as opposed to a regular Rust variable. Next comes a set of
-parentheses that captures values that match the pattern within the parentheses
-for use in the replacement code. Within `$()` is `$x:expr`, which matches any
-Rust expression and gives the expression the name `$x`.
-
-The comma following `$()` indicates that a literal comma separator character
-must appear between each instance of the code that matches the code in `$()`.
-The `*` specifies that the pattern matches zero or more of whatever precedes
-the `*`.
-
-When we call this macro with `vec![1, 2, 3];`, the `$x` pattern matches three
-times with the three expressions `1`, `2`, and `3`.
-
-Now let’s look at the pattern in the body of the code associated with this arm:
-`temp_vec.push()` within `$()*` is generated for each part that matches `$()`
-in the pattern zero or more times depending on how many times the pattern
-matches. The `$x` is replaced with each expression matched. When we call this
-macro with `vec![1, 2, 3];`, the code generated that replaces this macro call
-will be the following:
->>>>>>> 3e9dc46a
 
 ```rust,ignore
 {
@@ -202,28 +76,11 @@
 
 ### ماکروهای رویه‌ای (Procedural) برای تولید کد از ویژگی‌ها (Attributes)
 
-<<<<<<< HEAD
-دومین شکل ماکروها، _ماکروی رویه‌ای_ (procedural macro) است که بیشتر شبیه به یک تابع عمل می‌کند (و نوعی رویه است). ماکروهای رویه‌ای کدی را به عنوان ورودی می‌پذیرند، روی آن کد عمل می‌کنند و به جای تطابق با الگوها و جایگزین کردن کد با کدی دیگر مانند ماکروهای اعلانی، کدی را به عنوان خروجی تولید می‌کنند. سه نوع ماکروی رویه‌ای شامل `derive` سفارشی، شبیه ویژگی (attribute-like) و شبیه تابع (function-like) هستند و همه به شیوه‌ای مشابه عمل می‌کنند.
-
-هنگام ایجاد ماکروهای رویه‌ای، تعاریف باید در یک crate مجزا با نوع crate خاص خود قرار گیرند. این به دلایل فنی پیچیده‌ای است که امیدواریم در آینده برطرف شود. در لیست ۲۰-۳۰، نحوه تعریف یک ماکروی رویه‌ای را نشان می‌دهیم که در آن `some_attribute` به عنوان جایگزین برای استفاده از نوع خاصی از ماکرو است.
-
-<Listing number="20-30" file-name="src/lib.rs" caption="یک مثال از تعریف یک ماکروی رویه‌ای">
-=======
-The second form of macros is the procedural macro, which acts more like a
-function (and is a type of procedure). _Procedural macros_ accept some code as
-an input, operate on that code, and produce some code as an output rather than
-matching against patterns and replacing the code with other code as declarative
-macros do. The three kinds of procedural macros are custom `derive`,
-attribute-like, and function-like, and all work in a similar fashion.
-
-When creating procedural macros, the definitions must reside in their own crate
-with a special crate type. This is for complex technical reasons that we hope
-to eliminate in the future. In Listing 20-36, we show how to define a
-procedural macro, where `some_attribute` is a placeholder for using a specific
-macro variety.
-
-<Listing number="20-36" file-name="src/lib.rs" caption="An example of defining a procedural macro">
->>>>>>> 3e9dc46a
+نوع دوم ماکروها، ماکروهای رویه‌ای (procedural macros) هستند که رفتاری شبیه به توابع دارند (و در واقع نوعی رویه محسوب می‌شوند). *ماکروهای رویه‌ای* قطعه‌ای از کد را به عنوان ورودی دریافت می‌کنند، روی آن کد پردازش انجام می‌دهند و کدی را به عنوان خروجی تولید می‌کنند، در حالی که ماکروهای اعلامی (declarative) با الگوها مطابقت داده و کد را با کدی دیگر جایگزین می‌کنند. سه نوع از ماکروهای رویه‌ای وجود دارد: `derive` سفارشی، ماکروهای شبیه-صفت (attribute-like)، و ماکروهای شبیه-تابع (function-like)، و همگی به شکلی مشابه عمل می‌کنند.
+
+هنگام ایجاد ماکروهای رویه‌ای، تعریف آن‌ها باید در یک crate جداگانه قرار گیرد که نوع crate آن به‌صورت ویژه مشخص شده باشد. این الزام به دلایل فنی پیچیده‌ای است که امیدواریم در آینده برطرف شوند. در لیست 20-36، نحوه تعریف یک ماکرو رویه‌ای را نشان می‌دهیم که در آن `some_attribute` یک جایگزین برای نوع خاصی از ماکرو است.
+
+<Listing number="20-36" file-name="src/lib.rs" caption="نمونه‌ای از تعریف یک ماکرو رویه‌ای">
 
 ```rust,ignore
 use proc_macro;
@@ -235,44 +92,15 @@
 
 </Listing>
 
-<<<<<<< HEAD
 تابعی که یک ماکروی رویه‌ای را تعریف می‌کند، یک `TokenStream` را به عنوان ورودی می‌گیرد و یک `TokenStream` را به عنوان خروجی تولید می‌کند. نوع `TokenStream` توسط crate به نام `proc_macro` تعریف شده است که با Rust همراه است و نمایانگر یک توالی از توکن‌ها است. این هسته ماکرو است: کد منبعی که ماکرو روی آن عمل می‌کند ورودی `TokenStream` را تشکیل می‌دهد و کدی که ماکرو تولید می‌کند خروجی `TokenStream` است. این تابع همچنین دارای یک ویژگی (attribute) متصل به خود است که مشخص می‌کند کدام نوع از ماکروی رویه‌ای را ایجاد می‌کنیم. ما می‌توانیم چندین نوع از ماکروهای رویه‌ای را در یک crate داشته باشیم.
 
-بیایید به تایپ‌های مختلف ماکروهای رویه‌ای نگاهی بیندازیم. با یک ماکروی `derive` سفارشی شروع می‌کنیم و سپس تفاوت‌های کوچک بین اشکال دیگر را توضیح می‌دهیم.
+بیایید نگاهی به انواع مختلف ماکروهای رویه‌ای بیندازیم. ابتدا با یک ماکرو `derive` سفارشی شروع می‌کنیم و سپس تفاوت‌های جزئی که باعث تمایز شکل‌های دیگر می‌شوند را توضیح خواهیم داد.
 
 ### نحوه نوشتن یک ماکروی `derive` سفارشی
 
-بیایید یک crate به نام `hello_macro` ایجاد کنیم که یک ویژگی به نام `HelloMacro` را با یک تابع وابسته به نام `hello_macro` تعریف کند. به جای اینکه کاربران ما ویژگی `HelloMacro` را برای هر یک از انواع خود پیاده‌سازی کنند، ما یک ماکروی رویه‌ای فراهم می‌کنیم تا کاربران بتوانند نوع خود را با `#[derive(HelloMacro)]` حاشیه‌نویسی کنند و یک پیاده‌سازی پیش‌فرض برای تابع `hello_macro` دریافت کنند. پیاده‌سازی پیش‌فرض متن `Hello, Macro! My name is TypeName!` را چاپ می‌کند که در آن `TypeName` نام نوعی است که این ویژگی روی آن تعریف شده است. به عبارت دیگر، ما crateای خواهیم نوشت که به برنامه‌نویس دیگری امکان می‌دهد کدی مانند لیست ۲۰-۳۱ را با استفاده از crate ما بنویسد.
-
-<Listing number="20-31" file-name="src/main.rs" caption="کدی که کاربر crate ما می‌تواند هنگام استفاده از ماکروی رویه‌ای ما بنویسد">
-=======
-The function that defines a procedural macro takes a `TokenStream` as an input
-and produces a `TokenStream` as an output. The `TokenStream` type is defined by
-the `proc_macro` crate that is included with Rust and represents a sequence of
-tokens. This is the core of the macro: the source code that the macro is
-operating on makes up the input `TokenStream`, and the code the macro produces
-is the output `TokenStream`. The function also has an attribute attached to it
-that specifies which kind of procedural macro we’re creating. We can have
-multiple kinds of procedural macros in the same crate.
-
-Let’s look at the different kinds of procedural macros. We’ll start with a
-custom `derive` macro and then explain the small dissimilarities that make the
-other forms different.
-
-### How to Write a Custom `derive` Macro
-
-Let’s create a crate named `hello_macro` that defines a trait named
-`HelloMacro` with one associated function named `hello_macro`. Rather than
-making our users implement the `HelloMacro` trait for each of their types,
-we’ll provide a procedural macro so users can annotate their type with
-`#[derive(HelloMacro)]` to get a default implementation of the `hello_macro`
-function. The default implementation will print `Hello, Macro! My name is
-TypeName!` where `TypeName` is the name of the type on which this trait has
-been defined. In other words, we’ll write a crate that enables another
-programmer to write code like Listing 20-37 using our crate.
-
-<Listing number="20-37" file-name="src/main.rs" caption="The code a user of our crate will be able to write when using our procedural macro">
->>>>>>> 3e9dc46a
+بیایید یک crate به نام `hello_macro` ایجاد کنیم که یک `trait` به نام `HelloMacro` را تعریف می‌کند با یک تابع مرتبط به نام `hello_macro`. به‌جای آن‌که کاربرانمان مجبور باشند `trait`‌ مربوطه را برای هرکدام از نوع‌هایشان پیاده‌سازی کنند، ما یک ماکروی روندی فراهم خواهیم کرد تا کاربران بتوانند نوع خود را با `#[derive(HelloMacro)]` مشخص کنند و به‌طور خودکار یک پیاده‌سازی پیش‌فرض از تابع `hello_macro` دریافت کنند. این پیاده‌سازی پیش‌فرض، عبارت `Hello, Macro! My name is TypeName!` را چاپ خواهد کرد، جایی که `TypeName` نام نوعی است که این `trait` روی آن تعریف شده است. به بیان دیگر، ما یک crate خواهیم نوشت که به برنامه‌نویس دیگری اجازه می‌دهد کدی شبیه لیست ۲۰-۳۷ را با استفاده از crate ما بنویسد.
+
+<Listing number="20-37" file-name="src/main.rs" caption="کدی که کاربر crate ما می‌تواند هنگام استفاده از ماکروی روندی ما بنویسد">
 
 ```rust,ignore,does_not_compile
 {{#rustdoc_include ../listings/ch20-advanced-features/listing-20-37/src/main.rs}}
@@ -286,12 +114,7 @@
 $ cargo new hello_macro --lib
 ```
 
-<<<<<<< HEAD
-سپس، ویژگی `HelloMacro` و تابع وابسته به آن را تعریف می‌کنیم:
-=======
-Next, in Listing 20-38, we’ll define the `HelloMacro` trait and its associated
-function.
->>>>>>> 3e9dc46a
+سپس، در لیست ۲۰-۳۸، `trait` مربوط به `HelloMacro` و تابع مرتبط با آن را تعریف خواهیم کرد.
 
 <Listing file-name="src/lib.rs" number="20-38" caption="A simple trait that we will use with the `derive` macro">
 
@@ -301,41 +124,21 @@
 
 </Listing>
 
-<<<<<<< HEAD
-ما اکنون یک ویژگی و تابع وابسته به آن داریم. در این مرحله، کاربر crate ما می‌تواند ویژگی را پیاده‌سازی کند تا به عملکرد مورد نظر برسد، به این صورت:
-=======
-We have a trait and its function. At this point, our crate user could implement
-the trait to achieve the desired functionality, as in Listing 20-39.
-
-<Listing number="20-39" file-name="src/main.rs" caption="How it would look if users wrote a manual implementation of the `HelloMacro` trait">
->>>>>>> 3e9dc46a
+ما یک `trait` و تابع مربوط به آن داریم. در این مرحله، کاربر crate ما می‌تواند این trait را به صورت دستی پیاده‌سازی کند تا به عملکرد مورد نظر دست یابد، همان‌طور که در لیست ۲۰-۳۹ نشان داده شده است.
+
+<Listing number="20-39" file-name="src/main.rs" caption="نحوه‌ای که کاربران می‌توانند پیاده‌سازی دستی trait به نام `HelloMacro` را انجام دهند">
 
 ```rust,ignore
 {{#rustdoc_include ../listings/ch20-advanced-features/listing-20-39/pancakes/src/main.rs}}
 ```
 
-<<<<<<< HEAD
-با این حال، آن‌ها باید بلوک پیاده‌سازی را برای هر نوعی که می‌خواهند با `hello_macro` استفاده کنند بنویسند؛ ما می‌خواهیم آن‌ها را از انجام این کار بی‌نیاز کنیم.
-=======
-</Listing>
-
-However, they would need to write the implementation block for each type they
-wanted to use with `hello_macro`; we want to spare them from having to do this
-work.
->>>>>>> 3e9dc46a
+</Listing>
+
+با این حال، آن‌ها باید بلوک پیاده‌سازی را برای هر نوعی که می‌خواهند با `hello_macro` استفاده کنند بنویسند؛ ما می‌خواهیم آن‌ها را از انجام این کار معاف کنیم.
 
 علاوه بر این، ما هنوز نمی‌توانیم برای تابع `hello_macro` یک پیاده‌سازی پیش‌فرض ارائه دهیم که نام نوعی که ویژگی روی آن پیاده‌سازی شده است را چاپ کند: Rust قابلیت‌های بازتاب (reflection) ندارد، بنابراین نمی‌تواند نام نوع را در زمان اجرا جستجو کند. ما به یک ماکرو نیاز داریم تا کد را در زمان کامپایل تولید کند.
 
-<<<<<<< HEAD
-مرحله بعدی این است که ماکروی رویه‌ای را تعریف کنیم. در زمان نگارش این متن، ماکروهای رویه‌ای باید در یک crate جداگانه قرار گیرند. این محدودیت ممکن است در آینده برداشته شود. روش استاندارد برای ساختاردهی جعبه‌ها (crates) و جعبه‌ها (crates)ی ماکرو به این صورت است: برای یک crate به نام `foo`، یک ماکروی رویه‌ای سفارشی `derive` به نام `foo_derive` نام‌گذاری می‌شود. بیایید یک crate جدید به نام `hello_macro_derive` در پروژه `hello_macro` ایجاد کنیم:
-=======
-The next step is to define the procedural macro. At the time of this writing,
-procedural macros need to be in their own crate. Eventually, this restriction
-might be lifted. The convention for structuring crates and macro crates is as
-follows: for a crate named `foo`, a custom `derive` procedural macro crate is
-called `foo_derive`. Let’s start a new crate called `hello_macro_derive` inside
-our `hello_macro` project:
->>>>>>> 3e9dc46a
+گام بعدی تعریف ماکروی رویه‌ای است. در زمان نگارش این مطلب، ماکروهای رویه‌ای باید در یک کرِیت جداگانه قرار داشته باشند. ممکن است این محدودیت در آینده برداشته شود. قرارداد ساختاردهی کرِیت‌ها و کرِیت‌های ماکرو به این صورت است: برای کرِیتی به نام `foo`، کرِیت ماکروی `derive` سفارشی با نام `foo_derive` شناخته می‌شود. بیایید یک کرِیت جدید با نام `hello_macro_derive` درون پروژه `hello_macro` خود ایجاد کنیم:
 
 ```console
 $ cargo new hello_macro_derive --lib
@@ -353,17 +156,9 @@
 
 </Listing>
 
-<<<<<<< HEAD
-برای شروع تعریف ماکروی رویه‌ای، کد لیست ۲۰-۳۲ را در فایل _src/lib.rs_ برای crate `hello_macro_derive` قرار دهید. توجه داشته باشید که این کد تا زمانی که تعریف تابع `impl_hello_macro` را اضافه نکنیم کامپایل نخواهد شد.
-
-<Listing number="20-32" file-name="hello_macro_derive/src/lib.rs" caption="کدی که اکثر جعبه‌ها (crates)ی ماکروی رویه‌ای برای پردازش کد Rust نیاز دارند">
-=======
-To start defining the procedural macro, place the code in Listing 20-40 into
-your _src/lib.rs_ file for the `hello_macro_derive` crate. Note that this code
-won’t compile until we add a definition for the `impl_hello_macro` function.
-
-<Listing number="20-40" file-name="hello_macro_derive/src/lib.rs" caption="Code that most procedural macro crates will require in order to process Rust code">
->>>>>>> 3e9dc46a
+برای شروع تعریف ماکروی رویه‌ای، کد موجود در لیست 20-40 را در فایل *src/lib.rs* کرِیت `hello_macro_derive` قرار دهید. توجه داشته باشید که این کد تا زمانی که یک تعریف برای تابع `impl_hello_macro` اضافه نکنیم، کامپایل نخواهد شد.
+
+<Listing number="20-40" file-name="hello_macro_derive/src/lib.rs" caption="کدی که اکثر کرِیت‌های ماکروی رویه‌ای برای پردازش کد Rust نیاز دارند">
 
 ```rust,ignore,does_not_compile
 {{#rustdoc_include ../listings/ch20-advanced-features/listing-20-40/hello_macro/hello_macro_derive/src/lib.rs}}
@@ -371,7 +166,6 @@
 
 </Listing>
 
-<<<<<<< HEAD
 توجه کنید که کد را به دو تابع تقسیم کرده‌ایم: `hello_macro_derive` که مسئول پردازش `TokenStream` است، و `impl_hello_macro` که مسئول تبدیل درخت نحوی است. این کار نوشتن یک ماکروی رویه‌ای را آسان‌تر می‌کند. کد تابع بیرونی (`hello_macro_derive` در اینجا) تقریباً برای تمام جعبه‌ها (crates)ی ماکروی رویه‌ای که می‌بینید یا ایجاد می‌کنید یکسان خواهد بود. کدی که در بدنه تابع داخلی (`impl_hello_macro` در اینجا) مشخص می‌کنید بسته به هدف ماکروی رویه‌ای شما متفاوت خواهد بود.
 
 ما سه crate جدید معرفی کرده‌ایم: `proc_macro`، [`syn`]، و [`quote`]. crate `proc_macro` همراه با Rust ارائه می‌شود، بنابراین نیازی به افزودن آن به وابستگی‌ها در _Cargo.toml_ نداریم. crate `proc_macro` API کامپایلر است که به ما اجازه می‌دهد کد Rust را از کد خود بخوانیم و دستکاری کنیم.
@@ -382,44 +176,7 @@
 
 تابع `hello_macro_derive` ابتدا `input` را از یک `TokenStream` به یک ساختار داده تبدیل می‌کند که سپس می‌توانیم آن را تفسیر کرده و عملیات‌هایی روی آن انجام دهیم. اینجاست که crate `syn` به کار می‌آید. تابع `parse` در `syn` یک `TokenStream` می‌گیرد و یک ساختار `DeriveInput` را که نمایانگر کد Rust تجزیه‌شده است، بازمی‌گرداند. لیست ۲۰-۳۳ بخش‌های مرتبط از ساختار `DeriveInput` را نشان می‌دهد که هنگام تجزیه کد `struct Pancakes;` دریافت می‌کنیم:
 
-<Listing number="20-33" caption="نمونه‌ای از `DeriveInput` که هنگام تجزیه کدی که ویژگی ماکرو در لیست ۲۰-۳۱ را دارد، دریافت می‌کنیم">
-=======
-Notice that we’ve split the code into the `hello_macro_derive` function, which
-is responsible for parsing the `TokenStream`, and the `impl_hello_macro`
-function, which is responsible for transforming the syntax tree: this makes
-writing a procedural macro more convenient. The code in the outer function
-(`hello_macro_derive` in this case) will be the same for almost every
-procedural macro crate you see or create. The code you specify in the body of
-the inner function (`impl_hello_macro` in this case) will be different
-depending on your procedural macro’s purpose.
-
-We’ve introduced three new crates: `proc_macro`, [`syn`][syn]<!--ignore -->,
-and [`quote`][quote]<!-- ignore -->. The `proc_macro` crate comes with Rust,
-so we didn’t need to add that to the dependencies in _Cargo.toml_. The
-`proc_macro` crate is the compiler’s API that allows us to read and manipulate
-Rust code from our code.
-
-The `syn` crate parses Rust code from a string into a data structure that we
-can perform operations on. The `quote` crate turns `syn` data structures back
-into Rust code. These crates make it much simpler to parse any sort of Rust
-code we might want to handle: writing a full parser for Rust code is no simple
-task.
-
-The `hello_macro_derive` function will be called when a user of our library
-specifies `#[derive(HelloMacro)]` on a type. This is possible because we’ve
-annotated the `hello_macro_derive` function here with `proc_macro_derive` and
-specified the name `HelloMacro`, which matches our trait name; this is the
-convention most procedural macros follow.
-
-The `hello_macro_derive` function first converts the `input` from a
-`TokenStream` to a data structure that we can then interpret and perform
-operations on. This is where `syn` comes into play. The `parse` function in
-`syn` takes a `TokenStream` and returns a `DeriveInput` struct representing the
-parsed Rust code. Listing 20-41 shows the relevant parts of the `DeriveInput`
-struct we get from parsing the `struct Pancakes;` string.
-
-<Listing number="20-41" caption="The `DeriveInput` instance we get when parsing the code that has the macro’s attribute in Listing 20-37">
->>>>>>> 3e9dc46a
+<Listing number="20-41" caption="نمونه‌ای از `DeriveInput` که هنگام تجزیه کدی که ویژگی ماکرو در لیست 20-37 را دارد، دریافت می‌کنیم">
 
 ```rust,ignore
 DeriveInput {
@@ -443,37 +200,15 @@
 
 </Listing>
 
-<<<<<<< HEAD
-فیلدهای این ساختار نشان می‌دهند که کد Rust که تجزیه کرده‌ایم یک ساختار واحد (_unit struct_) با شناسه (`ident`) به نام `Pancakes` است. این ساختار فیلدهای بیشتری برای توصیف انواع مختلف کد Rust دارد؛ برای اطلاعات بیشتر به [مستندات `syn` برای `DeriveInput`][syn-docs] مراجعه کنید.
-
-به زودی تابع `impl_hello_macro` را تعریف خواهیم کرد، جایی که کد جدیدی که می‌خواهیم اضافه کنیم را تولید خواهیم کرد. اما قبل از این کار، توجه داشته باشید که خروجی ماکروی `derive` ما نیز یک `TokenStream` است. `TokenStream` بازگردانده شده به کدی که کاربران crate ما می‌نویسند اضافه می‌شود، بنابراین وقتی crate آن‌ها کامپایل می‌شود، قابلیت‌های اضافی‌ای که ما در `TokenStream` تغییر داده‌شده فراهم کرده‌ایم را دریافت خواهند کرد.
-=======
-The fields of this struct show that the Rust code we’ve parsed is a unit struct
-with the `ident` (_identifier_, meaning the name) of `Pancakes`. There are more
-fields on this struct for describing all sorts of Rust code; check the [`syn`
-documentation for `DeriveInput`][syn-docs] for more information.
-
-Soon we’ll define the `impl_hello_macro` function, which is where we’ll build
-the new Rust code we want to include. But before we do, note that the output
-for our `derive` macro is also a `TokenStream`. The returned `TokenStream` is
-added to the code that our crate users write, so when they compile their crate,
-they’ll get the extra functionality that we provide in the modified
-`TokenStream`.
->>>>>>> 3e9dc46a
+فیلدهای این `struct` نشان می‌دهند که کدی که در Rust تجزیه کرده‌ایم یک ساختار واحد (unit struct) با `ident` (شناساگر، یعنی نام) به نام `Pancakes` است. فیلدهای بیشتری نیز در این `struct` وجود دارند که برای توصیف انواع مختلفی از کدهای Rust استفاده می‌شوند؛ برای اطلاعات بیشتر به [مستندات `syn` درباره‌ی `DeriveInput`][syn-docs] مراجعه کنید.
+
+به‌زودی تابع `impl_hello_macro` را تعریف خواهیم کرد؛ این تابع جایی است که کد جدید Rust را که می‌خواهیم به کد اضافه کنیم، تولید خواهیم کرد. اما پیش از آن، توجه داشته باشید که خروجی ماکروی `derive` ما نیز یک `TokenStream` است. این `TokenStream` بازگشتی به کدی که کاربران crate ما نوشته‌اند اضافه می‌شود، بنابراین زمانی که crate خود را کامپایل می‌کنند، عملکرد اضافه‌ای که ما در `TokenStream` تغییر‌یافته فراهم کرده‌ایم به کدشان افزوده خواهد شد.
 
 ممکن است متوجه شده باشید که ما از `unwrap` استفاده می‌کنیم تا در صورتی که فراخوانی تابع `syn::parse` شکست بخورد، تابع `hello_macro_derive` به وحشت بیفتد (_panic_). لازم است ماکروی رویه‌ای ما در صورت بروز خطا به وحشت بیفتد، زیرا توابع `proc_macro_derive` باید به جای `Result` یک `TokenStream` بازگردانند تا با API ماکروهای رویه‌ای سازگار باشند. برای ساده کردن این مثال از `unwrap` استفاده کرده‌ایم؛ در کد تولیدی، بهتر است پیام‌های خطای خاص‌تری درباره مشکل ایجاد شده با استفاده از `panic!` یا `expect` ارائه دهید.
 
-<<<<<<< HEAD
-اکنون که کدی داریم که کد Rust حاشیه‌نویسی‌شده را از یک `TokenStream` به یک نمونه `DeriveInput` تبدیل می‌کند، بیایید کدی که ویژگی `HelloMacro` را روی نوع حاشیه‌نویسی‌شده پیاده‌سازی می‌کند، تولید کنیم، همان‌طور که در لیست ۲۰-۳۴ نشان داده شده است.
-
-<Listing number="20-34" file-name="hello_macro_derive/src/lib.rs" caption="پیاده‌سازی ویژگی `HelloMacro` با استفاده از کد Rust تجزیه‌شده">
-=======
-Now that we have the code to turn the annotated Rust code from a `TokenStream`
-into a `DeriveInput` instance, let’s generate the code that implements the
-`HelloMacro` trait on the annotated type, as shown in Listing 20-42.
-
-<Listing number="20-42" file-name="hello_macro_derive/src/lib.rs" caption="Implementing the `HelloMacro` trait using the parsed Rust code">
->>>>>>> 3e9dc46a
+اکنون که کدی داریم که کد Rust حاشیه‌نویسی‌شده را از یک `TokenStream` به نمونه‌ای از `DeriveInput` تبدیل می‌کند، بیایید کدی را تولید کنیم که `trait` مربوط به `HelloMacro` را برای نوع حاشیه‌نویسی‌شده پیاده‌سازی می‌کند، همان‌طور که در لیستینگ 20-42 نشان داده شده است.
+
+<Listing number="20-42" file-name="hello_macro_derive/src/lib.rs" caption="پیاده‌سازی trait مربوط به `HelloMacro` با استفاده از کد Rust تجزیه‌شده">
 
 ```rust,ignore
 {{#rustdoc_include ../listings/ch20-advanced-features/listing-20-42/hello_macro/hello_macro_derive/src/lib.rs:here}}
@@ -481,8 +216,7 @@
 
 </Listing>
 
-<<<<<<< HEAD
-ما با استفاده از `ast.ident` یک نمونه از ساختار `Ident` که شامل نام (شناسه) نوع حاشیه‌نویسی‌شده است، دریافت می‌کنیم. ساختار موجود در لیست ۲۰-۳۳ نشان می‌دهد که وقتی تابع `impl_hello_macro` را روی کد لیست ۲۰-۳۱ اجرا می‌کنیم، فیلد `ident` با مقدار `"Pancakes"` پر خواهد شد. بنابراین، متغیر `name` در لیست ۲۰-۳۴ یک نمونه از ساختار `Ident` را شامل می‌شود که وقتی چاپ می‌شود، رشته `"Pancakes"`، یعنی نام ساختار در لیست ۲۰-۳۱، خواهد بود.
+با استفاده از `ast.ident`، یک نمونه از ساختار `Ident` دریافت می‌کنیم که شامل نام (identifier) نوعی است که با ماکرو حاشیه‌نویسی شده است. ساختار نشان‌داده‌شده در لیستینگ 20-41 نشان می‌دهد که زمانی که تابع `impl_hello_macro` را بر روی کد موجود در لیستینگ 20-37 اجرا کنیم، فیلد `ident` که دریافت می‌کنیم، دارای مقدار `"Pancakes"` خواهد بود. بنابراین، متغیر `name` در لیستینگ 20-42 شامل یک نمونه از ساختار `Ident` خواهد بود که هنگام چاپ، رشته `"Pancakes"` را نشان می‌دهد؛ یعنی نام `struct` موجود در لیستینگ 20-37.
 
 ماکروی `quote!` به ما اجازه می‌دهد کد Rust مورد نظر خود برای بازگرداندن را تعریف کنیم. کامپایلر به چیزی متفاوت از نتیجه مستقیم اجرای ماکروی `quote!` نیاز دارد، بنابراین باید آن را به یک `TokenStream` تبدیل کنیم. این کار را با فراخوانی متد `into` انجام می‌دهیم که این نمایش میانی را مصرف کرده و مقداری از نوع `TokenStream` مورد نیاز بازمی‌گرداند.
 
@@ -490,85 +224,27 @@
 
 ما می‌خواهیم ماکروی رویه‌ای ما یک پیاده‌سازی از ویژگی `HelloMacro` برای نوعی که کاربر حاشیه‌نویسی کرده است تولید کند، که می‌توانیم با استفاده از `#name` به آن دسترسی پیدا کنیم. پیاده‌سازی ویژگی شامل یک تابع به نام `hello_macro` است که بدنه آن قابلیت مورد نظر ما، یعنی چاپ `Hello, Macro! My name is` و سپس نام نوع حاشیه‌نویسی‌شده، را ارائه می‌دهد.
 
-ماکروی `stringify!` که در اینجا استفاده شده است، به صورت داخلی در Rust ساخته شده است. این ماکرو یک عبارت Rust، مانند `1 + 2`، را گرفته و در زمان کامپایل آن را به یک رشته ثابت، مانند `"1 + 2"`، تبدیل می‌کند. این با ماکروهایی مانند `format!` یا `println!` که عبارت را ارزیابی کرده و سپس نتیجه را به یک `String` تبدیل می‌کنند، متفاوت است. احتمال دارد ورودی `#name` یک عبارتی برای چاپ باشد، بنابراین از `stringify!` استفاده می‌کنیم. استفاده از `stringify!` همچنین با تبدیل `#name` به یک رشته ثابت در زمان کامپایل، یک تخصیص را صرفه‌جویی می‌کند.
-
-در این مرحله، دستور `cargo build` باید با موفقیت در هر دو crate `hello_macro` و `hello_macro_derive` اجرا شود. بیایید این جعبه‌ها (crates) را به کد موجود در لیست ۲۰-۳۱ متصل کنیم تا ماکروی رویه‌ای را در عمل ببینیم! یک پروژه باینری جدید در دایرکتوری _projects_ خود با استفاده از دستور `cargo new pancakes` ایجاد کنید. باید `hello_macro` و `hello_macro_derive` را به عنوان وابستگی در فایل _Cargo.toml_ crate `pancakes` اضافه کنیم. اگر نسخه‌های خود از `hello_macro` و `hello_macro_derive` را در [crates.io](https://crates.io/) منتشر می‌کنید، آن‌ها به عنوان وابستگی‌های معمولی خواهند بود؛ در غیر این صورت، می‌توانید آن‌ها را به صورت وابستگی‌های `path` به شکل زیر مشخص کنید:
-=======
-We get an `Ident` struct instance containing the name (identifier) of the
-annotated type using `ast.ident`. The struct in Listing 20-41 shows that when
-we run the `impl_hello_macro` function on the code in Listing 20-37, the
-`ident` we get will have the `ident` field with a value of `"Pancakes"`. Thus
-the `name` variable in Listing 20-42 will contain an `Ident` struct instance
-that, when printed, will be the string `"Pancakes"`, the name of the struct in
-Listing 20-37.
-
-The `quote!` macro lets us define the Rust code that we want to return. The
-compiler expects something different to the direct result of the `quote!`
-macro’s execution, so we need to convert it to a `TokenStream`. We do this by
-calling the `into` method, which consumes this intermediate representation and
-returns a value of the required `TokenStream` type.
-
-The `quote!` macro also provides some very cool templating mechanics: we can
-enter `#name`, and `quote!` will replace it with the value in the variable
-`name`. You can even do some repetition similar to the way regular macros work.
-Check out [the `quote` crate’s docs][quote-docs] for a thorough introduction.
-
-We want our procedural macro to generate an implementation of our `HelloMacro`
-trait for the type the user annotated, which we can get by using `#name`. The
-trait implementation has the one function `hello_macro`, whose body contains the
-functionality we want to provide: printing `Hello, Macro! My name is` and then
-the name of the annotated type.
-
-The `stringify!` macro used here is built into Rust. It takes a Rust
-expression, such as `1 + 2`, and at compile time turns the expression into a
-string literal, such as `"1 + 2"`. This is different from `format!` or
-`println!`, macros which evaluate the expression and then turn the result into
-a `String`. There is a possibility that the `#name` input might be an
-expression to print literally, so we use `stringify!`. Using `stringify!` also
-saves an allocation by converting `#name` to a string literal at compile time.
-
-At this point, `cargo build` should complete successfully in both `hello_macro`
-and `hello_macro_derive`. Let’s hook up these crates to the code in Listing
-20-37 to see the procedural macro in action! Create a new binary project in
-your _projects_ directory using `cargo new pancakes`. We need to add
-`hello_macro` and `hello_macro_derive` as dependencies in the `pancakes`
-crate’s _Cargo.toml_. If you’re publishing your versions of `hello_macro` and
-`hello_macro_derive` to [crates.io](https://crates.io/)<!-- ignore -->, they
-would be regular dependencies; if not, you can specify them as `path`
-dependencies as follows:
->>>>>>> 3e9dc46a
+ماکروی `stringify!` که در این‌جا استفاده شده، یکی از ماکروهای توکار در Rust است. این ماکرو یک عبارت Rust، مانند `1 + 2` را می‌گیرد و در زمان کامپایل آن را به یک رشتهٔ متنی (string literal)، مانند `"1 + 2"` تبدیل می‌کند. این رفتار با ماکروهایی مانند `format!` یا `println!` متفاوت است؛ چرا که آن‌ها ابتدا مقدار عبارت را ارزیابی می‌کنند و سپس نتیجه را به یک `String` تبدیل می‌کنند. از آن‌جا که امکان دارد ورودی `#name` یک عبارت باشد که باید به صورت متنی چاپ شود، از `stringify!` استفاده می‌کنیم. همچنین استفاده از `stringify!` باعث صرفه‌جویی در حافظه می‌شود زیرا `#name` را در زمان کامپایل به یک رشتهٔ متنی تبدیل می‌کند.
+
+در این مرحله، اجرای دستور `cargo build` باید در هر دو crate یعنی `hello_macro` و `hello_macro_derive` با موفقیت کامل شود. حال بیایید این دو crate را به کدی که در لیستینگ 20-37 آمده متصل کنیم تا عملکرد ماکروی procedural را در عمل ببینیم! در دایرکتوری *projects* خود، یک پروژهٔ باینری جدید با دستور `cargo new pancakes` ایجاد کنید. سپس باید `hello_macro` و `hello_macro_derive` را به عنوان وابستگی در فایل *Cargo.toml* مربوط به crate پروژهٔ `pancakes` اضافه کنید. اگر قصد دارید نسخه‌های خود از `hello_macro` و `hello_macro_derive` را در [crates.io](https://crates.io/)<!-- ignore --> منتشر کنید، آن‌ها را به‌صورت وابستگی معمولی اضافه کنید؛ در غیر این صورت، می‌توانید آن‌ها را به‌صورت وابستگی مسیر (`path`) مانند نمونهٔ زیر مشخص کنید:
 
 ```toml
 {{#include ../listings/ch20-advanced-features/no-listing-21-pancakes/pancakes/Cargo.toml:6:8}}
 ```
 
-<<<<<<< HEAD
-کد موجود در لیست ۲۰-۳۱ را در فایل _src/main.rs_ قرار دهید و دستور `cargo run` را اجرا کنید: باید عبارت `Hello, Macro! My name is Pancakes!` را چاپ کند. پیاده‌سازی ویژگی `HelloMacro` که از ماکروی رویه‌ای آمده بود، بدون نیاز به پیاده‌سازی آن توسط crate `pancakes` اضافه شد؛ ویژگی `#[derive(HelloMacro)]` پیاده‌سازی ویژگی را اضافه کرد.
-
-در ادامه، بیایید بررسی کنیم که انواع دیگر ماکروهای رویه‌ای چه تفاوتی با ماکروهای سفارشی `derive` دارند.
-
-### ماکروهای شبیه ویژگی (Attribute-like macros)
-
-ماکروهای شبیه ویژگی مشابه ماکروهای سفارشی `derive` هستند، اما به جای تولید کد برای ویژگی `derive`، به شما امکان می‌دهند ویژگی‌های جدید ایجاد کنید. آن‌ها همچنین انعطاف‌پذیرتر هستند: `derive` فقط برای ساختارها (_structs_) و شمارش‌ها (_enums_) کار می‌کند؛ اما ویژگی‌ها می‌توانند به آیتم‌های دیگر نیز اعمال شوند، مانند توابع. در اینجا یک مثال از استفاده از یک ماکروی شبیه ویژگی آورده شده است: فرض کنید یک ویژگی به نام `route` دارید که توابع را هنگام استفاده از یک فریم‌ورک برنامه وب حاشیه‌نویسی می‌کند:
-=======
-Put the code in Listing 20-37 into _src/main.rs_, and run `cargo run`: it
-should print `Hello, Macro! My name is Pancakes!` The implementation of the
-`HelloMacro` trait from the procedural macro was included without the
-`pancakes` crate needing to implement it; the `#[derive(HelloMacro)]` added the
-trait implementation.
-
-Next, let’s explore how the other kinds of procedural macros differ from custom
-`derive` macros.
-
-### Attribute-Like Macros
-
-Attribute-like macros are similar to custom `derive` macros, but instead of
-generating code for the `derive` attribute, they allow you to create new
-attributes. They’re also more flexible: `derive` only works for structs and
-enums; attributes can be applied to other items as well, such as functions.
-Here’s an example of using an attribute-like macro. Say you have an attribute
-named `route` that annotates functions when using a web application framework:
->>>>>>> 3e9dc46a
+کد موجود در لیستینگ 20-37 را در فایل *src/main.rs* قرار دهید و سپس دستور `cargo run` را اجرا کنید؛ باید خروجی زیر را مشاهده کنید:
+
+```
+Hello, Macro! My name is Pancakes!
+```
+
+پیاده‌سازی `trait` مربوط به `HelloMacro` توسط ماکروی procedural اضافه شده است، بدون این‌که crate مربوط به `pancakes` نیاز داشته باشد آن را خودش پیاده‌سازی کند؛ استفاده از `#[derive(HelloMacro)]` باعث شد پیاده‌سازی `trait` به کد اضافه شود.
+
+اکنون، بیایید بررسی کنیم که سایر انواع ماکروهای procedural چه تفاوتی با ماکروهای سفارشی `derive` دارند.
+
+### ماکروهای شبیه به صفت (Attribute-Like Macros)
+
+ماکروهای شبیه به صفت شباهت زیادی به ماکروهای سفارشی `derive` دارند، با این تفاوت که به‌جای تولید کد برای صفت `derive`، به شما اجازه می‌دهند که صفت‌های جدید ایجاد کنید. این نوع ماکروها انعطاف‌پذیرتر نیز هستند: `derive` فقط برای `struct`ها و `enum`ها کار می‌کند؛ در حالی که صفات می‌توانند روی سایر آیتم‌ها نیز اعمال شوند، مانند توابع. در ادامه، نمونه‌ای از استفاده از یک ماکروی شبیه به صفت را مشاهده می‌کنید. فرض کنید صفتی به نام `route` دارید که برای علامت‌گذاری توابع در یک فریم‌ورک برنامه‌های وب استفاده می‌شود:
 
 ```rust,ignore
 #[route(GET, "/")]
@@ -584,29 +260,11 @@
 
 در اینجا، دو پارامتر از نوع `TokenStream` داریم. پارامتر اول برای محتوای ویژگی است: بخش `GET, "/"`. پارامتر دوم برای بدنه آیتمی است که ویژگی به آن متصل شده است: در این مورد، `fn index() {}` و باقی بدنه تابع.
 
-<<<<<<< HEAD
-علاوه بر این، ماکروهای شبیه ویژگی به همان شیوه ماکروهای سفارشی `derive` کار می‌کنند: شما یک crate با نوع `proc-macro` ایجاد می‌کنید و تابعی را پیاده‌سازی می‌کنید که کدی را که می‌خواهید تولید می‌کند!
-
-### ماکروهای شبیه تابع
-
-ماکروهای شبیه تابع، ماکروهایی را تعریف می‌کنند که شبیه به فراخوانی توابع به نظر می‌رسند. مشابه با ماکروهای `macro_rules!`، این ماکروها انعطاف‌پذیرتر از توابع هستند؛ برای مثال، می‌توانند تعداد نامشخصی از آرگومان‌ها را بپذیرند. با این حال، ماکروهای `macro_rules!` فقط می‌توانند با استفاده از سینتکس شبیه به `match` که در بخش [“ماکروهای اعلانی با `macro_rules!` برای فرابرنامه‌نویسی عمومی”][decl]<!-- ignore --> بحث شد تعریف شوند. ماکروهای شبیه تابع یک پارامتر `TokenStream` می‌گیرند و تعریف آن‌ها این `TokenStream` را با استفاده از کد Rust مانند دو نوع دیگر ماکروهای رویه‌ای دستکاری می‌کند. مثالی از یک ماکروی شبیه تابع، ماکروی `sql!` است که ممکن است به این صورت فراخوانی شود:
-=======
-Other than that, attribute-like macros work the same way as custom `derive`
-macros: you create a crate with the `proc-macro` crate type and implement a
-function that generates the code you want!
-
-### Function-Like Macros
-
-Function-like macros define macros that look like function calls. Similarly to
-`macro_rules!` macros, they’re more flexible than functions; for example, they
-can take an unknown number of arguments. However, `macro_rules!` macros can only
-be defined using the match-like syntax we discussed in [“Declarative Macros with
-`macro_rules!` for General Metaprogramming”][decl]<!-- ignore --> earlier.
-Function-like macros take a `TokenStream` parameter, and their definition
-manipulates that `TokenStream` using Rust code as the other two types of
-procedural macros do. An example of a function-like macro is an `sql!` macro
-that might be called like so:
->>>>>>> 3e9dc46a
+به‌جز این تفاوت، ماکروهای شبیه به صفت دقیقاً به همان روشی کار می‌کنند که ماکروهای سفارشی `derive` کار می‌کنند: شما یک crate با نوع `proc-macro` ایجاد می‌کنید و تابعی را پیاده‌سازی می‌کنید که کدی را تولید می‌کند که می‌خواهید!
+
+### ماکروهای شبیه تابع (Function-Like Macros)
+
+ماکروهای شبیه تابع، ماکروهایی هستند که شبیه به فراخوانی تابع به نظر می‌رسند. مشابه ماکروهای `macro_rules!`، این ماکروها نسبت به توابع انعطاف‌پذیرتر هستند؛ برای مثال، می‌توانند تعداد نامشخصی از آرگومان‌ها را بپذیرند. با این حال، ماکروهای `macro_rules!` فقط می‌توانند با استفاده از نحوی مشابه `match` که قبلاً در بخش \[«ماکروهای اعلامی با `macro_rules!` برای فرا-برنامه‌نویسی عمومی»]\[decl]<!-- ignore --> بحث شد، تعریف شوند. ماکروهای شبیه تابع یک پارامتر از نوع `TokenStream` می‌گیرند و تعریف آن‌ها با استفاده از کد Rust، مانند دو نوع دیگر از ماکروهای procedural، آن `TokenStream` را پردازش می‌کند. برای مثال، یک ماکروی `sql!` را در نظر بگیرید که ممکن است به صورت زیر فراخوانی شود:
 
 ```rust,ignore
 let sql = sql!(SELECT * FROM posts WHERE id=1);
@@ -619,26 +277,11 @@
 pub fn sql(input: TokenStream) -> TokenStream {
 ```
 
-<<<<<<< HEAD
-این تعریف مشابه امضای ماکروی سفارشی `derive` است: ما توکن‌هایی که داخل پرانتزها قرار دارند را دریافت می‌کنیم و کدی را که می‌خواهیم تولید کنیم بازمی‌گردانیم.
-=======
-This definition is similar to the custom `derive` macro’s signature: we receive
-the tokens that are inside the parentheses and return the code we wanted to
-generate.
->>>>>>> 3e9dc46a
+این تعریف مشابه امضای ماکروی سفارشی `derive` است: توکن‌هایی را که داخل پرانتز قرار دارند دریافت می‌کنیم و کدی را که می‌خواهیم تولید کنیم بازمی‌گردانیم.
 
 ## خلاصه
 
-<<<<<<< HEAD
-وای! اکنون شما برخی از ویژگی‌های Rust را در ابزار خود دارید که احتمالاً به ندرت از آن‌ها استفاده می‌کنید، اما می‌دانید که در شرایط خاصی در دسترس هستند. ما موضوعات پیچیده متعددی را معرفی کردیم تا زمانی که با پیشنهادات پیام‌های خطا یا کدهای دیگران مواجه شدید، بتوانید این مفاهیم و سینتکس را بشناسید. از این فصل به عنوان مرجعی برای یافتن راه‌حل‌ها استفاده کنید.
-=======
-Whew! Now you have some Rust features in your toolbox that you likely won’t use
-often, but you’ll know they’re available in very particular circumstances.
-We’ve introduced several complex topics so that when you encounter them in
-error message suggestions or in other people’s code, you’ll be able to
-recognize these concepts and syntax. Use this chapter as a reference to guide
-you to solutions.
->>>>>>> 3e9dc46a
+ووف! حالا شما با برخی از ویژگی‌های Rust آشنا شده‌اید که احتمالاً زیاد از آن‌ها استفاده نخواهید کرد، اما می‌دانید که در شرایط خاصی در دسترس هستند. ما چندین موضوع پیچیده را معرفی کردیم تا زمانی که در پیام‌های خطا یا در کد دیگران با آن‌ها روبه‌رو شدید، بتوانید این مفاهیم و نحو را تشخیص دهید. از این فصل به‌عنوان یک مرجع استفاده کنید تا شما را به‌سمت راه‌حل‌ها راهنمایی کند.
 
 در ادامه، همه چیزهایی که در طول کتاب بحث کردیم را در عمل پیاده‌سازی می‌کنیم و یک پروژه دیگر انجام خواهیم داد! 
 
