--- conflicted
+++ resolved
@@ -1,5 +1,8 @@
-<<<<<<< HEAD
-## رفتار اشاره‌گر (Pointer)های هوشمند مانند ارجاعات معمولی با استفاده از ویژگی `Deref`
+## رفتار با اشاره‌گرهای هوشمند مانند رفرنس‌های معمولی با استفاده از `Deref`
+
+<!-- Old link, do not remove -->
+
+<a id="treating-smart-pointers-like-regular-references-with-the-deref-trait"></a>
 
 پیاده‌سازی ویژگی `Deref` به شما امکان می‌دهد رفتار _عملگر اشاره‌گر (Pointer)‌زدایی_ `*` را سفارشی کنید (این را با عملگر 
 ضرب یا glob اشتباه نگیرید). با پیاده‌سازی `Deref` به گونه‌ای که یک اشاره‌گر (Pointer) هوشمند بتواند مانند یک ارجاع معمولی 
@@ -16,47 +19,15 @@
 > آن ذخیره می‌شوند کمتر از رفتار اشاره‌گر (Pointer)گونه اهمیت دارد.
 
 <!-- Old link, do not remove -->
-=======
-## Treating Smart Pointers Like Regular References with `Deref`
-
-<!-- Old link, do not remove -->
-
-<a id="treating-smart-pointers-like-regular-references-with-the-deref-trait"></a>
-
-Implementing the `Deref` trait allows you to customize the behavior of the
-_dereference operator_ `*` (not to be confused with the multiplication or glob
-operator). By implementing `Deref` in such a way that a smart pointer can be
-treated like a regular reference, you can write code that operates on
-references and use that code with smart pointers too.
-
-Let’s first look at how the dereference operator works with regular references.
-Then we’ll try to define a custom type that behaves like `Box<T>`, and see why
-the dereference operator doesn’t work like a reference on our newly defined
-type. We’ll explore how implementing the `Deref` trait makes it possible for
-smart pointers to work in ways similar to references. Then we’ll look at
-Rust’s _deref coercion_ feature and how it lets us work with either references
-or smart pointers.
-
-<!-- Old links, do not remove -->
->>>>>>> 3e9dc46a
 
 <a id="following-the-pointer-to-the-value-with-the-dereference-operator"></a>
 <a id="following-the-pointer-to-the-value"></a>
 
-<<<<<<< HEAD
 ### دنبال کردن اشاره‌گر (Pointer) به مقدار
 
 یک ارجاع معمولی نوعی اشاره‌گر (Pointer) است، و یکی از راه‌های فکر کردن به یک اشاره‌گر (Pointer) این است که به عنوان یک فلش به یک 
 مقدار ذخیره‌شده در جای دیگری در نظر گرفته شود. در لیستینگ ۱۵-۶، ما یک ارجاع به یک مقدار `i32` ایجاد می‌کنیم و 
 سپس از عملگر اشاره‌گر (Pointer)‌زدایی برای دنبال کردن ارجاع به مقدار استفاده می‌کنیم:
-=======
-### Following the Reference to the Value
-
-A regular reference is a type of pointer, and one way to think of a pointer is
-as an arrow to a value stored somewhere else. In Listing 15-6, we create a
-reference to an `i32` value and then use the dereference operator to follow the
-reference to the value.
->>>>>>> 3e9dc46a
 
 <Listing number="15-6" file-name="src/main.rs" caption="استفاده از عملگر اشاره‌گر (Pointer)‌زدایی برای دنبال کردن یک ارجاع به یک مقدار `i32`">
 
@@ -83,16 +54,9 @@
 
 ### استفاده از `Box<T>` مانند یک ارجاع
 
-<<<<<<< HEAD
 ما می‌توانیم کد لیستینگ ۱۵-۶ را برای استفاده از یک `Box<T>` به‌جای یک ارجاع بازنویسی کنیم؛ عملگر اشاره‌گر (Pointer)‌زدایی 
 که روی `Box<T>` در لیستینگ ۱۵-۷ استفاده شده است، به همان شیوه‌ای عمل می‌کند که روی ارجاع در لیستینگ ۱۵-۶ عمل 
 می‌کرد:
-=======
-We can rewrite the code in Listing 15-6 to use a `Box<T>` instead of a
-reference; the dereference operator used on the `Box<T>` in Listing 15-7
-functions in the same way as the dereference operator used on the reference in
-Listing 15-6.
->>>>>>> 3e9dc46a
 
 <Listing number="15-7" file-name="src/main.rs" caption="استفاده از عملگر اشاره‌گر (Pointer)‌زدایی روی یک `Box<i32>`">
 
@@ -102,46 +66,19 @@
 
 </Listing>
 
-<<<<<<< HEAD
 تفاوت اصلی بین لیستینگ ۱۵-۷ و لیستینگ ۱۵-۶ این است که در اینجا `y` را به‌عنوان یک نمونه از `Box<T>` تنظیم می‌کنیم 
 که به یک مقدار کپی‌شده از `x` اشاره می‌کند، به‌جای یک ارجاع که به مقدار `x` اشاره می‌کند. در تایید نهایی، 
 می‌توانیم از عملگر اشاره‌گر (Pointer)‌زدایی برای دنبال کردن اشاره‌گر (Pointer) `Box<T>` به همان شیوه‌ای که زمانی که `y` یک ارجاع 
 بود استفاده کردیم. در ادامه بررسی می‌کنیم چه چیزی در مورد `Box<T>` خاص است که به ما اجازه می‌دهد از عملگر 
 اشاره‌گر (Pointer)‌زدایی استفاده کنیم، با تعریف نوع خودمان.
-=======
-The main difference between Listing 15-7 and Listing 15-6 is that here we set
-`y` to be an instance of a box pointing to a copied value of `x` rather than a
-reference pointing to the value of `x`. In the last assertion, we can use the
-dereference operator to follow the box’s pointer in the same way that we did
-when `y` was a reference. Next, we’ll explore what is special about `Box<T>`
-that enables us to use the dereference operator by defining our own box type.
->>>>>>> 3e9dc46a
 
 ### تعریف اشاره‌گر (Pointer) هوشمند خودمان
 
-<<<<<<< HEAD
-بیایید یک اشاره‌گر (Pointer) هوشمند مشابه نوع `Box<T>` که توسط کتابخانه استاندارد ارائه شده است بسازیم تا تجربه کنیم که 
-چگونه اشاره‌گر (Pointer)های هوشمند به طور پیش‌فرض متفاوت از ارجاعات رفتار می‌کنند. سپس به نحوه اضافه کردن قابلیت استفاده از 
-عملگر اشاره‌گر (Pointer)‌زدایی می‌پردازیم.
-
-نوع `Box<T>` در نهایت به عنوان یک ساختار tuple با یک عنصر تعریف شده است، بنابراین لیستینگ ۱۵-۸ نوع `MyBox<T>` 
-را به همان روش تعریف می‌کند. همچنین یک تابع `new` تعریف می‌کنیم تا با تابع `new` تعریف‌شده روی `Box<T>` 
-مطابقت داشته باشد.
-=======
-Let’s build a wrapper type similar to the `Box<T>` type provided by the
-standard library to experience how smart pointer types behave differently from
-references by default. Then we’ll look at how to add the ability to use the
-dereference operator.
-
-> Note: There’s one big difference between the `MyBox<T>` type we’re about to
-> build and the real `Box<T>`: our version will not store its data on the heap.
-> We are focusing this example on `Deref`, so where the data is actually stored
-> is less important than the pointer-like behavior.
-
-The `Box<T>` type is ultimately defined as a tuple struct with one element, so
-Listing 15-8 defines a `MyBox<T>` type in the same way. We’ll also define a
-`new` function to match the `new` function defined on `Box<T>`.
->>>>>>> 3e9dc46a
+بیایید یک نوع پوشاننده (wrapper type) مشابه با نوع `Box<T>` که توسط کتابخانه استاندارد ارائه شده است بسازیم تا تجربه کنیم که چگونه انواع اشاره‌گر هوشمند به‌طور پیش‌فرض رفتاری متفاوت از رفرنس‌ها دارند. سپس بررسی خواهیم کرد که چگونه می‌توان قابلیت استفاده از عملگر dereference را به آن افزود.
+
+> نکته: یک تفاوت بزرگ بین نوع `MyBox<T>` که در شرف ساخت آن هستیم و `Box<T>` واقعی وجود دارد: نسخه‌ی ما داده‌ها را در heap ذخیره نخواهد کرد. ما در این مثال بر `Deref` تمرکز داریم، بنابراین محل واقعی ذخیره‌سازی داده‌ها اهمیت کمتری نسبت به رفتار مشابه با اشاره‌گر دارد.
+
+نوع `Box<T>` در نهایت به‌صورت یک `tuple struct` با یک عضو تعریف شده است، بنابراین در لیست 15-8 نوع `MyBox<T>` را به همان شیوه تعریف می‌کنیم. همچنین تابعی با نام `new` تعریف خواهیم کرد تا با تابع `new` که روی `Box<T>` تعریف شده، مطابقت داشته باشد.
 
 <Listing number="15-8" file-name="src/main.rs" caption="تعریف نوع `MyBox<T>`">
 
@@ -151,16 +88,9 @@
 
 </Listing>
 
-<<<<<<< HEAD
 ما یک ساختار با نام `MyBox` تعریف می‌کنیم و یک پارامتر جنریک `T` اعلام می‌کنیم، زیرا می‌خواهیم نوع ما مقادیر 
 از هر نوعی را نگه دارد. نوع `MyBox` یک ساختار tuple با یک عنصر از نوع `T` است. تابع `MyBox::new` یک پارامتر از نوع 
 `T` می‌گیرد و یک نمونه از `MyBox` که مقدار ورودی را نگه می‌دارد برمی‌گرداند.
-=======
-We define a struct named `MyBox` and declare a generic parameter `T` because
-we want our type to hold values of any type. The `MyBox` type is a tuple struct
-with one element of type `T`. The `MyBox::new` function takes one parameter of
-type `T` and returns a `MyBox` instance that holds the value passed in.
->>>>>>> 3e9dc46a
 
 بیایید تابع `main` در لیستینگ ۱۵-۷ را به لیستینگ ۱۵-۸ اضافه کنیم و آن را برای استفاده از نوع `MyBox<T>` که 
 تعریف کرده‌ایم، به جای `Box<T>` تغییر دهیم. کد موجود در لیستینگ ۱۵-۹ کامپایل نخواهد شد، زیرا Rust نمی‌داند 
@@ -174,11 +104,7 @@
 
 </Listing>
 
-<<<<<<< HEAD
 در اینجا خطای کامپایل که نتیجه می‌شود:
-=======
-Here’s the resultant compilation error:
->>>>>>> 3e9dc46a
 
 ```console
 {{#include ../listings/ch15-smart-pointers/listing-15-09/output.txt}}
@@ -187,27 +113,13 @@
 نوع `MyBox<T>` ما نمی‌تواند اشاره‌گر (Pointer)‌زدایی شود زیرا ما این قابلیت را روی نوع خود پیاده‌سازی نکرده‌ایم. برای فعال 
 کردن اشاره‌گر (Pointer)‌زدایی با عملگر `*`، ما ویژگی `Deref` را پیاده‌سازی می‌کنیم.
 
-<<<<<<< HEAD
-### رفتار دادن به یک نوع مانند یک ارجاع با پیاده‌سازی ویژگی `Deref`
-
-همان‌طور که در بخش [“پیاده‌سازی یک ویژگی روی یک نوع”][impl-trait]<!-- ignore --> فصل ۱۰ بحث شد، برای پیاده‌سازی یک 
-ویژگی، باید پیاده‌سازی‌هایی برای متدهای مورد نیاز ویژگی ارائه دهیم. ویژگی `Deref` که توسط کتابخانه استاندارد 
-ارائه شده است، از ما می‌خواهد که یک متد به نام `deref` را پیاده‌سازی کنیم که `self` را قرض بگیرد و یک ارجاع به 
-داده داخلی بازگرداند. لیستینگ ۱۵-۱۰ شامل یک پیاده‌سازی از `Deref` است که به تعریف `MyBox` اضافه شده است:
-=======
 <!-- Old link, do not remove -->
 
 <a id="treating-a-type-like-a-reference-by-implementing-the-deref-trait"></a>
 
-### Implementing the `Deref` Trait
-
-As discussed in [“Implementing a Trait on a Type”][impl-trait]<!-- ignore --> in
-Chapter 10, to implement a trait we need to provide implementations for the
-trait’s required methods. The `Deref` trait, provided by the standard library,
-requires us to implement one method named `deref` that borrows `self` and
-returns a reference to the inner data. Listing 15-10 contains an implementation
-of `Deref` to add to the definition of `MyBox<T>`.
->>>>>>> 3e9dc46a
+### پیاده‌سازی `Deref` Trait
+
+همان‌طور که در بخش [«پیاده‌سازی یک Trait روی یک نوع»][impl-trait]<!-- ignore --> در فصل ۱۰ بحث شد، برای پیاده‌سازی یک trait باید پیاده‌سازی‌هایی برای متدهای موردنیاز آن trait ارائه دهیم. Trait به نام `Deref` که توسط کتابخانه استاندارد ارائه شده است، از ما می‌خواهد که یک متد به نام `deref` پیاده‌سازی کنیم که `self` را به‌صورت وام‌گرفته دریافت کرده و یک رفرنس به داده درونی بازمی‌گرداند. لیست 15-10 پیاده‌سازی‌ای از `Deref` را نشان می‌دهد که باید به تعریف `MyBox<T>` اضافه شود.
 
 <Listing number="15-10" file-name="src/main.rs" caption="پیاده‌سازی `Deref` روی `MyBox<T>`">
 
@@ -221,29 +133,9 @@
 یک روش کمی متفاوت برای اعلام یک پارامتر جنریک هستند، اما نیازی نیست در حال حاضر نگران آن‌ها باشید؛ ما در فصل ۲۰ 
 جزئیات بیشتری درباره آن‌ها ارائه خواهیم داد.
 
-<<<<<<< HEAD
-ما بدنه متد `deref` را با `&self.0` پر می‌کنیم تا `deref` یک ارجاع به مقداری که می‌خواهیم با عملگر `*` 
-دسترسی پیدا کنیم بازگرداند. به یاد بیاورید از بخش [“استفاده از ساختارهای tuple بدون فیلدهای نام‌گذاری‌شده برای 
-ایجاد انواع مختلف”][tuple-structs]<!-- ignore --> در فصل ۵ که `.0` به اولین مقدار در یک ساختار tuple دسترسی 
-پیدا می‌کند. تابع `main` در لیستینگ ۱۵-۹ که `*` را روی مقدار `MyBox<T>` فراخوانی می‌کند اکنون کامپایل می‌شود و 
-تاییدها موفق خواهند شد!
-
-بدون ویژگی `Deref`، کامپایلر تنها می‌تواند ارجاعات `&` را اشاره‌گر (Pointer)‌زدایی کند. متد `deref` به کامپایلر امکان می‌دهد 
-که یک مقدار از هر نوعی که `Deref` را پیاده‌سازی می‌کند بگیرد و متد `deref` را فراخوانی کند تا یک ارجاع `&` 
-دریافت کند که می‌داند چگونه آن را اشاره‌گر (Pointer)‌زدایی کند.
-=======
-We fill in the body of the `deref` method with `&self.0` so `deref` returns a
-reference to the value we want to access with the `*` operator; recall from
-[“Using Tuple Structs Without Named Fields to Create Different
-Types”][tuple-structs]<!-- ignore --> in Chapter 5 that `.0` accesses the first
-value in a tuple struct. The `main` function in Listing 15-9 that calls `*` on
-the `MyBox<T>` value now compiles, and the assertions pass!
-
-Without the `Deref` trait, the compiler can only dereference `&` references.
-The `deref` method gives the compiler the ability to take a value of any type
-that implements `Deref` and call the `deref` method to get an `&` reference that
-it knows how to dereference.
->>>>>>> 3e9dc46a
+بدنه‌ی متد `deref` را با `&self.0` پر می‌کنیم تا `deref` یک رفرنس به مقداری که می‌خواهیم با عملگر `*` به آن دسترسی پیدا کنیم، برگرداند؛ به یاد داشته باشید از بخش \[«استفاده از tuple struct‌ها بدون فیلدهای نام‌دار برای ایجاد نوع‌های مختلف»]\[tuple-structs] در فصل ۵ که `.0` به اولین مقدار در یک `tuple struct` دسترسی پیدا می‌کند. تابع `main` در لیست ۱۵-۹ که روی مقدار `MyBox<T>` عمل `*` را فراخوانی می‌کند اکنون کامپایل می‌شود و عبارت‌های `assert` نیز با موفقیت عبور می‌کنند!
+
+بدون `trait` به نام `Deref`، کامپایلر فقط می‌تواند رفرنس‌های `&` را dereference کند. متد `deref` این امکان را به کامپایلر می‌دهد که بتواند یک مقدار از هر نوعی که `Deref` را پیاده‌سازی کرده بگیرد و متد `deref` را روی آن صدا بزند تا یک رفرنس `&` دریافت کند که بتواند آن را dereference کند.
 
 وقتی که در لیستینگ ۱۵-۹ `*y` وارد کردیم، پشت صحنه Rust در واقع این کد را اجرا کرد:
 
@@ -251,15 +143,11 @@
 *(y.deref())
 ```
 
-<<<<<<< HEAD
 Rust عملگر `*` را با یک فراخوانی به متد `deref` و سپس یک اشاره‌گر (Pointer)زدایی ساده جایگزین می‌کند، بنابراین لازم نیست 
 درباره این فکر کنیم که آیا نیاز به فراخوانی متد `deref` داریم یا نه. این ویژگی Rust به ما اجازه می‌دهد کدی بنویسیم که 
 خواه ارجاع معمولی باشد یا نوعی که `Deref` را پیاده‌سازی کرده باشد، به طور یکسان عمل کند.
 
-دلیل اینکه متد `deref` یک ارجاع به مقدار بازمی‌گرداند و اشاره‌گر (Pointer)زدایی ساده در بیرون از پرانتز در 
-`*(y.deref())` همچنان لازم است، به سیستم مالکیت مرتبط است. اگر متد `deref` به‌جای یک ارجاع به مقدار، مقدار را 
-مستقیماً بازمی‌گرداند، مقدار از `self` منتقل می‌شد. در این حالت یا در بیشتر مواردی که از عملگر اشاره‌گر (Pointer)زدایی 
-استفاده می‌کنیم، نمی‌خواهیم مالکیت مقدار داخلی درون `MyBox<T>` را به دست بگیریم.
+دلیلی که متد `deref` یک رفرنس به یک مقدار بازمی‌گرداند، و این‌که هنوز هم نیاز داریم از عملگر dereference ساده خارج از پرانتزها در `*(y.deref())` استفاده کنیم، به سیستم مالکیت مربوط می‌شود. اگر متد `deref` مقدار را به‌صورت مستقیم بازمی‌گرداند به‌جای بازگرداندن یک رفرنس به مقدار، آنگاه آن مقدار از `self` خارج (move) می‌شد. ما نمی‌خواهیم در این حالت، یا در بیشتر حالت‌هایی که از عملگر dereference استفاده می‌کنیم، مالکیت مقدار درونی در `MyBox<T>` را به‌دست بگیریم.
 
 توجه داشته باشید که عملگر `*` با یک فراخوانی به متد `deref` و سپس یک فراخوانی به عملگر `*` فقط یک بار جایگزین 
 می‌شود، هر بار که از `*` در کدمان استفاده می‌کنیم. از آنجایی که جایگزینی عملگر `*` بی‌نهایت تکرار نمی‌شود، در 
@@ -279,55 +167,9 @@
 مرجع‌دهی‌ها و اشاره‌گر (Pointer)زدایی‌های واضح زیادی با `&` و `*` اضافه کنند. این ویژگی همچنین به ما امکان می‌دهد 
 کدی بنویسیم که می‌تواند برای ارجاعات یا اشاره‌گر (Pointer)های هوشمند کار کند.
 
-برای دیدن فشار اشاره‌گر (Pointer)زدایی در عمل، بیایید از نوع `MyBox<T>` که در لیستینگ ۱۵-۸ تعریف کردیم به همراه پیاده‌سازی 
-`Deref` که در لیستینگ ۱۵-۱۰ اضافه کردیم استفاده کنیم. لیستینگ ۱۵-۱۱ تعریف یک تابع که یک پارامتر از نوع 
-اسلایس رشته دارد را نشان می‌دهد:
+برای دیدن عملکرد *تبدیل خودکار با استفاده از `deref`* (deref coercion) در عمل، بیایید از نوع `MyBox<T>` که در لیستینگ 15-8 تعریف کردیم، همراه با پیاده‌سازی `Deref` که در لیستینگ 15-10 اضافه کردیم، استفاده کنیم. لیستینگ 15-11 تعریفی از یک تابع را نشان می‌دهد که یک پارامتر از نوع اسلایس رشته (`&str`) دارد.
 
 <Listing number="15-11" file-name="src/main.rs" caption="یک تابع `hello` که پارامتر `name` از نوع `&str` دارد">
-=======
-Rust substitutes the `*` operator with a call to the `deref` method and then a
-plain dereference so we don’t have to think about whether or not we need to
-call the `deref` method. This Rust feature lets us write code that functions
-identically whether we have a regular reference or a type that implements
-`Deref`.
-
-The reason the `deref` method returns a reference to a value, and that the
-plain dereference outside the parentheses in `*(y.deref())` is still necessary,
-has to do with the ownership system. If the `deref` method returned the value
-directly instead of a reference to the value, the value would be moved out of
-`self`. We don’t want to take ownership of the inner value inside `MyBox<T>` in
-this case or in most cases where we use the dereference operator.
-
-Note that the `*` operator is replaced with a call to the `deref` method and
-then a call to the `*` operator just once, each time we use a `*` in our code.
-Because the substitution of the `*` operator does not recurse infinitely, we
-end up with data of type `i32`, which matches the `5` in `assert_eq!` in
-Listing 15-9.
-
-### Implicit Deref Coercions with Functions and Methods
-
-_Deref coercion_ converts a reference to a type that implements the `Deref`
-trait into a reference to another type. For example, deref coercion can convert
-`&String` to `&str` because `String` implements the `Deref` trait such that it
-returns `&str`. Deref coercion is a convenience Rust performs on arguments to
-functions and methods, and works only on types that implement the `Deref`
-trait. It happens automatically when we pass a reference to a particular type’s
-value as an argument to a function or method that doesn’t match the parameter
-type in the function or method definition. A sequence of calls to the `deref`
-method converts the type we provided into the type the parameter needs.
-
-Deref coercion was added to Rust so that programmers writing function and
-method calls don’t need to add as many explicit references and dereferences
-with `&` and `*`. The deref coercion feature also lets us write more code that
-can work for either references or smart pointers.
-
-To see deref coercion in action, let’s use the `MyBox<T>` type we defined in
-Listing 15-8 as well as the implementation of `Deref` that we added in Listing
-15-10. Listing 15-11 shows the definition of a function that has a string slice
-parameter.
-
-<Listing number="15-11" file-name="src/main.rs" caption="A `hello` function that has the parameter `name` of type `&str`">
->>>>>>> 3e9dc46a
 
 ```rust
 {{#rustdoc_include ../listings/ch15-smart-pointers/listing-15-11/src/main.rs:here}}
@@ -335,15 +177,9 @@
 
 </Listing>
 
-<<<<<<< HEAD
 می‌توانیم تابع `hello` را با یک اسلایس رشته به‌عنوان آرگومان فراخوانی کنیم، مانند `hello("Rust");` برای مثال. 
 فشار اشاره‌گر (Pointer)زدایی این امکان را فراهم می‌کند که `hello` را با یک ارجاع به یک مقدار از نوع `MyBox<String>` 
 فراخوانی کنیم، همان‌طور که در لیستینگ ۱۵-۱۲ نشان داده شده است:
-=======
-We can call the `hello` function with a string slice as an argument, such as
-`hello("Rust");`, for example. Deref coercion makes it possible to call `hello`
-with a reference to a value of type `MyBox<String>`, as shown in Listing 15-12.
->>>>>>> 3e9dc46a
 
 <Listing number="15-12" file-name="src/main.rs" caption="فراخوانی `hello` با یک ارجاع به یک مقدار `MyBox<String>` که به دلیل فشار اشاره‌گر (Pointer)زدایی کار می‌کند">
 
@@ -370,7 +206,6 @@
 
 </Listing>
 
-<<<<<<< HEAD
 عملگر `(*m)` مقدار `MyBox<String>` را به یک `String` اشاره‌گر (Pointer) زدایی می‌کند. سپس `&` و `[..]` یک برش رشته‌ای از 
 `String` می‌گیرند که برابر با کل رشته است تا با امضای تابع `hello` تطابق داشته باشد. این کد بدون فشار 
 اشاره‌گر (Pointer)زدایی با تمام این نمادها دشوارتر برای خواندن، نوشتن و درک است. فشار اشاره‌گر (Pointer)زدایی به Rust اجازه می‌دهد 
@@ -388,14 +223,13 @@
 
 Rust هنگام پیدا کردن انواع و پیاده‌سازی‌های ویژگی در سه حالت فشار اشاره‌گر (Pointer)زدایی را انجام می‌دهد:
 
-- از `&T` به `&U` وقتی `T: Deref<Target=U>` باشد
-- از `&mut T` به `&mut U` وقتی `T: DerefMut<Target=U>` باشد
-- از `&mut T` به `&U` وقتی `T: Deref<Target=U>` باشد
-
-دو حالت اول مشابه یکدیگر هستند با این تفاوت که حالت دوم قابلیت تغییرپذیری را پیاده‌سازی می‌کند. حالت اول 
-بیان می‌کند که اگر شما یک `&T` داشته باشید و `T` ویژگی `Deref` را به نوعی `U` پیاده‌سازی کند، می‌توانید 
-به‌صورت شفاف یک `&U` دریافت کنید. حالت دوم بیان می‌کند که همین فشار اشاره‌گر (Pointer)زدایی برای ارجاعات قابل تغییر نیز 
-اتفاق می‌افتد.
+۱. از `&T` به `&U` زمانی که `T: Deref<Target=U>` باشد
+۲. از `&mut T` به `&mut U` زمانی که `T: DerefMut<Target=U>` باشد
+۳. از `&mut T` به `&U` زمانی که `T: Deref<Target=U>` باشد
+
+دو مورد اول مشابه یکدیگر هستند، با این تفاوت که مورد دوم، قابلیت تغییر (`mutability`) را نیز پیاده‌سازی می‌کند.
+مورد اول بیان می‌کند که اگر یک `&T` داشته باشید و `T` پیاده‌ساز `Deref` برای نوعی `U` باشد، می‌توانید به‌صورت شفاف (بدون نیاز به تبدیل دستی) یک `&U` دریافت کنید.
+مورد دوم نیز بیان می‌کند که همین تبدیل `deref coercion` برای رفرنس‌های قابل تغییر نیز اعمال می‌شود.
 
 حالت سوم پیچیده‌تر است: Rust همچنین یک ارجاع قابل تغییر را به یک ارجاع غیرقابل تغییر تبدیل می‌کند. اما 
 عکس آن ممکن _نیست_: ارجاعات غیرقابل تغییر هرگز به ارجاعات قابل تغییر تبدیل نمی‌شوند. به دلیل قوانین 
@@ -404,49 +238,6 @@
 را نمی‌شکند. تبدیل یک ارجاع غیرقابل تغییر به یک ارجاع قابل تغییر نیازمند این است که ارجاع غیرقابل تغییر اولیه 
 تنها ارجاع غیرقابل تغییر به آن داده باشد، اما قوانین قرض‌گیری این را تضمین نمی‌کنند. بنابراین، Rust نمی‌تواند 
 فرض کند که تبدیل یک ارجاع غیرقابل تغییر به یک ارجاع قابل تغییر امکان‌پذیر است.
-=======
-The `(*m)` dereferences the `MyBox<String>` into a `String`. Then the `&` and
-`[..]` take a string slice of the `String` that is equal to the whole string to
-match the signature of `hello`. This code without deref coercions is harder to
-read, write, and understand with all of these symbols involved. Deref coercion
-allows Rust to handle these conversions for us automatically.
-
-When the `Deref` trait is defined for the types involved, Rust will analyze the
-types and use `Deref::deref` as many times as necessary to get a reference to
-match the parameter’s type. The number of times that `Deref::deref` needs to be
-inserted is resolved at compile time, so there is no runtime penalty for taking
-advantage of deref coercion!
-
-### How Deref Coercion Interacts with Mutability
-
-Similar to how you use the `Deref` trait to override the `*` operator on
-immutable references, you can use the `DerefMut` trait to override the `*`
-operator on mutable references.
-
-Rust does deref coercion when it finds types and trait implementations in three
-cases:
-
-1. From `&T` to `&U` when `T: Deref<Target=U>`
-2. From `&mut T` to `&mut U` when `T: DerefMut<Target=U>`
-3. From `&mut T` to `&U` when `T: Deref<Target=U>`
-
-The first two cases are the same except that the second implements mutability.
-The first case states that if you have a `&T`, and `T` implements `Deref` to
-some type `U`, you can get a `&U` transparently. The second case states that the
-same deref coercion happens for mutable references.
-
-The third case is trickier: Rust will also coerce a mutable reference to an
-immutable one. But the reverse is _not_ possible: immutable references will
-never coerce to mutable references. Because of the borrowing rules, if you have
-a mutable reference, that mutable reference must be the only reference to that
-data (otherwise, the program wouldn’t compile). Converting one mutable
-reference to one immutable reference will never break the borrowing rules.
-Converting an immutable reference to a mutable reference would require that the
-initial immutable reference is the only immutable reference to that data, but
-the borrowing rules don’t guarantee that. Therefore, Rust can’t make the
-assumption that converting an immutable reference to a mutable reference is
-possible.
->>>>>>> 3e9dc46a
 
 [impl-trait]: ch10-02-traits.html#implementing-a-trait-on-a-type
 [tuple-structs]: ch05-01-defining-structs.html#using-tuple-structs-without-named-fields-to-create-different-types