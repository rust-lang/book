## Implementing an Object-Oriented Design Pattern

The *state pattern* is an object-oriented design pattern. The crux of the
pattern is that a value has some internal state, which is represented by a set
of *state objects*, and the value’s behavior changes based on the internal
state. The state objects share functionality: in Rust, of course, we use
structs and traits rather than objects and inheritance. Each state object is
responsible for its own behavior and for governing when it should change into
another state. The value that holds a state object knows nothing about the
different behavior of the states or when to transition between states.

Using the state pattern means when the business requirements of the program
change, we won’t need to change the code of the value holding the state or the
code that uses the value. We’ll only need to update the code inside one of the
state objects to change its rules or perhaps add more state objects. Let’s look
at an example of the state design pattern and how to use it in Rust.

We’ll implement a blog post workflow in an incremental way. The blog’s final
functionality will look like this:

1. A blog post starts as an empty draft.
2. When the draft is done, a review of the post is requested.
3. When the post is approved, it gets published.
4. Only published blog posts return content to print, so unapproved posts can’t
   accidentally be published.

Any other changes attempted on a post should have no effect. For example, if we
try to approve a draft blog post before we’ve requested a review, the post
should remain an unpublished draft.

Listing 17-11 shows this workflow in code form: this is an example usage of the
API we’ll implement in a library crate named `blog`. This won’t compile yet
because we haven’t implemented the `blog` crate yet.

<span class="filename">Filename: src/main.rs</span>

```rust,ignore
{{#rustdoc_include ../listings/ch17-oop/listing-17-11/src/main.rs:all}}
```

<span class="caption">Listing 17-11: Code that demonstrates the desired
behavior we want our `blog` crate to have</span>

We want to allow the user to create a new draft blog post with `Post::new`.
Then we want to allow text to be added to the blog post while it’s in the draft
state. If we try to get the post’s content immediately, before approval,
nothing should happen because the post is still a draft. We’ve added
`assert_eq!` in the code for demonstration purposes. An excellent unit test for
this would be to assert that a draft blog post returns an empty string from the
`content` method, but we’re not going to write tests for this example.

Next, we want to enable a request for a review of the post, and we want
`content` to return an empty string while waiting for the review. When the post
receives approval, it should get published, meaning the text of the post will
be returned when `content` is called.

Notice that the only type we’re interacting with from the crate is the `Post`
type. This type will use the state pattern and will hold a value that will be
one of three state objects representing the various states a post can be
in—draft, waiting for review, or published. Changing from one state to another
will be managed internally within the `Post` type. The states change in
response to the methods called by our library’s users on the `Post` instance,
but they don’t have to manage the state changes directly. Also, users can’t
make a mistake with the states, like publishing a post before it’s reviewed.

### Defining `Post` and Creating a New Instance in the Draft State

Let’s get started on the implementation of the library! We know we need a
public `Post` struct that holds some content, so we’ll start with the
definition of the struct and an associated public `new` function to create an
instance of `Post`, as shown in Listing 17-12. We’ll also make a private
`State` trait. Then `Post` will hold a trait object of `Box<dyn State>`
inside an `Option<T>` in a private field named `state`. You’ll see why the
`Option<T>` is necessary in a bit.

<span class="filename">Filename: src/lib.rs</span>

```rust
{{#rustdoc_include ../listings/ch17-oop/listing-17-12/src/lib.rs}}
```

<span class="caption">Listing 17-12: Definition of a `Post` struct and a `new`
function that creates a new `Post` instance, a `State` trait, and a `Draft`
struct</span>

The `State` trait defines the behavior shared by different post states, and the
`Draft`, `PendingReview`, and `Published` states will all implement the `State`
trait. For now, the trait doesn’t have any methods, and we’ll start by defining
just the `Draft` state because that is the state we want a post to start in.

When we create a new `Post`, we set its `state` field to a `Some` value that
holds a `Box`. This `Box` points to a new instance of the `Draft` struct. This
ensures whenever we create a new instance of `Post`, it will start out as a
draft. Because the `state` field of `Post` is private, there is no way to
create a `Post` in any other state! In the `Post::new` function, we set the
`content` field to a new, empty `String`.

### Storing the Text of the Post Content

Listing 17-11 showed that we want to be able to call a method named
`add_text` and pass it a `&str` that is then added to the text content of the
blog post. We implement this as a method rather than exposing the `content`
field as `pub`. This means we can implement a method later that will control
how the `content` field’s data is read. The `add_text` method is pretty
straightforward, so let’s add the implementation in Listing 17-13 to the `impl
Post` block:

<span class="filename">Filename: src/lib.rs</span>

```rust
{{#rustdoc_include ../listings/ch17-oop/listing-17-13/src/lib.rs:here}}
```

<span class="caption">Listing 17-13: Implementing the `add_text` method to add
text to a post’s `content`</span>

The `add_text` method takes a mutable reference to `self`, because we’re
changing the `Post` instance that we’re calling `add_text` on. We then call
`push_str` on the `String` in `content` and pass the `text` argument to add to
the saved `content`. This behavior doesn’t depend on the state the post is in,
so it’s not part of the state pattern. The `add_text` method doesn’t interact
with the `state` field at all, but it is part of the behavior we want to
support.

### Ensuring the Content of a Draft Post Is Empty

Even after we’ve called `add_text` and added some content to our post, we still
want the `content` method to return an empty string slice because the post is
still in the draft state, as shown on line 7 of Listing 17-11. For now, let’s
implement the `content` method with the simplest thing that will fulfill this
requirement: always returning an empty string slice. We’ll change this later
once we implement the ability to change a post’s state so it can be published.
So far, posts can only be in the draft state, so the post content should always
be empty. Listing 17-14 shows this placeholder implementation:

<span class="filename">Filename: src/lib.rs</span>

```rust
{{#rustdoc_include ../listings/ch17-oop/listing-17-14/src/lib.rs:here}}
```

<span class="caption">Listing 17-14: Adding a placeholder implementation for
the `content` method on `Post` that always returns an empty string slice</span>

With this added `content` method, everything in Listing 17-11 up to line 7
works as intended.

### Requesting a Review of the Post Changes Its State

Next, we need to add functionality to request a review of a post, which should
change its state from `Draft` to `PendingReview`. Listing 17-15 shows this code:

<span class="filename">Filename: src/lib.rs</span>

```rust
{{#rustdoc_include ../listings/ch17-oop/listing-17-15/src/lib.rs:here}}
```

<span class="caption">Listing 17-15: Implementing `request_review` methods on
`Post` and the `State` trait</span>

We give `Post` a public method named `request_review` that will take a mutable
reference to `self`. Then we call an internal `request_review` method on the
current state of `Post`, and this second `request_review` method consumes the
current state and returns a new state.

We’ve added the `request_review` method to the `State` trait; all types that
implement the trait will now need to implement the `request_review` method.
Note that rather than having `self`, `&self`, or `&mut self` as the first
parameter of the method, we have `self: Box<Self>`. This syntax means the
method is only valid when called on a `Box` holding the type. This syntax takes
ownership of `Box<Self>`, invalidating the old state so the state value of the
`Post` can transform into a new state.

To consume the old state, the `request_review` method needs to take ownership
of the state value. This is where the `Option` in the `state` field of `Post`
comes in: we call the `take` method to take the `Some` value out of the `state`
field and leave a `None` in its place, because Rust doesn’t let us have
unpopulated fields in structs. This lets us move the `state` value out of
`Post` rather than borrowing it. Then we’ll set the post’s `state` value to the
result of this operation.

We need to set `state` to `None` temporarily rather than setting it directly
with code like `self.state = self.state.request_review();` to get ownership of
the `state` value. This ensures `Post` can’t use the old `state` value after
we’ve transformed it into a new state.

The `request_review` method on `Draft` needs to return a new, boxed instance of
a new `PendingReview` struct, which represents the state when a post is waiting
for a review. The `PendingReview` struct also implements the `request_review`
method but doesn’t do any transformations. Rather, it returns itself, because
when we request a review on a post already in the `PendingReview` state, it
should stay in the `PendingReview` state.

Now we can start seeing the advantages of the state pattern: the
`request_review` method on `Post` is the same no matter its `state` value. Each
state is responsible for its own rules.

We’ll leave the `content` method on `Post` as is, returning an empty string
slice. We can now have a `Post` in the `PendingReview` state as well as in the
`Draft` state, but we want the same behavior in the `PendingReview` state.
Listing 17-11 now works up to line 10!

### Adding the `approve` Method that Changes the Behavior of `content`

The `approve` method will be similar to the `request_review` method: it will
set `state` to the value that the current state says it should have when that
state is approved, as shown in Listing 17-16:

<span class="filename">Filename: src/lib.rs</span>

```rust
{{#rustdoc_include ../listings/ch17-oop/listing-17-16/src/lib.rs:here}}
```

<span class="caption">Listing 17-16: Implementing the `approve` method on
`Post` and the `State` trait</span>

We add the `approve` method to the `State` trait and add a new struct that
implements `State`, the `Published` state.

Similar to `request_review`, if we call the `approve` method on a `Draft`, it
will have no effect because it will return `self`. When we call `approve` on
`PendingReview`, it returns a new, boxed instance of the `Published` struct.
The `Published` struct implements the `State` trait, and for both the
`request_review` method and the `approve` method, it returns itself, because
the post should stay in the `Published` state in those cases.

Now we need to update the `content` method on `Post`: if the state is
`Published`, we want to return the value in the post’s `content` field;
otherwise, we want to return an empty string slice, as shown in Listing 17-17:

<span class="filename">Filename: src/lib.rs</span>

<<<<<<< HEAD
```rust,ignore,does_not_compile
{{#rustdoc_include ../listings/ch17-oop/listing-17-17/src/lib.rs:here}}
=======
```rust
# trait State {
#     fn content<'a>(&self, post: &'a Post) -> &'a str;
# }
# pub struct Post {
#     state: Option<Box<dyn State>>,
#     content: String,
# }
#
impl Post {
    // --snip--
    pub fn content(&self) -> &str {
        self.state.as_ref().unwrap().content(self)
    }
    // --snip--
}
>>>>>>> 871416b8
```

<span class="caption">Listing 17-17: Updating the `content` method on `Post` to
delegate to a `content` method on `State`</span>

Because the goal is to keep all these rules inside the structs that implement
`State`, we call a `content` method on the value in `state` and pass the post
instance (that is, `self`) as an argument. Then we return the value that is
returned from using the `content` method on the `state` value.

We call the `as_ref` method on the `Option` because we want a reference to the
value inside the `Option` rather than ownership of the value. Because `state`
is an `Option<Box<dyn State>>`, when we call `as_ref`, an `Option<&Box<dyn State>>` is
returned. If we didn’t call `as_ref`, we would get an error because we can’t
move `state` out of the borrowed `&self` of the function parameter.

We then call the `unwrap` method, which we know will never panic, because we
know the methods on `Post` ensure that `state` will always contain a `Some`
value when those methods are done. This is one of the cases we talked about in
the [“Cases In Which You Have More Information Than the
Compiler”][more-info-than-rustc]<!-- ignore --> section of Chapter 9 when we
know that a `None` value is never possible, even though the compiler isn’t able
to understand that.

At this point, when we call `content` on the `&Box<dyn State>`, deref coercion will
take effect on the `&` and the `Box` so the `content` method will ultimately be
called on the type that implements the `State` trait. That means we need to add
`content` to the `State` trait definition, and that is where we’ll put the
logic for what content to return depending on which state we have, as shown in
Listing 17-18:

<span class="filename">Filename: src/lib.rs</span>

```rust
{{#rustdoc_include ../listings/ch17-oop/listing-17-18/src/lib.rs:here}}
```

<span class="caption">Listing 17-18: Adding the `content` method to the `State`
trait</span>

We add a default implementation for the `content` method that returns an empty
string slice. That means we don’t need to implement `content` on the `Draft`
and `PendingReview` structs. The `Published` struct will override the `content`
method and return the value in `post.content`.

Note that we need lifetime annotations on this method, as we discussed in
Chapter 10. We’re taking a reference to a `post` as an argument and returning a
reference to part of that `post`, so the lifetime of the returned reference is
related to the lifetime of the `post` argument.

And we’re done—all of Listing 17-11 now works! We’ve implemented the state
pattern with the rules of the blog post workflow. The logic related to the
rules lives in the state objects rather than being scattered throughout `Post`.

### Trade-offs of the State Pattern

We’ve shown that Rust is capable of implementing the object-oriented state
pattern to encapsulate the different kinds of behavior a post should have in
each state. The methods on `Post` know nothing about the various behaviors. The
way we organized the code, we have to look in only one place to know the
different ways a published post can behave: the implementation of the `State`
trait on the `Published` struct.

If we were to create an alternative implementation that didn’t use the state
pattern, we might instead use `match` expressions in the methods on `Post` or
even in the `main` code that checks the state of the post and changes behavior
in those places. That would mean we would have to look in several places to
understand all the implications of a post being in the published state! This
would only increase the more states we added: each of those `match` expressions
would need another arm.

With the state pattern, the `Post` methods and the places we use `Post` don’t
need `match` expressions, and to add a new state, we would only need to add a
new struct and implement the trait methods on that one struct.

The implementation using the state pattern is easy to extend to add more
functionality. To see the simplicity of maintaining code that uses the state
pattern, try a few of these suggestions:

* Add a `reject` method that changes the post’s state from `PendingReview` back
  to `Draft`.
* Require two calls to `approve` before the state can be changed to `Published`.
* Allow users to add text content only when a post is in the `Draft` state.
  Hint: have the state object responsible for what might change about the
  content but not responsible for modifying the `Post`.

One downside of the state pattern is that, because the states implement the
transitions between states, some of the states are coupled to each other. If we
add another state between `PendingReview` and `Published`, such as `Scheduled`,
we would have to change the code in `PendingReview` to transition to
`Scheduled` instead. It would be less work if `PendingReview` didn’t need to
change with the addition of a new state, but that would mean switching to
another design pattern.

Another downside is that we’ve duplicated some logic. To eliminate some of the
duplication, we might try to make default implementations for the
`request_review` and `approve` methods on the `State` trait that return `self`;
however, this would violate object safety, because the trait doesn’t know what
the concrete `self` will be exactly. We want to be able to use `State` as a
trait object, so we need its methods to be object safe.

Other duplication includes the similar implementations of the `request_review`
and `approve` methods on `Post`. Both methods delegate to the implementation of
the same method on the value in the `state` field of `Option` and set the new
value of the `state` field to the result. If we had a lot of methods on `Post`
that followed this pattern, we might consider defining a macro to eliminate the
repetition (see the [“Macros”][macros]<!-- ignore --> section in Chapter 19).

By implementing the state pattern exactly as it’s defined for object-oriented
languages, we’re not taking as full advantage of Rust’s strengths as we could.
Let’s look at some changes we can make to the `blog` crate that can make
invalid states and transitions into compile time errors.

#### Encoding States and Behavior as Types

We’ll show you how to rethink the state pattern to get a different set of
trade-offs. Rather than encapsulating the states and transitions completely so
outside code has no knowledge of them, we’ll encode the states into different
types. Consequently, Rust’s type checking system will prevent attempts to use
draft posts where only published posts are allowed by issuing a compiler error.

Let’s consider the first part of `main` in Listing 17-11:

<span class="filename">Filename: src/main.rs</span>

```rust,ignore
{{#rustdoc_include ../listings/ch17-oop/listing-17-11/src/main.rs:here}}
```

We still enable the creation of new posts in the draft state using `Post::new`
and the ability to add text to the post’s content. But instead of having a
`content` method on a draft post that returns an empty string, we’ll make it so
draft posts don’t have the `content` method at all. That way, if we try to get
a draft post’s content, we’ll get a compiler error telling us the method
doesn’t exist. As a result, it will be impossible for us to accidentally
display draft post content in production, because that code won’t even compile.
Listing 17-19 shows the definition of a `Post` struct and a `DraftPost` struct,
as well as methods on each:

<span class="filename">Filename: src/lib.rs</span>

```rust
{{#rustdoc_include ../listings/ch17-oop/listing-17-19/src/lib.rs}}
```

<span class="caption">Listing 17-19: A `Post` with a `content` method and a
`DraftPost` without a `content` method</span>

Both the `Post` and `DraftPost` structs have a private `content` field that
stores the blog post text. The structs no longer have the `state` field because
we’re moving the encoding of the state to the types of the structs. The `Post`
struct will represent a published post, and it has a `content` method that
returns the `content`.

We still have a `Post::new` function, but instead of returning an instance of
`Post`, it returns an instance of `DraftPost`. Because `content` is private
and there aren’t any functions that return `Post`, it’s not possible to create
an instance of `Post` right now.

The `DraftPost` struct has an `add_text` method, so we can add text to
`content` as before, but note that `DraftPost` does not have a `content` method
defined! So now the program ensures all posts start as draft posts, and draft
posts don’t have their content available for display. Any attempt to get around
these constraints will result in a compiler error.

#### Implementing Transitions as Transformations into Different Types

So how do we get a published post? We want to enforce the rule that a draft
post has to be reviewed and approved before it can be published. A post in the
pending review state should still not display any content. Let’s implement
these constraints by adding another struct, `PendingReviewPost`, defining the
`request_review` method on `DraftPost` to return a `PendingReviewPost`, and
defining an `approve` method on `PendingReviewPost` to return a `Post`, as
shown in Listing 17-20:

<span class="filename">Filename: src/lib.rs</span>

```rust
{{#rustdoc_include ../listings/ch17-oop/listing-17-20/src/lib.rs:here}}
```

<span class="caption">Listing 17-20: A `PendingReviewPost` that gets created by
calling `request_review` on `DraftPost` and an `approve` method that turns a
`PendingReviewPost` into a published `Post`</span>

The `request_review` and `approve` methods take ownership of `self`, thus
consuming the `DraftPost` and `PendingReviewPost` instances and transforming
them into a `PendingReviewPost` and a published `Post`, respectively. This way,
we won’t have any lingering `DraftPost` instances after we’ve called
`request_review` on them, and so forth. The `PendingReviewPost` struct doesn’t
have a `content` method defined on it, so attempting to read its content
results in a compiler error, as with `DraftPost`. Because the only way to get a
published `Post` instance that does have a `content` method defined is to call
the `approve` method on a `PendingReviewPost`, and the only way to get a
`PendingReviewPost` is to call the `request_review` method on a `DraftPost`,
we’ve now encoded the blog post workflow into the type system.

But we also have to make some small changes to `main`. The `request_review` and
`approve` methods return new instances rather than modifying the struct they’re
called on, so we need to add more `let post =` shadowing assignments to save
the returned instances. We also can’t have the assertions about the draft and
pending review post’s contents be empty strings, nor do we need them: we can’t
compile code that tries to use the content of posts in those states any longer.
The updated code in `main` is shown in Listing 17-21:

<span class="filename">Filename: src/main.rs</span>

```rust,ignore
{{#rustdoc_include ../listings/ch17-oop/listing-17-21/src/main.rs}}
```

<span class="caption">Listing 17-21: Modifications to `main` to use the new
implementation of the blog post workflow</span>

The changes we needed to make to `main` to reassign `post` mean that this
implementation doesn’t quite follow the object-oriented state pattern anymore:
the transformations between the states are no longer encapsulated entirely
within the `Post` implementation. However, our gain is that invalid states are
now impossible because of the type system and the type checking that happens at
compile time! This ensures that certain bugs, such as display of the content of
an unpublished post, will be discovered before they make it to production.

Try the tasks suggested for additional requirements that we mentioned at the
start of this section on the `blog` crate as it is after Listing 17-20 to see
what you think about the design of this version of the code. Note that some of
the tasks might be completed already in this design.

We’ve seen that even though Rust is capable of implementing object-oriented
design patterns, other patterns, such as encoding state into the type system,
are also available in Rust. These patterns have different trade-offs. Although
you might be very familiar with object-oriented patterns, rethinking the
problem to take advantage of Rust’s features can provide benefits, such as
preventing some bugs at compile time. Object-oriented patterns won’t always be
the best solution in Rust due to certain features, like ownership, that
object-oriented languages don’t have.

## Summary

No matter whether or not you think Rust is an object-oriented language after
reading this chapter, you now know that you can use trait objects to get some
object-oriented features in Rust. Dynamic dispatch can give your code some
flexibility in exchange for a bit of runtime performance. You can use this
flexibility to implement object-oriented patterns that can help your code’s
maintainability. Rust also has other features, like ownership, that
object-oriented languages don’t have. An object-oriented pattern won’t always
be the best way to take advantage of Rust’s strengths, but is an available
option.

Next, we’ll look at patterns, which are another of Rust’s features that enable
lots of flexibility. We’ve looked at them briefly throughout the book but
haven’t seen their full capability yet. Let’s go!

[more-info-than-rustc]: ch09-03-to-panic-or-not-to-panic.html#cases-in-which-you-have-more-information-than-the-compiler
[macros]: ch19-06-macros.html#macros<|MERGE_RESOLUTION|>--- conflicted
+++ resolved
@@ -232,27 +232,8 @@
 
 <span class="filename">Filename: src/lib.rs</span>
 
-<<<<<<< HEAD
-```rust,ignore,does_not_compile
+```rust
 {{#rustdoc_include ../listings/ch17-oop/listing-17-17/src/lib.rs:here}}
-=======
-```rust
-# trait State {
-#     fn content<'a>(&self, post: &'a Post) -> &'a str;
-# }
-# pub struct Post {
-#     state: Option<Box<dyn State>>,
-#     content: String,
-# }
-#
-impl Post {
-    // --snip--
-    pub fn content(&self) -> &str {
-        self.state.as_ref().unwrap().content(self)
-    }
-    // --snip--
-}
->>>>>>> 871416b8
 ```
 
 <span class="caption">Listing 17-17: Updating the `content` method on `Post` to
