--- conflicted
+++ resolved
@@ -8,58 +8,32 @@
 
 ### Unsafe Superpowers
 
-<<<<<<< HEAD
 برای تغییر به Unsafe Rust، از کلیدواژه `unsafe` استفاده کنید و سپس یک بلوک جدید که کد ناامن را نگه می‌دارد شروع کنید. در Unsafe Rust می‌توانید پنج عمل را انجام دهید که در راست امن نمی‌توانید، و ما این‌ها را _قدرت‌های فوق‌العاده ناامن_ می‌نامیم. این قدرت‌ها شامل توانایی‌های زیر هستند:
 
-- Dereference یک اشاره‌گر (Pointer) خام
-- فراخوانی یک تابع یا متد ناامن
-- دسترسی یا تغییر یک متغیر static قابل تغییر
-- پیاده‌سازی یک trait ناامن
-- دسترسی به فیلدهای یک `union`
-
-مهم است که بفهمید `unsafe` سیستم borrow checker یا سایر بررسی‌های ایمنی راست را خاموش نمی‌کند: اگر از یک reference در کد ناامن استفاده کنید، همچنان بررسی خواهد شد. کلیدواژه `unsafe` فقط به شما دسترسی به این پنج ویژگی می‌دهد که سپس توسط کامپایلر برای ایمنی حافظه بررسی نمی‌شوند. شما همچنان درجه‌ای از ایمنی را در داخل یک بلوک ناامن خواهید داشت.
-
-علاوه بر این، `unsafe` به این معنا نیست که کد داخل بلوک لزوماً خطرناک است یا اینکه حتماً مشکلات ایمنی حافظه خواهد داشت: قصد این است که به‌عنوان برنامه‌نویس، شما اطمینان حاصل کنید که کد داخل یک بلوک `unsafe` به روشی معتبر به حافظه دسترسی خواهد داشت.
-
-از آنجا که انسان‌ها دچار اشتباه می‌شوند، ممکن است اشتباهاتی رخ دهد، اما با الزام این پنج عملیات ناامن به اینکه در بلوک‌هایی که با `unsafe` حاشیه‌نویسی شده‌اند قرار گیرند، شما می‌دانید که هر خطایی مرتبط با ایمنی حافظه باید در داخل یک بلوک ناامن باشد. بلوک‌های `unsafe` را کوچک نگه دارید؛ بعداً زمانی که به بررسی باگ‌های حافظه می‌پردازید، از این کار سپاسگزار خواهید بود.
-
-برای ایزوله کردن کد ناامن تا حد ممکن، بهتر است کد ناامن را درون یک انتزاع امن قرار دهید و یک API امن ارائه دهید، که در ادامه فصل وقتی توابع و متدهای ناامن را بررسی می‌کنیم، در این مورد بحث خواهیم کرد. بخش‌هایی از کتابخانه استاندارد به‌عنوان انتزاعات امن روی کد ناامن که مورد بازبینی قرار گرفته‌اند پیاده‌سازی شده‌اند. محصور کردن کد ناامن در یک انتزاع امن از نشت استفاده‌های `unsafe` به تمام مکان‌هایی که شما یا کاربران‌تان ممکن است بخواهند از قابلیت‌هایی که با کد ناامن پیاده‌سازی شده‌اند استفاده کنند، جلوگیری می‌کند، زیرا استفاده از یک انتزاع امن، امن است.
-
-بیایید به هر یک از پنج قدرت فوق‌العاده ناامن به‌نوبت نگاه کنیم. همچنین به برخی از انتزاعات که یک رابط امن برای کد ناامن فراهم می‌کنند نگاهی خواهیم انداخت.
-
-### Dereferencing a Raw Pointer
-
-در فصل 4، در بخش [“Dangling References”][dangling-references]<!-- ignore -->، اشاره کردیم که کامپایلر تضمین می‌کند که ارجاعات همیشه معتبر هستند. Unsafe Rust دو نوع جدید به نام _اشاره‌گر (Pointer)های خام_ (raw pointers) دارد که مشابه ارجاعات هستند. مانند ارجاعات، اشاره‌گر (Pointer)های خام می‌توانند immutable یا mutable باشند و به‌ترتیب به‌شکل `*const T` و `*mut T` نوشته می‌شوند. ستاره (`*`) عملگر dereference نیست؛ بلکه بخشی از نام نوع است. در زمینه اشاره‌گر (Pointer)های خام، _immutable_ به این معناست که اشاره‌گر (Pointer) نمی‌تواند پس از dereference مستقیماً مقداردهی شود.
-=======
-To switch to unsafe Rust, use the `unsafe` keyword and then start a new block
-that holds the unsafe code. You can take five actions in unsafe Rust that you
-can’t in safe Rust, which we call _unsafe superpowers_. Those superpowers
-include the ability to:
-
-1. Dereference a raw pointer
-1. Call an unsafe function or method
-1. Access or modify a mutable static variable
-1. Implement an unsafe trait
-1. Access fields of `union`s
+- Dereference a raw pointer
+- Call an unsafe function or method
+- Access or modify a mutable static variable
+- Implement an unsafe trait
+- Access fields of a `union`
 
 It’s important to understand that `unsafe` doesn’t turn off the borrow checker
-or disable any of Rust’s other safety checks: if you use a reference in unsafe
+or disable any other of Rust’s safety checks: if you use a reference in unsafe
 code, it will still be checked. The `unsafe` keyword only gives you access to
 these five features that are then not checked by the compiler for memory
-safety. You’ll still get some degree of safety inside an unsafe block.
+safety. You’ll still get some degree of safety inside of an unsafe block.
 
 In addition, `unsafe` does not mean the code inside the block is necessarily
 dangerous or that it will definitely have memory safety problems: the intent is
 that as the programmer, you’ll ensure the code inside an `unsafe` block will
 access memory in a valid way.
 
-People are fallible and mistakes will happen, but by requiring these five
-unsafe operations to be inside blocks annotated with `unsafe`, you’ll know that
+People are fallible, and mistakes will happen, but by requiring these five
+unsafe operations to be inside blocks annotated with `unsafe` you’ll know that
 any errors related to memory safety must be within an `unsafe` block. Keep
 `unsafe` blocks small; you’ll be thankful later when you investigate memory
 bugs.
 
-To isolate unsafe code as much as possible, it’s best to enclose such code
+To isolate unsafe code as much as possible, it’s best to enclose unsafe code
 within a safe abstraction and provide a safe API, which we’ll discuss later in
 the chapter when we examine unsafe functions and methods. Parts of the standard
 library are implemented as safe abstractions over unsafe code that has been
@@ -73,16 +47,16 @@
 
 ### Dereferencing a Raw Pointer
 
-In Chapter 4, in [“Dangling References”][dangling-references]<!-- ignore -->, we
-mentioned that the compiler ensures references are always valid. Unsafe Rust has
-two new types called _raw pointers_ that are similar to references. As with
-references, raw pointers can be immutable or mutable and are written as `*const
-T` and `*mut T`, respectively. The asterisk isn’t the dereference operator; it’s
-part of the type name. In the context of raw pointers, _immutable_ means that
-the pointer can’t be directly assigned to after being dereferenced.
->>>>>>> 3e9dc46a
-
-در مقایسه با ارجاعات و اشاره‌گر های هوشمند (smart pointers)، اشاره‌گر (Pointer)های خام:
+In Chapter 4, in the [“Dangling References”][dangling-references]<!-- ignore
+--> section, we mentioned that the compiler ensures references are always
+valid. Unsafe Rust has two new types called _raw pointers_ that are similar to
+references. As with references, raw pointers can be immutable or mutable and
+are written as `*const T` and `*mut T`, respectively. The asterisk isn’t the
+dereference operator; it’s part of the type name. In the context of raw
+pointers, _immutable_ means that the pointer can’t be directly assigned to
+after being dereferenced.
+
+Different from references and smart pointers, raw pointers:
 
 - مجاز به نادیده گرفتن قوانین borrowing هستند، به این صورت که می‌توانند هم اشاره‌گر (Pointer)های immutable و هم اشاره‌گر (Pointer)های mutable به همان مکان داشته باشند.
 - تضمینی برای اشاره به حافظه معتبر ندارند.
@@ -101,23 +75,24 @@
 
 </Listing>
 
-توجه داشته باشید که ما در این کد از کلیدواژه `unsafe` استفاده نکرده‌ایم. می‌توانیم اشاره‌گر (Pointer)های خام را در کد امن ایجاد کنیم؛ فقط نمی‌توانیم خارج از یک بلوک `unsafe` اشاره‌گر (Pointer)های خام را dereference کنیم، همان‌طور که در ادامه خواهید دید.
-
-ما اشاره‌گر (Pointer)های خام را با استفاده از عملگرهای raw borrow ایجاد کرده‌ایم: `&raw const num` یک اشاره‌گر (Pointer) خام immutable از نوع `*const i32` ایجاد می‌کند، و `&raw mut num` یک اشاره‌گر (Pointer) خام mutable از نوع `*mut i32` ایجاد می‌کند. چون آن‌ها را مستقیماً از یک متغیر محلی ایجاد کرده‌ایم، می‌دانیم که این اشاره‌گر (Pointer)های خام خاص معتبر هستند، اما نمی‌توانیم این فرض را برای هر اشاره‌گر (Pointer) خامی داشته باشیم.
-
-<<<<<<< HEAD
-برای نشان دادن این موضوع، در ادامه یک اشاره‌گر (Pointer) خام ایجاد می‌کنیم که نمی‌توانیم به‌طور قطع از اعتبار آن مطمئن باشیم، با استفاده از `as` برای تبدیل یک مقدار به‌جای استفاده از عملگرهای raw reference. فهرست 20-2 نشان می‌دهد که چگونه یک اشاره‌گر (Pointer) خام به یک مکان دلخواه در حافظه ایجاد کنیم. تلاش برای استفاده از حافظه دلخواه تعریف‌نشده است: ممکن است داده‌ای در آن آدرس باشد یا نباشد، کامپایلر ممکن است کد را بهینه‌سازی کند تا هیچ دسترسی حافظه‌ای وجود نداشته باشد، یا برنامه ممکن است با یک خطای segmentation fault مواجه شود. معمولاً دلیل خوبی برای نوشتن کدی مانند این وجود ندارد، به‌ویژه در مواردی که می‌توانید از عملگر raw borrow استفاده کنید، اما این کار امکان‌پذیر است.
-=======
+Notice that we don’t include the `unsafe` keyword in this code. We can create
+raw pointers in safe code; we just can’t dereference raw pointers outside an
+unsafe block, as you’ll see in a bit.
+
+We’ve created raw pointers by using the raw borrow operators: `&raw const num`
+creates a `*const i32` immutable raw pointer, and `&raw mut num` creates a `*mut
+i32` mutable raw pointer. Because we created them directly from a local
+variable, we know these particular raw pointers are valid, but we can’t make
+that assumption about just any raw pointer.
+
 To demonstrate this, next we’ll create a raw pointer whose validity we can’t be
-so certain of, using the keyword `as` to cast a value instead of using the raw
-borrow operator. Listing 20-2 shows how to create a raw pointer to an arbitrary
+so certain of, using `as` to cast a value instead of using the raw reference
+operators. Listing 20-2 shows how to create a raw pointer to an arbitrary
 location in memory. Trying to use arbitrary memory is undefined: there might be
-data at that address or there might not, the compiler might optimize the code
-so there is no memory access, or the program might terminate with a
-segmentation fault. Usually, there is no good reason to write code like this,
-especially in cases where you can use a raw borrow operator instead, but it is
-possible.
->>>>>>> 3e9dc46a
+data at that address or there might not, the compiler might optimize the code so
+there is no memory access, or the program might error with a segmentation fault.
+Usually, there is no good reason to write code like this, especially in cases
+where you can use a raw borrow operator instead, but it is possible.
 
 <Listing number="20-2" caption="ایجاد یک اشاره‌گر (Pointer) خام به یک آدرس حافظه دلخواه">
 
@@ -137,22 +112,11 @@
 
 </Listing>
 
-<<<<<<< HEAD
-ایجاد یک اشاره‌گر (Pointer) آسیبی نمی‌رساند؛ فقط وقتی سعی می‌کنیم به مقداری که به آن اشاره می‌کند دسترسی پیدا کنیم ممکن است با یک مقدار نامعتبر سر و کار داشته باشیم.
-
-همچنین توجه داشته باشید که در فهرست 20-1 و 20-3، ما اشاره‌گر (Pointer)های خام `*const i32` و `*mut i32` ایجاد کردیم که هر دو به همان مکان حافظه که `num` در آن ذخیره شده بود اشاره می‌کردند. اگر به‌جای این کار، سعی می‌کردیم یک ارجاع immutable و یک ارجاع mutable به `num` ایجاد کنیم، کد کامپایل نمی‌شد، زیرا قوانین مالکیت راست اجازه نمی‌دهند که یک ارجاع mutable همزمان با هر ارجاع immutable دیگری وجود داشته باشد. با اشاره‌گر (Pointer)های خام، می‌توانیم یک اشاره‌گر (Pointer) mutable و یک اشاره‌گر (Pointer) immutable به همان مکان ایجاد کنیم و داده‌ها را از طریق اشاره‌گر (Pointer) mutable تغییر دهیم، که ممکن است یک data race ایجاد کند. مراقب باشید!
-
-با وجود تمام این خطرات، چرا باید از اشاره‌گر (Pointer)های خام استفاده کنید؟ یکی از موارد استفاده اصلی هنگام تعامل با کد C است، همان‌طور که در بخش بعدی [“Calling an Unsafe Function or Method.”](#calling-an-unsafe-function-or-method)<!-- ignore --> خواهید دید. مورد دیگر زمانی است که انتزاعات امنی ایجاد می‌کنید که سیستم borrow checker آن را نمی‌فهمد. ابتدا توابع ناامن را معرفی می‌کنیم و سپس به یک مثال از یک انتزاع امن که از کد ناامن استفاده می‌کند، می‌پردازیم.
-
-### Calling an Unsafe Function or Method
-
-دومین نوع عملیاتی که می‌توانید در یک بلوک ناامن انجام دهید، فراخوانی توابع ناامن است. توابع و متدهای ناامن دقیقاً شبیه توابع و متدهای عادی به نظر می‌رسند، اما قبل از بقیه تعریف یک `unsafe` اضافه دارند. کلیدواژه `unsafe` در این زمینه نشان می‌دهد که تابع دارای الزاماتی است که هنگام فراخوانی این تابع باید رعایت کنیم، زیرا راست نمی‌تواند تضمین کند که این الزامات را رعایت کرده‌ایم. با فراخوانی یک تابع ناامن در یک بلوک `unsafe`، ما می‌گوییم که مستندات این تابع را خوانده‌ایم و مسئولیت رعایت قراردادهای تابع را بر عهده می‌گیریم.
-=======
 Creating a pointer does no harm; it’s only when we try to access the value that
 it points at that we might end up dealing with an invalid value.
 
-Note also that in Listings 20-1 and 20-3, we created `*const i32` and `*mut
-i32` raw pointers that both pointed to the same memory location, where `num` is
+Note also that in Listing 20-1 and 20-3, we created `*const i32` and `*mut i32`
+raw pointers that both pointed to the same memory location, where `num` is
 stored. If we instead tried to create an immutable and a mutable reference to
 `num`, the code would not have compiled because Rust’s ownership rules don’t
 allow a mutable reference at the same time as any immutable references. With
@@ -161,10 +125,12 @@
 a data race. Be careful!
 
 With all of these dangers, why would you ever use raw pointers? One major use
-case is when interfacing with C code, as you’ll see in the next section.
-Another case is when building up safe abstractions that the borrow checker
-doesn’t understand. We’ll introduce unsafe functions and then look at an
-example of a safe abstraction that uses unsafe code.
+case is when interfacing with C code, as you’ll see in the next section,
+[“Calling an Unsafe Function or
+Method.”](#calling-an-unsafe-function-or-method)<!-- ignore --> Another case is
+when building up safe abstractions that the borrow checker doesn’t understand.
+We’ll introduce unsafe functions and then look at an example of a safe
+abstraction that uses unsafe code.
 
 ### Calling an Unsafe Function or Method
 
@@ -175,10 +141,10 @@
 requirements we need to uphold when we call this function, because Rust can’t
 guarantee we’ve met these requirements. By calling an unsafe function within an
 `unsafe` block, we’re saying that we’ve read this function’s documentation and
-we take responsibility for upholding the function’s contracts.
->>>>>>> 3e9dc46a
-
-در اینجا یک تابع ناامن به نام `dangerous` آورده شده است که در بدنه خود کاری انجام نمی‌دهد:
+take responsibility for upholding the function’s contracts.
+
+Here is an unsafe function named `dangerous` that doesn’t do anything in its
+body:
 
 ```rust
 {{#rustdoc_include ../listings/ch20-advanced-features/no-listing-01-unsafe-fn/src/main.rs:here}}
@@ -190,17 +156,15 @@
 {{#include ../listings/ch20-advanced-features/output-only-01-missing-unsafe/output.txt}}
 ```
 
-با استفاده از بلوک `unsafe`، ما به راست اعلام می‌کنیم که مستندات تابع را خوانده‌ایم، می‌دانیم چگونه به‌درستی از آن استفاده کنیم، و تأیید کرده‌ایم که قرارداد تابع را رعایت می‌کنیم.
-
-<<<<<<< HEAD
-برای انجام عملیات ناایمن (_unsafe_) در بدنه یک تابع ناایمن، همچنان باید از یک بلوک `unsafe` استفاده کنید، همان‌طور که در یک تابع معمولی این کار را می‌کنید، و اگر این کار را فراموش کنید، کامپایلر به شما هشدار خواهد داد. این امر به کوچک نگه داشتن بلوک‌های `unsafe` کمک می‌کند، زیرا ممکن است عملیات ناایمن در کل بدنه تابع مورد نیاز نباشد.
-=======
-To perform unsafe operations in the body of an `unsafe` function, you still
-need to use an `unsafe` block, just as within a regular function, and the
-compiler will warn you if you forget. This helps us keep `unsafe` blocks as
-small as possible, as unsafe operations may not be needed across the whole
-function body.
->>>>>>> 3e9dc46a
+With the `unsafe` block, we’re asserting to Rust that we’ve read the function’s
+documentation, we understand how to use it properly, and we’ve verified that
+we’re fulfilling the contract of the function.
+
+To perform unsafe operations in the body of an unsafe function, you still need
+to use an `unsafe` block just as within a regular function, and the compiler
+will warn you if you forget. This helps to keep `unsafe` blocks as small as
+possible, as unsafe operations may not be needed across the whole function
+body.
 
 #### Creating a Safe Abstraction over Unsafe Code
 
@@ -224,15 +188,17 @@
 
 </Listing>
 
-این تابع ابتدا طول کل برش را به دست می‌آورد. سپس تأیید می‌کند که ایندکسی که به‌عنوان پارامتر داده شده در محدوده برش قرار دارد، با بررسی اینکه آیا کمتر از یا برابر طول است. این تأیید به این معناست که اگر ایندکسی بزرگ‌تر از طول برای تقسیم برش داده شود، تابع قبل از تلاش برای استفاده از آن ایندکس دچار panic خواهد شد.
-
-سپس دو برش قابل تغییر را در یک tuple بازمی‌گردانیم: یکی از ابتدای برش اصلی تا ایندکس `mid` و دیگری از `mid` تا انتهای برش.
-
-<<<<<<< HEAD
-وقتی سعی می‌کنیم کد در فهرست 20-5 را کامپایل کنیم، با خطا مواجه خواهیم شد.
-=======
-When we try to compile the code in Listing 20-5, we’ll get an error:
->>>>>>> 3e9dc46a
+This function first gets the total length of the slice. Then it asserts that
+the index given as a parameter is within the slice by checking whether it’s
+less than or equal to the length. The assertion means that if we pass an index
+that is greater than the length to split the slice at, the function will panic
+before it attempts to use that index.
+
+Then we return two mutable slices in a tuple: one from the start of the
+original slice to the `mid` index and another from `mid` to the end of the
+slice.
+
+When we try to compile the code in Listing 20-5, we’ll get an error.
 
 ```console
 {{#include ../listings/ch20-advanced-features/listing-20-05/output.txt}}
@@ -250,25 +216,12 @@
 
 </Listing>
 
-<<<<<<< HEAD
-به یاد بیاورید از بخش [“The Slice Type”][the-slice-type]<!-- ignore --> در فصل 4 که برش‌ها یک اشاره‌گر (Pointer) به برخی داده‌ها و طول آن برش هستند. ما از متد `len` برای دریافت طول یک برش و از متد `as_mut_ptr` برای دسترسی به اشاره‌گر (Pointer) خام یک برش استفاده می‌کنیم. در این مورد، چون ما یک برش قابل تغییر به مقادیر `i32` داریم، `as_mut_ptr` یک اشاره‌گر (Pointer) خام با نوع `*mut i32` بازمی‌گرداند که آن را در متغیر `ptr` ذخیره کرده‌ایم.
-
-ما تأیید می‌کنیم که ایندکس `mid` در محدوده برش است. سپس به کد ناامن می‌رسیم: تابع `slice::from_raw_parts_mut` یک اشاره‌گر (Pointer) خام و یک طول را می‌گیرد و یک برش ایجاد می‌کند. ما از این تابع برای ایجاد یک برش که از `ptr` شروع می‌شود و `mid` آیتم طول دارد استفاده می‌کنیم. سپس متد `add` را روی `ptr` با آرگومان `mid` فراخوانی می‌کنیم تا یک اشاره‌گر (Pointer) خام که از `mid` شروع می‌شود دریافت کنیم، و با استفاده از آن اشاره‌گر (Pointer) و تعداد آیتم‌های باقی‌مانده بعد از `mid` به‌عنوان طول، یک برش ایجاد می‌کنیم.
-
-تابع `slice::from_raw_parts_mut` ناامن است زیرا یک اشاره‌گر (Pointer) خام می‌گیرد و باید اعتماد کند که این اشاره‌گر (Pointer) معتبر است. متد `add` روی اشاره‌گر (Pointer)های خام نیز ناامن است، زیرا باید اعتماد کند که موقعیت آفست نیز یک اشاره‌گر (Pointer) معتبر است. بنابراین، ما مجبور شدیم یک بلوک `unsafe` در اطراف فراخوانی‌های خود به `slice::from_raw_parts_mut` و `add` قرار دهیم تا بتوانیم آن‌ها را فراخوانی کنیم. با نگاه به کد و با افزودن تأییدیه‌ای که `mid` باید کمتر از یا برابر با `len` باشد، می‌توانیم بگوییم که تمام اشاره‌گر (Pointer)های خام استفاده‌شده در بلوک `unsafe` اشاره‌گر (Pointer)های معتبری به داده‌های درون برش خواهند بود. این یک استفاده قابل‌قبول و مناسب از `unsafe` است.
-
-توجه داشته باشید که نیازی به علامت‌گذاری تابع `split_at_mut` به‌عنوان `unsafe` نداریم و می‌توانیم این تابع را از کد امن Rust فراخوانی کنیم. ما یک انتزاع امن برای کد ناامن با پیاده‌سازی تابعی که از کد ناامن به روش ایمن استفاده می‌کند ایجاد کرده‌ایم، زیرا فقط اشاره‌گر (Pointer)های معتبری از داده‌هایی که این تابع به آن‌ها دسترسی دارد ایجاد می‌کند.
-
-در مقابل، استفاده از `slice::from_raw_parts_mut` در فهرست 20-7 احتمالاً هنگام استفاده از برش باعث کرش کردن می‌شود. این کد یک مکان حافظه دلخواه می‌گیرد و یک برش با طول 10,000 آیتم ایجاد می‌کند.
-
-<Listing number="20-7" caption="ایجاد یک برش از یک مکان حافظه دلخواه">
-=======
-Recall from [“The Slice Type”][the-slice-type]<!-- ignore --> in Chapter 4 that
-a slice is a pointer to some data and the length of the slice. We use the `len`
-method to get the length of a slice and the `as_mut_ptr` method to access the
-raw pointer of a slice. In this case, because we have a mutable slice to `i32`
-values, `as_mut_ptr` returns a raw pointer with the type `*mut i32`, which we’ve
-stored in the variable `ptr`.
+Recall from [“The Slice Type”][the-slice-type]<!-- ignore --> section in
+Chapter 4 that slices are a pointer to some data and the length of the slice.
+We use the `len` method to get the length of a slice and the `as_mut_ptr`
+method to access the raw pointer of a slice. In this case, because we have a
+mutable slice to `i32` values, `as_mut_ptr` returns a raw pointer with the type
+`*mut i32`, which we’ve stored in the variable `ptr`.
 
 We keep the assertion that the `mid` index is within the slice. Then we get to
 the unsafe code: the `slice::from_raw_parts_mut` function takes a raw pointer
@@ -280,7 +233,7 @@
 
 The function `slice::from_raw_parts_mut` is unsafe because it takes a raw
 pointer and must trust that this pointer is valid. The `add` method on raw
-pointers is also unsafe because it must trust that the offset location is also
+pointers is also unsafe, because it must trust that the offset location is also
 a valid pointer. Therefore, we had to put an `unsafe` block around our calls to
 `slice::from_raw_parts_mut` and `add` so we could call them. By looking at
 the code and by adding the assertion that `mid` must be less than or equal to
@@ -288,7 +241,7 @@
 will be valid pointers to data within the slice. This is an acceptable and
 appropriate use of `unsafe`.
 
-Note that we don’t need to mark the resultant `split_at_mut` function as
+Note that we don’t need to mark the resulting `split_at_mut` function as
 `unsafe`, and we can call this function from safe Rust. We’ve created a safe
 abstraction to the unsafe code with an implementation of the function that uses
 `unsafe` code in a safe way, because it creates only valid pointers from the
@@ -298,8 +251,7 @@
 likely crash when the slice is used. This code takes an arbitrary memory
 location and creates a slice 10,000 items long.
 
-<Listing number="20-7" caption="Creating a slice from an arbitrary memory location">
->>>>>>> 3e9dc46a
+<Listing number="20-7" caption="ایجاد یک برش از یک مکان حافظه دلخواه">
 
 ```rust
 {{#rustdoc_include ../listings/ch20-advanced-features/listing-20-07/src/main.rs:here}}
@@ -311,24 +263,18 @@
 
 #### Using `extern` Functions to Call External Code
 
-<<<<<<< HEAD
-گاهی اوقات، کد Rust شما ممکن است نیاز به تعامل با کدی که به زبان دیگری نوشته شده دارد. برای این منظور، راست کلیدواژه `extern` را ارائه می‌دهد که امکان ایجاد و استفاده از یک _رابط تابع خارجی (FFI)_ را فراهم می‌کند. یک FFI راهی است برای یک زبان برنامه‌نویسی برای تعریف توابع و امکان فراخوانی آن توابع توسط یک زبان برنامه‌نویسی دیگر (خارجی).
-
-فهرست 20-8 نشان می‌دهد که چگونه یک یکپارچه‌سازی با تابع `abs` از کتابخانه استاندارد C تنظیم کنیم. توابعی که درون بلوک‌های `extern` اعلام می‌شوند معمولاً از کد راست ناامن برای فراخوانی استفاده می‌شوند، بنابراین باید با `unsafe` نیز علامت‌گذاری شوند. دلیل این است که زبان‌های دیگر قوانین و تضمین‌های راست را اعمال نمی‌کنند، و راست نمی‌تواند آن‌ها را بررسی کند، بنابراین مسئولیت بر عهده برنامه‌نویس است که ایمنی را تضمین کند.
-=======
-Sometimes your Rust code might need to interact with code written in another
+Sometimes, your Rust code might need to interact with code written in another
 language. For this, Rust has the keyword `extern` that facilitates the creation
-and use of a _Foreign Function Interface (FFI)_, which is a way for a
+and use of a _Foreign Function Interface (FFI)_. An FFI is a way for a
 programming language to define functions and enable a different (foreign)
 programming language to call those functions.
 
 Listing 20-8 demonstrates how to set up an integration with the `abs` function
 from the C standard library. Functions declared within `extern` blocks are
-generally unsafe to call from Rust code, so `extern` blocks must also be marked
-`unsafe`. The reason is that other languages don’t enforce Rust’s rules and
-guarantees, and Rust can’t check them, so responsibility falls on the
-programmer to ensure safety.
->>>>>>> 3e9dc46a
+usually unsafe to call from Rust code, so they must also be marked `unsafe`. The
+reason is that other languages don’t enforce Rust’s rules and guarantees, and
+Rust can’t check them, so responsibility falls on the programmer to ensure
+safety.
 
 <Listing number="20-8" file-name="src/main.rs" caption="اعلام و فراخوانی یک تابع `extern` تعریف‌شده در زبان دیگر">
 
@@ -338,26 +284,17 @@
 
 </Listing>
 
-<<<<<<< HEAD
-درون بلوک `unsafe extern "C"`، ما نام‌ها و امضاهای توابع خارجی از یک زبان دیگر که می‌خواهیم فراخوانی کنیم را فهرست می‌کنیم. بخش `"C"` مشخص می‌کند که کدام _رابط دودویی برنامه (ABI)_ توسط تابع خارجی استفاده می‌شود: ABI تعریف می‌کند که چگونه تابع در سطح اسمبلی فراخوانی شود. ABI `"C"` رایج‌ترین است و از ABI زبان برنامه‌نویسی C پیروی می‌کند.
-
-این تابع خاص هیچ ملاحظات ایمنی حافظه‌ای ندارد. در واقع، ما می‌دانیم که هر فراخوانی به `abs` همیشه برای هر `i32` ایمن خواهد بود، بنابراین می‌توانیم از کلیدواژه `safe` استفاده کنیم تا بگوییم که این تابع خاص حتی با وجود اینکه در یک بلوک `unsafe extern` است، ایمن است. هنگامی که این تغییر را اعمال کنیم، فراخوانی آن دیگر نیاز به یک بلوک `unsafe` ندارد، همان‌طور که در فهرست 20-9 نشان داده شده است.
-=======
 Within the `unsafe extern "C"` block, we list the names and signatures of
-external functions from another language we want to call. The `"C"` part
-defines which _application binary interface (ABI)_ the external function uses:
-the ABI defines how to call the function at the assembly level. The `"C"` ABI
-is the most common and follows the C programming language’s ABI. Information
-about all the ABIs Rust supports is available in [the Rust Reference][ABI].
-
-Every item declared within an `unsafe extern` block is implicitly unsafe.
-However, some FFI functions *are* safe to call. For example, the `abs` function
-from C’s standard library does not have any memory safety considerations and we
-know it can be called with any `i32`. In cases like this, we can use the `safe`
-keyword to say that this specific function is safe to call even though it is in
-an `unsafe extern` block. Once we make that change, calling it no longer
-requires an `unsafe` block, as shown in Listing 20-9.
->>>>>>> 3e9dc46a
+external functions from another language we want to call. The `"C"` part defines
+which _application binary interface (ABI)_ the external function uses: the ABI
+defines how to call the function at the assembly level. The `"C"` ABI is the
+most common and follows the C programming language’s ABI.
+
+This particular function does not have any memory safety considerations, though.
+In fact, we know that any call to `abs` will always be safe for any `i32`, so we
+can use the `safe` keyword to say that this specific function is safe to call
+even though it is in an `unsafe extern` block. Once we make that change, calling
+it no longer requires an `unsafe` block, as shown in Listing 20-9.
 
 <Listing number="20-9" file-name="src/main.rs" caption="علامت‌گذاری صریح یک تابع به‌عنوان `safe` درون یک بلوک `unsafe extern` و فراخوانی ایمن آن">
 
@@ -367,14 +304,28 @@
 
 </Listing>
 
-<<<<<<< HEAD
-علامت‌گذاری یک تابع به‌عنوان `safe` ذاتاً آن را ایمن نمی‌کند! در عوض، این مانند یک وعده‌ای است که شما به راست می‌دهید که ایمن _است_. همچنان مسئولیت شماست که اطمینان حاصل کنید این وعده رعایت شود!
+Marking a function as `safe` does not inherently make it safe! Instead, it is
+like a promise you are making to Rust that it _is_ safe. It is still your
+responsibility to make sure that promise is kept!
 
 > #### Calling Rust Functions from Other Languages
 >
-> ما همچنین می‌توانیم از `extern` برای ایجاد یک رابط استفاده کنیم که به زبان‌های دیگر اجازه دهد توابع راست را فراخوانی کنند. به جای ایجاد یک بلوک `extern` کامل، ما کلیدواژه `extern` را اضافه می‌کنیم و ABI مورد استفاده را درست قبل از کلیدواژه `fn` برای تابع مربوطه مشخص می‌کنیم. همچنین باید یک حاشیه‌نویسی `#[unsafe(no_mangle)]` اضافه کنیم تا به کامپایلر راست بگوییم نام این تابع را تغییر ندهد. _Mangling_ زمانی است که یک کامپایلر نامی را که به یک تابع داده‌ایم به نامی متفاوت تغییر می‌دهد که حاوی اطلاعات بیشتری برای سایر بخش‌های فرآیند کامپایل باشد اما کمتر قابل خواندن برای انسان باشد. هر کامپایلر زبان برنامه‌نویسی نام‌ها را کمی متفاوت mangling می‌کند، بنابراین برای اینکه یک تابع راست توسط زبان‌های دیگر قابل نام‌گذاری باشد، باید mangling نام کامپایلر راست را غیرفعال کنیم. این ناامن است زیرا ممکن است در میان کتابخانه‌ها تضاد نام رخ دهد بدون mangling داخلی، بنابراین مسئولیت ماست که اطمینان حاصل کنیم نامی که صادر کرده‌ایم برای صدور بدون mangling ایمن است.
+> We can also use `extern` to create an interface that allows other languages to
+> call Rust functions. Instead of creating a whole `extern` block, we add the
+> `extern` keyword and specify the ABI to use just before the `fn` keyword for
+> the relevant function. We also need to add a `#[unsafe(no_mangle)]` annotation
+> to tell the Rust compiler not to mangle the name of this function. _Mangling_
+> is when a compiler changes the name we’ve given a function to a different name
+> that contains more information for other parts of the compilation process to
+> consume but is less human readable. Every programming language compiler
+> mangles names slightly differently, so for a Rust function to be nameable by
+> other languages, we must disable the Rust compiler’s name mangling. This is
+> unsafe because there might be name collisions across libraries without the
+> built-in mangling, so it is our responsibility to make sure the name we have
+> exported is safe to export without mangling.
 >
-> در مثال زیر، ما تابع `call_from_c` را برای کد C در دسترس قرار می‌دهیم، پس از اینکه به یک کتابخانه مشترک کامپایل و از C لینک شد:
+> In the following example, we make the `call_from_c` function accessible from
+> C code, after it’s compiled to a shared library and linked from C:
 >
 > ```rust
 > #[unsafe(no_mangle)]
@@ -383,51 +334,13 @@
 > }
 > ```
 >
-> این استفاده از `extern` نیازی به `unsafe` ندارد.
+> This usage of `extern` does not require `unsafe`.
 
 ### Accessing or Modifying a Mutable Static Variable
 
-در این کتاب، هنوز در مورد _متغیرهای جهانی_ صحبت نکرده‌ایم، که راست از آن‌ها پشتیبانی می‌کند اما ممکن است با قوانین مالکیت راست مشکل‌ساز شوند. اگر دو thread به یک متغیر جهانی قابل تغییر دسترسی داشته باشند، ممکن است یک data race ایجاد شود.
-=======
-Marking a function as `safe` does not inherently make it safe! Instead, it is
-like a promise you are making to Rust that it is safe. It is still your
-responsibility to make sure that promise is kept!
-
-#### Calling Rust Functions from Other Languages
-
-We can also use `extern` to create an interface that allows other languages to
-call Rust functions. Instead of creating a whole `extern` block, we add the
-`extern` keyword and specify the ABI to use just before the `fn` keyword for
-the relevant function. We also need to add an `#[unsafe(no_mangle)]` annotation
-to tell the Rust compiler not to mangle the name of this function. _Mangling_
-is when a compiler changes the name we’ve given a function to a different name
-that contains more information for other parts of the compilation process to
-consume but is less human readable. Every programming language compiler mangles
-names slightly differently, so for a Rust function to be nameable by other
-languages, we must disable the Rust compiler’s name mangling. This is unsafe
-because there might be name collisions across libraries without the built-in
-mangling, so it is our responsibility to make sure the name we choose is safe
-to export without mangling.
-
-In the following example, we make the `call_from_c` function accessible from C
-code, after it’s compiled to a shared library and linked from C:
-
-```
-#[unsafe(no_mangle)]
-pub extern "C" fn call_from_c() {
-    println!("Just called a Rust function from C!");
-}
-```
-
-This usage of `extern` requires `unsafe` only in the attribute, not on the
-`extern` block.
-
-### Accessing or Modifying a Mutable Static Variable
-
-In this book, we’ve not yet talked about global variables, which Rust does
+In this book, we’ve not yet talked about _global variables_, which Rust does
 support but can be problematic with Rust’s ownership rules. If two threads are
 accessing the same mutable global variable, it can cause a data race.
->>>>>>> 3e9dc46a
 
 در راست، متغیرهای جهانی _static_ نامیده می‌شوند. فهرست 20-10 یک مثال از اعلام و استفاده از یک متغیر static با یک string slice به‌عنوان مقدار را نشان می‌دهد.
 
@@ -439,25 +352,23 @@
 
 </Listing>
 
-<<<<<<< HEAD
-متغیرهای static مشابه ثابت‌ها هستند، که در بخش [“Constants”][differences-between-variables-and-constants]<!-- ignore --> در فصل 3 در مورد آن‌ها صحبت کردیم. نام متغیرهای static طبق قرارداد به‌صورت `SCREAMING_SNAKE_CASE` نوشته می‌شود. متغیرهای static فقط می‌توانند ارجاع‌هایی با lifetime `'static` ذخیره کنند، به این معنا که کامپایلر راست می‌تواند lifetime را مشخص کند و نیازی نیست که آن را صراحتاً حاشیه‌نویسی کنیم. دسترسی به یک متغیر static غیرقابل تغییر ایمن است.
-=======
-Static variables are similar to constants, which we discussed in
-[“Constants”][differences-between-variables-and-constants]<!-- ignore --> in
-Chapter 3. The names of static variables are in `SCREAMING_SNAKE_CASE` by
+Static variables are similar to constants, which we discussed in the
+[“Constants”][differences-between-variables-and-constants]<!-- ignore --> section
+in Chapter 3. The names of static variables are in `SCREAMING_SNAKE_CASE` by
 convention. Static variables can only store references with the `'static`
 lifetime, which means the Rust compiler can figure out the lifetime and we
 aren’t required to annotate it explicitly. Accessing an immutable static
 variable is safe.
->>>>>>> 3e9dc46a
-
-یک تفاوت ظریف بین ثابت‌ها و متغیرهای static غیرقابل تغییر این است که مقادیر در یک متغیر static دارای یک آدرس ثابت در حافظه هستند. استفاده از مقدار همیشه به همان داده دسترسی خواهد داشت. از سوی دیگر، ثابت‌ها مجاز هستند داده‌های خود را هر زمان که استفاده می‌شوند تکرار کنند. تفاوت دیگر این است که متغیرهای static می‌توانند قابل تغییر باشند. دسترسی و تغییر متغیرهای static قابل تغییر _ناامن_ است. فهرست 20-11 نشان می‌دهد که چگونه یک متغیر static قابل تغییر به نام `COUNTER` را اعلام، دسترسی و تغییر دهیم.
-
-<<<<<<< HEAD
-<Listing number="20-11" file-name="src/main.rs" caption="خواندن از یا نوشتن به یک متغیر static قابل تغییر ناامن است">
-=======
-<Listing number="20-11" file-name="src/main.rs" caption="Reading from or writing to a mutable static variable is unsafe.">
->>>>>>> 3e9dc46a
+
+A subtle difference between constants and immutable static variables is that
+values in a static variable have a fixed address in memory. Using the value
+will always access the same data. Constants, on the other hand, are allowed to
+duplicate their data whenever they’re used. Another difference is that static
+variables can be mutable. Accessing and modifying mutable static variables is
+_unsafe_. Listing 20-11 shows how to declare, access, and modify a mutable
+static variable named `COUNTER`.
+
+<Listing number="20-11" file-name="src/main.rs" caption="Reading from or writing to a mutable static variable is unsafe">
 
 ```rust
 {{#rustdoc_include ../listings/ch20-advanced-features/listing-20-11/src/main.rs}}
@@ -465,21 +376,12 @@
 
 </Listing>
 
-<<<<<<< HEAD
-همانند متغیرهای معمولی، ما با استفاده از کلمه کلیدی `mut` قابلیت تغییرپذیری را مشخص می‌کنیم. هر کدی که بخواهد از `COUNTER` بخواند یا در آن بنویسد، باید در یک بلوک `unsafe` باشد. کدی که در لیست ۲۰-۱۱ نشان داده شده است کامپایل می‌شود و مقدار `COUNTER: 3` را همان‌طور که انتظار می‌رود چاپ می‌کند، زیرا این کد تک‌ریسمانی (_single-threaded_) است. دسترسی چندین ریسمان به `COUNTER` به احتمال زیاد منجر به رقابت داده‌ای (_data race_) می‌شود و این رفتار تعریف‌نشده (_undefined behavior_) خواهد بود. بنابراین، نیاز است کل تابع را به عنوان `unsafe` علامت‌گذاری کنیم و محدودیت ایمنی را مستند کنیم، تا هرکسی که تابع را فراخوانی می‌کند بداند چه کارهایی را می‌تواند با اطمینان انجام دهد و چه کارهایی را نمی‌تواند.
-
-هر زمان که یک تابع ناامن می‌نویسیم، به صورت قراردادی کامنتی با `SAFETY` شروع می‌کنیم و توضیح می‌دهیم که فراخوانی تابع چه چیزی نیاز دارد تا ایمن باشد. به همین ترتیب، هر زمان که یک عملیات ناامن انجام می‌دهیم، نوشتن یک کامنت که با `SAFETY` شروع شود برای توضیح اینکه چگونه قوانین ایمنی رعایت می‌شوند، قراردادی است.
-
-علاوه بر این، کامپایلر به شما اجازه نمی‌دهد که مراجع به یک متغیر استاتیک تغییرپذیر ایجاد کنید. تنها می‌توانید از طریق یک اشاره‌گر خام (_raw pointer_) که با یکی از عملگرهای قرض خام ایجاد می‌شود به آن دسترسی پیدا کنید. این شامل مواردی است که مرجع به صورت نامرئی ایجاد می‌شود، مانند زمانی که در `println!` در این لیست کد استفاده می‌شود. الزام اینکه مراجع به متغیرهای استاتیک تغییرپذیر فقط از طریق اشاره‌گرهای خام ایجاد شوند، به وضوح بیشتر نیازهای ایمنی در استفاده از آن‌ها کمک می‌کند.
-
-با داده‌های تغییرپذیری که به صورت جهانی قابل دسترسی هستند، اطمینان از اینکه رقابت داده‌ای (_data race_) رخ نمی‌دهد دشوار است، به همین دلیل Rust متغیرهای استاتیک تغییرپذیر را ناایمن در نظر می‌گیرد. در صورت امکان، ترجیح داده می‌شود از تکنیک‌های همزمانی (_concurrency techniques_) و اشاره‌گرهای هوشمند ایمن برای ریسمان‌ها (_thread-safe smart pointers_) که در فصل ۱۶ مورد بحث قرار گرفتند استفاده کنید تا کامپایلر بررسی کند که دسترسی به داده‌ها از ریسمان‌های مختلف به صورت ایمن انجام می‌شود.
-=======
 As with regular variables, we specify mutability using the `mut` keyword. Any
 code that reads or writes from `COUNTER` must be within an `unsafe` block. The
 code in Listing 20-11 compiles and prints `COUNTER: 3` as we would expect
 because it’s single threaded. Having multiple threads access `COUNTER` would
 likely result in data races, so it is undefined behavior. Therefore, we need to
-mark the entire function as `unsafe` and document the safety limitation, so
+mark the entire function as `unsafe`, and document the safety limitation, so
 anyone calling the function knows what they are and are not allowed to do
 safely.
 
@@ -489,22 +391,18 @@
 idiomatic to write a comment starting with `SAFETY` to explain how the safety
 rules are upheld.
 
-Additionally, the compiler will deny by default any attempt to create
-references to a mutable static variable through a compiler lint. You must
-either explicitly opt-out of that lint’s protections by adding an
-`#[allow(static_mut_refs)]` annotation or access the mutable static variable
-via a raw pointer created with one of the raw borrow operators. That includes
-cases where the reference is created invisibly, as when it is used in the
-`println!` in this code listing. Requiring references to static mutable
-variables to be created via raw pointers helps make the safety requirements for
-using them more obvious.
+Additionally, the compiler will not allow you to create references to a mutable
+static variable. You can only access it via a raw pointer, created with one of
+the raw borrow operators. That includes in cases where the reference is created
+invisibly, as when it is used in the `println!` in this code listing. The
+requirement that references to static mutable variables can only be created via
+raw pointers helps make the safety requirements for using them more obvious.
 
 With mutable data that is globally accessible, it’s difficult to ensure there
 are no data races, which is why Rust considers mutable static variables to be
 unsafe. Where possible, it’s preferable to use the concurrency techniques and
 thread-safe smart pointers we discussed in Chapter 16 so the compiler checks
-that data access from different threads is done safely.
->>>>>>> 3e9dc46a
+that data accessed from different threads is done safely.
 
 ### Implementing an Unsafe Trait
 
@@ -518,112 +416,82 @@
 
 </Listing>
 
-با استفاده از `unsafe impl`، ما قول می‌دهیم که قاعده‌هایی را که کامپایلر نمی‌تواند تأیید کند، رعایت کنیم.
-
-<<<<<<< HEAD
-به‌عنوان مثال، به marker traitهای `Sync` و `Send` که در بخش [“Extensible Concurrency with the `Sync` and `Send` Traits”][extensible-concurrency-with-the-sync-and-send-traits]<!-- ignore --> در فصل 16 بررسی کردیم، بازگردید: کامپایلر این traitها را به‌صورت خودکار پیاده‌سازی می‌کند اگر نوع‌های ما به‌طور کامل از نوع‌های `Send` و `Sync` تشکیل شده باشند. اگر نوعی پیاده‌سازی کنیم که حاوی نوعی است که `Send` یا `Sync` نیست، مانند اشاره‌گر (Pointer)های خام، و بخواهیم آن نوع را به‌عنوان `Send` یا `Sync` علامت‌گذاری کنیم، باید از `unsafe` استفاده کنیم. راست نمی‌تواند تأیید کند که نوع ما تضمین‌های لازم برای ارسال ایمن بین ریسمان‌ها یا دسترسی ایمن از ریسمان‌های متعدد را رعایت می‌کند؛ بنابراین، ما باید این بررسی‌ها را به‌صورت دستی انجام دهیم و این را با `unsafe` نشان دهیم.
+By using `unsafe impl`, we’re promising that we’ll uphold the invariants that
+the compiler can’t verify.
+
+As an example, recall the `Sync` and `Send` marker traits we discussed in the
+[“Extensible Concurrency with the `Sync` and `Send`
+Traits”][extensible-concurrency-with-the-sync-and-send-traits]<!-- ignore -->
+section in Chapter 16: the compiler implements these traits automatically if
+our types are composed entirely of `Send` and `Sync` types. If we implement a
+type that contains a type that is not `Send` or `Sync`, such as raw pointers,
+and we want to mark that type as `Send` or `Sync`, we must use `unsafe`. Rust
+can’t verify that our type upholds the guarantees that it can be safely sent
+across threads or accessed from multiple threads; therefore, we need to do
+those checks manually and indicate as such with `unsafe`.
 
 ### Accessing Fields of a Union
 
-آخرین عملی که تنها با `unsafe` کار می‌کند، دسترسی به فیلدهای یک _union_ است. یک `union` شبیه به یک `struct` است، اما تنها یکی از فیلدهای اعلام‌شده در یک نمونه در هر زمان خاص استفاده می‌شود. unions عمدتاً برای تعامل با unions در کد C استفاده می‌شوند. دسترسی به فیلدهای union ناامن است زیرا راست نمی‌تواند نوع داده‌ای که در حال حاضر در نمونه union ذخیره شده را تضمین کند. می‌توانید اطلاعات بیشتری درباره unions در [مرجع راست][reference] بیاموزید.
-=======
-As an example, recall the `Send` and `Sync` marker traits we discussed in
-[“Extensible Concurrency with the `Send` and `Sync`
-Traits”][extensible-concurrency-with-the-send-and-sync-traits]<!-- ignore -->
-in Chapter 16: the compiler implements these traits automatically if our types
-are composed entirely of other types that implement `Send` and `Sync`. If we
-implement a type that contains a type that does not implement `Send` or `Sync`,
-such as raw pointers, and we want to mark that type as `Send` or `Sync`, we
-must use `unsafe`. Rust can’t verify that our type upholds the guarantees that
-it can be safely sent across threads or accessed from multiple threads;
-therefore, we need to do those checks manually and indicate as such with
-`unsafe`.
-
-### Accessing Fields of a Union
-
-The final action that works only with `unsafe` is accessing fields of a union.
-A *union* is similar to a `struct`, but only one declared field is used in a
-particular instance at one time. Unions are primarily used to interface with
-unions in C code. Accessing union fields is unsafe because Rust can’t guarantee
-the type of the data currently being stored in the union instance. You can
-learn more about unions in [the Rust Reference][unions].
->>>>>>> 3e9dc46a
+The final action that works only with `unsafe` is accessing fields of a
+_union_. A `union` is similar to a `struct`, but only one declared field is
+used in a particular instance at one time. Unions are primarily used to
+interface with unions in C code. Accessing union fields is unsafe because Rust
+can’t guarantee the type of the data currently being stored in the union
+instance. You can learn more about unions in [the Rust Reference][reference].
 
 ### Using Miri to Check Unsafe Code
 
-<<<<<<< HEAD
-هنگام نوشتن کد ناامن، ممکن است بخواهید بررسی کنید که چیزی که نوشته‌اید واقعاً ایمن و درست است. یکی از بهترین روش‌ها برای این کار استفاده از [Miri][miri]، یک ابزار رسمی راست برای شناسایی رفتارهای تعریف‌نشده است. در حالی که borrow checker یک ابزار _استاتیک_ است که در زمان کامپایل کار می‌کند، Miri یک ابزار _داینامیک_ است که در زمان اجرا کار می‌کند. این ابزار کد شما را با اجرای برنامه یا مجموعه تست آن بررسی می‌کند و زمانی که قوانین مربوط به نحوه کار راست را نقض کنید، آن را تشخیص می‌دهد.
-
-استفاده از Miri نیاز به یک نسخه nightly از راست دارد (که در [ضمیمه ی: How Rust is Made and “Nightly Rust”][nightly] بیشتر درباره آن صحبت کرده‌ایم). می‌توانید یک نسخه nightly از راست و ابزار Miri را با تایپ کردن `rustup +nightly component add miri` نصب کنید. این کار نسخه راست پروژه شما را تغییر نمی‌دهد؛ فقط ابزار را به سیستم شما اضافه می‌کند تا هر زمان که بخواهید از آن استفاده کنید. می‌توانید Miri را روی یک پروژه با تایپ کردن `cargo +nightly miri run` یا `cargo +nightly miri test` اجرا کنید.
-
-برای مثالی از اینکه این ابزار چقدر می‌تواند مفید باشد، به خروجی اجرای آن روی فهرست 20-11 توجه کنید:
-=======
 When writing unsafe code, you might want to check that what you have written
-actually is safe and correct. One of the best ways to do that is to use Miri,
-an official Rust tool for detecting undefined behavior. Whereas the borrow
-checker is a _static_ tool which works at compile time, Miri is a _dynamic_
-tool which works at runtime. It checks your code by running your program, or
-its test suite, and detecting when you violate the rules it understands about
-how Rust should work.
+actually is safe and correct. One of the best ways to do that is to use
+[Miri][miri], an official Rust tool for detecting undefined behavior. Whereas
+the borrow checker is a _static_ tool which works at compile time, Miri is a
+_dynamic_ tool which works at runtime. It checks your code by running your
+program, or its test suite, and detecting when you violate the rules it
+understands about how Rust should work.
 
 Using Miri requires a nightly build of Rust (which we talk about more in
-[Appendix G: How Rust is Made and “Nightly Rust”][nightly]<!-- ignore -->). You
-can install both a nightly version of Rust and the Miri tool by typing `rustup
-+nightly component add miri`. This does not change what version of Rust your
-project uses; it only adds the tool to your system so you can use it when you
-want to. You can run Miri on a project by typing `cargo +nightly miri run` or
-`cargo +nightly miri test`.
+[Appendix G: How Rust is Made and “Nightly Rust”][nightly]). You can install
+both a nightly version of Rust and the Miri tool by typing `rustup +nightly
+component add miri`. This does not change what version of Rust your project
+uses; it only adds the tool to your system so you can use it when you want to.
+You can run Miri on a project by typing `cargo +nightly miri run` or `cargo
++nightly miri test`.
 
 For an example of how helpful this can be, consider what happens when we run it
-against Listing 20-7.
->>>>>>> 3e9dc46a
+against Listing 20-11:
 
 ```console
 {{#include ../listings/ch20-advanced-features/listing-20-07/output.txt}}
 ```
 
-<<<<<<< HEAD
-این ابزار به‌درستی متوجه می‌شود که ما به داده‌های قابل تغییر ارجاعات مشترک داده‌ایم و در این مورد هشدار می‌دهد. در این مورد، ابزار به ما نمی‌گوید که چگونه مشکل را برطرف کنیم، اما به ما اطلاع می‌دهد که ممکن است یک مشکل وجود داشته باشد و می‌توانیم به این فکر کنیم که چگونه مطمئن شویم که ایمن است. در موارد دیگر، ممکن است به ما بگوید که بخشی از کد قطعاً اشتباه است و توصیه‌هایی برای رفع آن ارائه دهد.
-
-Miri همه چیزهایی را که ممکن است در هنگام نوشتن کد ناامن اشتباه باشد، شناسایی نمی‌کند. اولاً، چون این ابزار یک بررسی داینامیک است، فقط مشکلات کدی را که واقعاً اجرا می‌شود شناسایی می‌کند. این بدان معناست که باید از آن همراه با تکنیک‌های تست خوب استفاده کنید تا اطمینان بیشتری درباره کد ناامن خود داشته باشید. ثانیاً، این ابزار تمام راه‌های ممکن برای ناسالم بودن کد شما را پوشش نمی‌دهد. اگر Miri مشکلی را شناسایی کند، می‌دانید که یک باگ وجود دارد، اما فقط به این دلیل که Miri باگی را شناسایی نمی‌کند، به این معنا نیست که مشکلی وجود ندارد. با این حال، Miri می‌تواند بسیاری از مشکلات را شناسایی کند. آن را روی سایر مثال‌های کد ناامن در این فصل اجرا کنید و ببینید چه می‌گوید!
+It helpfully and correctly notices that we have shared references to mutable
+data, and warns about it. In this case, it does not tell us how to fix the
+problem, but it means that we know there is a possible issue and can think about
+how to make sure it is safe. In other cases, it can actually tell us that some
+code is _sure_ to be wrong and make recommendations about how to fix it.
+
+Miri doesn’t catch _everything_ you might get wrong when writing unsafe code.
+For one thing, since it is a dynamic check, it only catches problems with code
+that actually gets run. That means you will need to use it in conjunction with
+good testing techniques to increase your confidence about the unsafe code you
+have written. For another thing, it does not cover every possible way your code
+can be unsound. If Miri _does_ catch a problem, you know there’s a bug, but just
+because Miri _doesn’t_ catch a bug doesn’t mean there isn’t a problem. Miri can
+catch a lot, though. Try running it on the other examples of unsafe code in this
+chapter and see what it says!
 
 ### When to Use Unsafe Code
 
-استفاده از `unsafe` برای انجام یکی از پنج عمل (ابرقدرت) که در اینجا بحث شد، اشتباه یا حتی نامناسب نیست. اما درست کردن کد `unsafe` سخت‌تر است، زیرا کامپایلر نمی‌تواند به حفظ ایمنی حافظه کمک کند. وقتی دلیلی برای استفاده از کد `unsafe` دارید، می‌توانید این کار را انجام دهید، و داشتن حاشیه‌نویسی صریح `unsafe` ردیابی منبع مشکلات را زمانی که اتفاق می‌افتند آسان‌تر می‌کند. هر زمان که کد ناامن می‌نویسید، می‌توانید از Miri استفاده کنید تا اطمینان بیشتری داشته باشید که کدی که نوشته‌اید قوانین راست را رعایت می‌کند.
-=======
-Miri correctly warns us that we’re casting an integer to a pointer, which might
-be a problem but Miri can’t detect if there is because it doesn’t know how the
-pointer originated. Then, Miri returns an error where Listing 20-7 has
-undefined behavior because we have a dangling pointer. Thanks to Miri, we now
-know there is a risk of undefined behavior, and we can think about how to make
-the code safe. In some cases, Miri can even make recommendations about how to
-fix errors.
-
-Miri doesn’t catch everything you might get wrong when writing unsafe code.
-Miri is a dynamic analysis tool, so it only catches problems with code that
-actually gets run. That means you will need to use it in conjunction with good
-testing techniques to increase your confidence about the unsafe code you have
-written. Miri also does not cover every possible way your code can be unsound.
-
-Put another way: If Miri _does_ catch a problem, you know there’s a bug, but
-just because Miri _doesn’t_ catch a bug doesn’t mean there isn’t a problem. It
-can catch a lot, though. Try running it on the other examples of unsafe code in
-this chapter and see what it says!
-
-You can learn more about Miri at [its GitHub repository][miri].
-
-### When to Use Unsafe Code
-
-Using `unsafe` to use one of the five superpowers just discussed isn’t wrong or
-even frowned upon, but it is trickier to get `unsafe` code correct because the
-compiler can’t help uphold memory safety. When you have a reason to use
-`unsafe` code, you can do so, and having the explicit `unsafe` annotation makes
-it easier to track down the source of problems when they occur. Whenever you
-write unsafe code, you can use Miri to help you be more confident that the code
-you have written upholds Rust’s rules.
->>>>>>> 3e9dc46a
-
-برای یک بررسی عمیق‌تر درباره نحوه کار مؤثر با راست ناامن، راهنمای رسمی راست در این موضوع، یعنی [Rustonomicon][nomicon] را بخوانید.
+Using `unsafe` to take one of the five actions (superpowers) just discussed
+isn’t wrong or even frowned upon. But it is trickier to get `unsafe` code
+correct because the compiler can’t help uphold memory safety. When you have a
+reason to use `unsafe` code, you can do so, and having the explicit `unsafe`
+annotation makes it easier to track down the source of problems when they occur.
+Whenever you write unsafe code, you can use Miri to help you be more confident
+that the code you have written upholds Rust’s rules.
+
+For a much deeper exploration of how to work effectively with unsafe Rust, read
+Rust’s official guide to the subject, the [Rustonomicon][nomicon].
 
 [dangling-references]: ch04-02-references-and-borrowing.html#dangling-references
 [ABI]: ../reference/items/external-blocks.html#abi
