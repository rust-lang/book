## Unsafe Rust

All the code we’ve discussed so far has had Rust’s memory safety guarantees
enforced at compile time. However, Rust has a second language hidden inside it
that doesn’t enforce these memory safety guarantees: it’s called _unsafe Rust_
and works just like regular Rust, but gives us extra superpowers.

Unsafe Rust exists because, by nature, static analysis is conservative. When
the compiler tries to determine whether or not code upholds the guarantees,
it’s better for it to reject some valid programs than to accept some invalid
programs. Although the code _might_ be okay, if the Rust compiler doesn’t have
enough information to be confident, it will reject the code. In these cases,
you can use unsafe code to tell the compiler, “Trust me, I know what I’m
doing.” Be warned, however, that you use unsafe Rust at your own risk: if you
use unsafe code incorrectly, problems can occur due to memory unsafety, such as
null pointer dereferencing.

Another reason Rust has an unsafe alter ego is that the underlying computer
hardware is inherently unsafe. If Rust didn’t let you do unsafe operations, you
couldn’t do certain tasks. Rust needs to allow you to do low-level systems
programming, such as directly interacting with the operating system or even
writing your own operating system. Working with low-level systems programming
is one of the goals of the language. Let’s explore what we can do with unsafe
Rust and how to do it.

### Unsafe Superpowers

To switch to unsafe Rust, use the `unsafe` keyword and then start a new block
that holds the unsafe code. You can take five actions in unsafe Rust that you
can’t in safe Rust, which we call _unsafe superpowers_. Those superpowers
include the ability to:

- Dereference a raw pointer
- Call an unsafe function or method
- Access or modify a mutable static variable
- Implement an unsafe trait
- Access fields of a `union`

It’s important to understand that `unsafe` doesn’t turn off the borrow checker
or disable any of Rust’s other safety checks: if you use a reference in unsafe
code, it will still be checked. The `unsafe` keyword only gives you access to
these five features that are then not checked by the compiler for memory
safety. You’ll still get some degree of safety inside of an unsafe block.

In addition, `unsafe` does not mean the code inside the block is necessarily
dangerous or that it will definitely have memory safety problems: the intent is
that as the programmer, you’ll ensure the code inside an `unsafe` block will
access memory in a valid way.

People are fallible and mistakes will happen, but by requiring these five
unsafe operations to be inside blocks annotated with `unsafe`, you’ll know that
any errors related to memory safety must be within an `unsafe` block. Keep
`unsafe` blocks small; you’ll be thankful later when you investigate memory
bugs.

To isolate unsafe code as much as possible, it’s best to enclose such code
within a safe abstraction and provide a safe API, which we’ll discuss later in
the chapter when we examine unsafe functions and methods. Parts of the standard
library are implemented as safe abstractions over unsafe code that has been
audited. Wrapping unsafe code in a safe abstraction prevents uses of `unsafe`
from leaking out into all the places that you or your users might want to use
the functionality implemented with `unsafe` code, because using a safe
abstraction is safe.

Let’s look at each of the five unsafe superpowers in turn. We’ll also look at
some abstractions that provide a safe interface to unsafe code.

### Dereferencing a Raw Pointer

In [“Dangling References”][dangling-references]<!-- ignore --> in Chapter 4, we
mentioned that the compiler ensures references are always valid. Unsafe Rust has
two new types called _raw pointers_ that are similar to references. As with
references, raw pointers can be immutable or mutable and are written as `*const
T` and `*mut T`, respectively. The asterisk isn’t the dereference operator; it’s
part of the type name. In the context of raw pointers, _immutable_ means that
the pointer can’t be directly assigned to after being dereferenced.

Different from references and smart pointers, raw pointers:

- Are allowed to ignore the borrowing rules by having both immutable and
  mutable pointers or multiple mutable pointers to the same location
- Aren’t guaranteed to point to valid memory
- Are allowed to be null
- Don’t implement any automatic cleanup

By opting out of having Rust enforce these guarantees, you can give up
guaranteed safety in exchange for greater performance or the ability to
interface with another language or hardware where Rust’s guarantees don’t apply.

Listing 20-1 shows how to create an immutable and a mutable raw pointer.

<Listing number="20-1" caption="Creating raw pointers with the raw borrow operators">

```rust
{{#rustdoc_include ../listings/ch20-advanced-features/listing-20-01/src/main.rs:here}}
```

</Listing>

Notice that we don’t include the `unsafe` keyword in this code. We can create
raw pointers in safe code; we just can’t dereference raw pointers outside an
unsafe block, as you’ll see in a bit.

We’ve created raw pointers by using the raw borrow operators: `&raw const num`
creates a `*const i32` immutable raw pointer, and `&raw mut num` creates a `*mut
i32` mutable raw pointer. Because we created them directly from a local
variable, we know these particular raw pointers are valid, but we can’t make
that assumption about just any raw pointer.

To demonstrate this, next we’ll create a raw pointer whose validity we can’t be
so certain of, using `as` to cast a value instead of using the raw borrow
operators. Listing 20-2 shows how to create a raw pointer to an arbitrary
location in memory. Trying to use arbitrary memory is undefined: there might be
data at that address or there might not, the compiler might optimize the code so
there is no memory access, or the program might terminate with a segmentation
fault. Usually, there is no good reason to write code like this, especially in
cases where you can use a raw borrow operator instead, but it is possible.

<Listing number="20-2" caption="Creating a raw pointer to an arbitrary memory address">

```rust
{{#rustdoc_include ../listings/ch20-advanced-features/listing-20-02/src/main.rs:here}}
```

</Listing>

Recall that we can create raw pointers in safe code, but we can’t _dereference_
raw pointers and read the data being pointed to. In Listing 20-3, we use the
dereference operator `*` on a raw pointer that requires an `unsafe` block.

<Listing number="20-3" caption="Dereferencing raw pointers within an `unsafe` block">

```rust
{{#rustdoc_include ../listings/ch20-advanced-features/listing-20-03/src/main.rs:here}}
```

</Listing>

Creating a pointer does no harm; it’s only when we try to access the value that
it points at that we might end up dealing with an invalid value.

Note also that in Listing 20-1 and 20-3, we created `*const i32` and `*mut i32`
raw pointers that both pointed to the same memory location, where `num` is
stored. If we instead tried to create an immutable and a mutable reference to
`num`, the code would not have compiled because Rust’s ownership rules don’t
allow a mutable reference at the same time as any immutable references. With
raw pointers, we can create a mutable pointer and an immutable pointer to the
same location and change data through the mutable pointer, potentially creating
a data race. Be careful!

With all of these dangers, why would you ever use raw pointers? One major use
case is when interfacing with C code, as you’ll see in the next section,
[“Calling an Unsafe Function or
Method.”](#calling-an-unsafe-function-or-method)<!-- ignore --> Another case is
when building up safe abstractions that the borrow checker doesn’t understand.
We’ll introduce unsafe functions and then look at an example of a safe
abstraction that uses unsafe code.

### Calling an Unsafe Function or Method

The second type of operation you can perform in an unsafe block is calling
unsafe functions. Unsafe functions and methods look exactly like regular
functions and methods, but they have an extra `unsafe` before the rest of the
definition. The `unsafe` keyword in this context indicates the function has
requirements we need to uphold when we call this function, because Rust can’t
guarantee we’ve met these requirements. By calling an unsafe function within an
`unsafe` block, we’re saying that we’ve read this function’s documentation and
we take responsibility for upholding the function’s contracts.

Here is an unsafe function named `dangerous` that doesn’t do anything in its
body:

```rust
{{#rustdoc_include ../listings/ch20-advanced-features/no-listing-01-unsafe-fn/src/main.rs:here}}
```

We must call the `dangerous` function within a separate `unsafe` block. If we
try to call `dangerous` without the `unsafe` block, we’ll get an error:

```console
{{#include ../listings/ch20-advanced-features/output-only-01-missing-unsafe/output.txt}}
```

With the `unsafe` block, we’re asserting to Rust that we’ve read the function’s
documentation, we understand how to use it properly, and we’ve verified that
we’re fulfilling the contract of the function.

To perform unsafe operations in the body of an unsafe function, you still need
to use an `unsafe` block, just as within a regular function, and the compiler
will warn you if you forget. This helps to keep `unsafe` blocks as small as
possible, as unsafe operations may not be needed across the whole function
body.

#### Creating a Safe Abstraction over Unsafe Code

Just because a function contains unsafe code doesn’t mean we need to mark the
entire function as unsafe. In fact, wrapping unsafe code in a safe function is
a common abstraction. As an example, let’s study the `split_at_mut` function
from the standard library, which requires some unsafe code. We’ll explore how
we might implement it. This safe method is defined on mutable slices: it takes
one slice and makes it two by splitting the slice at the index given as an
argument. Listing 20-4 shows how to use `split_at_mut`.

<Listing number="20-4" caption="Using the safe `split_at_mut` function">

```rust
{{#rustdoc_include ../listings/ch20-advanced-features/listing-20-04/src/main.rs:here}}
```

</Listing>

We can’t implement this function using only safe Rust. An attempt might look
something like Listing 20-5, which won’t compile. For simplicity, we’ll
implement `split_at_mut` as a function rather than a method and only for slices
of `i32` values rather than for a generic type `T`.

<Listing number="20-5" caption="An attempted implementation of `split_at_mut` using only safe Rust">

```rust,ignore,does_not_compile
{{#rustdoc_include ../listings/ch20-advanced-features/listing-20-05/src/main.rs:here}}
```

</Listing>

This function first gets the total length of the slice. Then it asserts that
the index given as a parameter is within the slice by checking whether it’s
less than or equal to the length. The assertion means that if we pass an index
that is greater than the length to split the slice at, the function will panic
before it attempts to use that index.

Then we return two mutable slices in a tuple: one from the start of the
original slice to the `mid` index and another from `mid` to the end of the
slice.

When we try to compile the code in Listing 20-5, we’ll get an error.

```console
{{#include ../listings/ch20-advanced-features/listing-20-05/output.txt}}
```

Rust’s borrow checker can’t understand that we’re borrowing different parts of
the slice; it only knows that we’re borrowing from the same slice twice.
Borrowing different parts of a slice is fundamentally okay because the two
slices aren’t overlapping, but Rust isn’t smart enough to know this. When we
know code is okay, but Rust doesn’t, it’s time to reach for unsafe code.

Listing 20-6 shows how to use an `unsafe` block, a raw pointer, and some calls
to unsafe functions to make the implementation of `split_at_mut` work.

<Listing number="20-6" caption="Using unsafe code in the implementation of the `split_at_mut` function">

```rust
{{#rustdoc_include ../listings/ch20-advanced-features/listing-20-06/src/main.rs:here}}
```

</Listing>

Recall from [“The Slice Type”][the-slice-type]<!-- ignore --> in Chapter 4 that
slices are a pointer to some data and the length of the slice. We use the `len`
method to get the length of a slice and the `as_mut_ptr` method to access the
raw pointer of a slice. In this case, because we have a mutable slice to `i32`
values, `as_mut_ptr` returns a raw pointer with the type `*mut i32`, which we’ve
stored in the variable `ptr`.

We keep the assertion that the `mid` index is within the slice. Then we get to
the unsafe code: the `slice::from_raw_parts_mut` function takes a raw pointer
and a length, and it creates a slice. We use it to create a slice that starts
from `ptr` and is `mid` items long. Then we call the `add` method on `ptr` with
`mid` as an argument to get a raw pointer that starts at `mid`, and we create a
slice using that pointer and the remaining number of items after `mid` as the
length.

The function `slice::from_raw_parts_mut` is unsafe because it takes a raw
pointer and must trust that this pointer is valid. The `add` method on raw
pointers is also unsafe because it must trust that the offset location is also
a valid pointer. Therefore, we had to put an `unsafe` block around our calls to
`slice::from_raw_parts_mut` and `add` so we could call them. By looking at
the code and by adding the assertion that `mid` must be less than or equal to
`len`, we can tell that all the raw pointers used within the `unsafe` block
will be valid pointers to data within the slice. This is an acceptable and
appropriate use of `unsafe`.

Note that we don’t need to mark the resultant `split_at_mut` function as
`unsafe`, and we can call this function from safe Rust. We’ve created a safe
abstraction to the unsafe code with an implementation of the function that uses
`unsafe` code in a safe way, because it creates only valid pointers from the
data this function has access to.

In contrast, the use of `slice::from_raw_parts_mut` in Listing 20-7 would
likely crash when the slice is used. This code takes an arbitrary memory
location and creates a slice 10,000 items long.

<Listing number="20-7" caption="Creating a slice from an arbitrary memory location">

```rust
{{#rustdoc_include ../listings/ch20-advanced-features/listing-20-07/src/main.rs:here}}
```

</Listing>

We don’t own the memory at this arbitrary location, and there is no guarantee
that the slice this code creates contains valid `i32` values. Attempting to use
`values` as though it’s a valid slice results in undefined behavior.

#### Using `extern` Functions to Call External Code

Sometimes, your Rust code might need to interact with code written in another
language. For this, Rust has the keyword `extern` that facilitates the creation
and use of a _Foreign Function Interface (FFI)_. An FFI is a way for a
programming language to define functions and enable a different (foreign)
programming language to call those functions.

Listing 20-8 demonstrates how to set up an integration with the `abs` function
from the C standard library. Functions declared within `extern` blocks are
generally unsafe to call from Rust code, so `extern` blocks must also be marked
`unsafe`. The reason is that other languages don’t enforce Rust’s rules and
guarantees, and Rust can’t check them, so responsibility falls on the programmer
to ensure safety.

<Listing number="20-8" file-name="src/main.rs" caption="Declaring and calling an `extern` function defined in another language">

```rust
{{#rustdoc_include ../listings/ch20-advanced-features/listing-20-08/src/main.rs}}
```

</Listing>

Within the `unsafe extern "C"` block, we list the names and signatures of
external functions from another language we want to call. The `"C"` part defines
which _application binary interface (ABI)_ the external function uses: the ABI
defines how to call the function at the assembly level. The `"C"` ABI is the
most common and follows the C programming language’s ABI. Information about all
the ABIs Rust supports is available in [the Rust Reference][ABI].

Every item declared within an `unsafe extern` block is implicitly `unsafe`.
However, some FFI functions *are* safe to call. For example, the `abs` function
from C’s standard library does not have any memory safety considerations and we
know it can be called with any `i32`. In cases like this, we can use the `safe`
keyword to say that this specific function is safe to call even though it is in
an `unsafe extern` block. Once we make that change, calling it no longer
requires an `unsafe` block, as shown in Listing 20-9.

<Listing number="20-9" file-name="src/main.rs" caption="Explicitly marking a function as `safe` within an `unsafe extern` block and calling it safely">

```rust
{{#rustdoc_include ../listings/ch20-advanced-features/listing-20-09/src/main.rs}}
```

</Listing>

Marking a function as `safe` does not inherently make it safe! Instead, it is
like a promise you are making to Rust that it _is_ safe. It is still your
responsibility to make sure that promise is kept!

> #### Calling Rust Functions from Other Languages
>
> We can also use `extern` to create an interface that allows other languages to
> call Rust functions. Instead of creating a whole `extern` block, we add the
> `extern` keyword and specify the ABI to use just before the `fn` keyword for
> the relevant function. We also need to add an `#[unsafe(no_mangle)]`
> annotation to tell the Rust compiler not to mangle the name of this function.
> _Mangling_ is when a compiler changes the name we’ve given a function to a
> different name that contains more information for other parts of the
> compilation process to consume but is less human readable. Every programming
> language compiler mangles names slightly differently, so for a Rust function
> to be nameable by other languages, we must disable the Rust compiler’s name
> mangling. This is unsafe because there might be name collisions across
> libraries without the built-in mangling, so it is our responsibility to make
> sure the name we choose is safe to export without mangling.
>
> In the following example, we make the `call_from_c` function accessible from
> C code, after it’s compiled to a shared library and linked from C:
>
> ```rust
> #[unsafe(no_mangle)]
> pub extern "C" fn call_from_c() {
>     println!("Just called a Rust function from C!");
> }
> ```
>
> This usage of `extern` requires `unsafe` only in the attribute, not on the
> `extern` block.

### Accessing or Modifying a Mutable Static Variable

In this book, we’ve not yet talked about global variables, which Rust does
support but can be problematic with Rust’s ownership rules. If two threads are
accessing the same mutable global variable, it can cause a data race.

In Rust, global variables are called _static_ variables. Listing 20-10 shows an
example declaration and use of a static variable with a string slice as a
value.

<Listing number="20-10" file-name="src/main.rs" caption="Defining and using an immutable static variable">

```rust
{{#rustdoc_include ../listings/ch20-advanced-features/listing-20-10/src/main.rs}}
```

</Listing>

Static variables are similar to constants, which we discussed in
[“Constants”][differences-between-variables-and-constants]<!-- ignore --> in
Chapter 3. The names of static variables are in `SCREAMING_SNAKE_CASE` by
convention. Static variables can only store references with the `'static`
lifetime, which means the Rust compiler can figure out the lifetime and we
aren’t required to annotate it explicitly. Accessing an immutable static
variable is safe.

A subtle difference between constants and immutable static variables is that
values in a static variable have a fixed address in memory. Using the value
will always access the same data. Constants, on the other hand, are allowed to
duplicate their data whenever they’re used. Another difference is that static
variables can be mutable. Accessing and modifying mutable static variables is
_unsafe_. Listing 20-11 shows how to declare, access, and modify a mutable
static variable named `COUNTER`.

<Listing number="20-11" file-name="src/main.rs" caption="Reading from or writing to a mutable static variable is unsafe">

```rust
{{#rustdoc_include ../listings/ch20-advanced-features/listing-20-11/src/main.rs}}
```

</Listing>

As with regular variables, we specify mutability using the `mut` keyword. Any
code that reads or writes from `COUNTER` must be within an `unsafe` block. This
code compiles and prints `COUNTER: 3` as we would expect because it’s single
threaded. Having multiple threads access `COUNTER` would likely result in data
races, so it is undefined behavior. Therefore, we need to mark the entire
function as `unsafe`, and document the safety limitation, so anyone calling the
function knows what they are and are not allowed to do safely.

Whenever we write an unsafe function, it is idiomatic to write a comment
starting with `SAFETY` and explaining what the caller needs to do to call the
function safely. Likewise, whenever we perform an unsafe operation, it is
idiomatic to write a comment starting with `SAFETY` to explain how the safety
rules are upheld.

Additionally, the compiler will not allow you to create references to a mutable
static variable. You can only access it via a raw pointer, created with one of
the raw borrow operators. That includes in cases where the reference is created
invisibly, as when it is used in the `println!` in this code listing. The
requirement that references to static mutable variables can only be created via
raw pointers helps make the safety requirements for using them more obvious.

With mutable data that is globally accessible, it’s difficult to ensure there
are no data races, which is why Rust considers mutable static variables to be
unsafe. Where possible, it’s preferable to use the concurrency techniques and
thread-safe smart pointers we discussed in Chapter 16 so the compiler checks
that data access from different threads is done safely.

### Implementing an Unsafe Trait

We can use `unsafe` to implement an unsafe trait. A trait is unsafe when at
least one of its methods has some invariant that the compiler can’t verify. We
declare that a trait is `unsafe` by adding the `unsafe` keyword before `trait`
and marking the implementation of the trait as `unsafe` too, as shown in
Listing 20-12.

<Listing number="20-12" caption="Defining and implementing an unsafe trait">

```rust
{{#rustdoc_include ../listings/ch20-advanced-features/listing-20-12/src/main.rs:here}}
```

</Listing>

By using `unsafe impl`, we’re promising that we’ll uphold the invariants that
the compiler can’t verify.

As an example, recall the `Sync` and `Send` marker traits we discussed in
[“Extensible Concurrency with the `Sync` and `Send`
Traits”][extensible-concurrency-with-the-sync-and-send-traits]<!-- ignore --> in
Chapter 16: the compiler implements these traits automatically if our types are
composed entirely of other types that implement `Send` and `Sync`. If we
implement a type that contains a type that does not implement `Send` or `Sync`,
such as raw pointers, and we want to mark that type as `Send` or `Sync`, we must
use `unsafe`. Rust can’t verify that our type upholds the guarantees that it can
be safely sent across threads or accessed from multiple threads; therefore, we
need to do those checks manually and indicate as such with `unsafe`.

### Accessing Fields of a Union

<<<<<<< HEAD
The final action that works only with `unsafe` is accessing fields of a
_union_. A `union` is similar to a `struct`, but only one declared field is
used in a particular instance at one time. Unions are primarily used to
interface with unions in C code. Accessing union fields is unsafe because Rust
can’t guarantee the type of the data currently being stored in the union
instance. You can learn more about unions in [the Rust Reference][unions].
=======
The final action that works only with `unsafe` is accessing fields of a union. A
`union` is similar to a `struct`, but only one declared field is used in a
particular instance at one time. Unions are primarily used to interface with
unions in C code. Accessing union fields is unsafe because Rust can’t guarantee
the type of the data currently being stored in the union instance. You can learn
more about unions in [the Rust Reference][reference].
>>>>>>> 39c34443

### Using Miri to Check Unsafe Code

When writing unsafe code, you might want to check that what you have written
actually is safe and correct. One of the best ways to do that is to use
Miri, an official Rust tool for detecting undefined behavior. Whereas
the borrow checker is a _static_ tool that works at compile time, Miri is a
_dynamic_ tool that works at runtime. It checks your code by running your
program, or its test suite, and detecting when you violate the rules it
understands about how Rust should work.

Using Miri requires a nightly build of Rust (which we talk about more in
[Appendix G: How Rust is Made and “Nightly Rust”][nightly]). You can install
both a nightly version of Rust and the Miri tool by typing `rustup +nightly
component add miri`. This does not change what version of Rust your project
uses; it only adds the tool to your system so you can use it when you want to.
You can run Miri on a project by typing `cargo +nightly miri run` or `cargo
+nightly miri test`.

For an example of how helpful this can be, consider what happens when we run it
against Listing 20-11.

```console
{{#include ../listings/ch20-advanced-features/listing-20-11/output.txt}}
```

Miri correctly warns us that we have shared references to mutable data. Here,
Miri issues only a warning because this is not guaranteed to be undefined
behavior in this case, and it does not tell us how to fix the problem. but at
least we know there is a risk of undefined behavior and can think about how to
make the code safe. In some cases, Miri can also detect outright errors—code
patterns that are _sure_ to be wrong—and make recommendations about how to fix
those errors.

Miri doesn’t catch everything you might get wrong when writing unsafe code. Miri
is a dynamic analysis tool, so it only catches problems with code that actually
gets run. That means you will need to use it in conjunction with good testing
techniques to increase your confidence about the unsafe code you have written.
Miri also does not cover every possible way your code can be unsound.

Put another way: If Miri _does_ catch a problem, you know there’s a bug, but
just because Miri _doesn’t_ catch a bug doesn’t mean there isn’t a problem. It
can catch a lot, though. Try running it on the other examples of unsafe code in
this chapter and see what it says!

You can learn more about Miri at [its GitHub repository][miri].

### When to Use Unsafe Code

Using `unsafe` to use one of the five superpowers just discussed
isn’t wrong or even frowned upon, but it is trickier to get `unsafe` code
correct because the compiler can’t help uphold memory safety. When you have a
reason to use `unsafe` code, you can do so, and having the explicit `unsafe`
annotation makes it easier to track down the source of problems when they occur.
Whenever you write unsafe code, you can use Miri to help you be more confident
that the code you have written upholds Rust’s rules.

For a much deeper exploration of how to work effectively with unsafe Rust, read
Rust’s official guide to the subject, the [Rustonomicon][nomicon].

[dangling-references]: ch04-02-references-and-borrowing.html#dangling-references
[ABI]: ../reference/items/external-blocks.html#abi
[differences-between-variables-and-constants]: ch03-01-variables-and-mutability.html#constants
[extensible-concurrency-with-the-sync-and-send-traits]: ch16-04-extensible-concurrency-sync-and-send.html#extensible-concurrency-with-the-sync-and-send-traits
[the-slice-type]: ch04-03-slices.html#the-slice-type
[unions]: ../reference/items/unions.html
[miri]: https://github.com/rust-lang/miri
[editions]: appendix-05-editions.html
[nightly]: appendix-07-nightly-rust.html
[nomicon]: https://doc.rust-lang.org/nomicon/<|MERGE_RESOLUTION|>--- conflicted
+++ resolved
@@ -482,21 +482,12 @@
 
 ### Accessing Fields of a Union
 
-<<<<<<< HEAD
-The final action that works only with `unsafe` is accessing fields of a
-_union_. A `union` is similar to a `struct`, but only one declared field is
-used in a particular instance at one time. Unions are primarily used to
-interface with unions in C code. Accessing union fields is unsafe because Rust
-can’t guarantee the type of the data currently being stored in the union
-instance. You can learn more about unions in [the Rust Reference][unions].
-=======
 The final action that works only with `unsafe` is accessing fields of a union. A
 `union` is similar to a `struct`, but only one declared field is used in a
 particular instance at one time. Unions are primarily used to interface with
 unions in C code. Accessing union fields is unsafe because Rust can’t guarantee
 the type of the data currently being stored in the union instance. You can learn
-more about unions in [the Rust Reference][reference].
->>>>>>> 39c34443
+more about unions in [the Rust Reference][unions].
 
 ### Using Miri to Check Unsafe Code
 
