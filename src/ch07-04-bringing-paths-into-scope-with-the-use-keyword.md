## Bringing Paths into Scope with the `use` Keyword

It might seem like the paths we’ve written to call functions so far are
inconveniently long and repetitive. For example, in Listing 7-7, whether we
chose the absolute or relative path to the `add_to_waitlist` function, every
time we wanted to call `add_to_waitlist` we had to specify `front_of_house` and
`hosting` too. Fortunately, there’s a way to simplify this process. We can
bring a path into a scope once and then call the items in that path as if
they’re local items with the `use` keyword.

In Listing 7-11, we bring the `crate::front_of_house::hosting` module into the
scope of the `eat_at_restaurant` function so we only have to specify
`hosting::add_to_waitlist` to call the `add_to_waitlist` function in
`eat_at_restaurant`.

<span class="filename">Filename: src/lib.rs</span>

```rust
{{#rustdoc_include ../listings/ch07-managing-growing-projects/listing-07-11/src/lib.rs}}
# fn main() {}
```

<span class="caption">Listing 7-11: Bringing a module into scope with
`use`</span>

Adding `use` and a path in a scope is similar to creating a symbolic link in
the filesystem. By adding `use crate::front_of_house::hosting` in the crate
root, `hosting` is now a valid name in that scope, just as though the `hosting`
module had been defined in the crate root. Paths brought into scope with `use`
also check privacy, like any other paths.

You can also bring an item into scope with `use` and a relative path. Listing
7-12 shows how to specify a relative path to get the same behavior as in
Listing 7-11.

<span class="filename">Filename: src/lib.rs</span>

```rust
<<<<<<< HEAD
{{#rustdoc_include ../listings/ch07-managing-growing-projects/listing-07-12/src/lib.rs}}
=======
mod front_of_house {
    pub mod hosting {
        pub fn add_to_waitlist() {}
    }
}

use front_of_house::hosting;

pub fn eat_at_restaurant() {
    hosting::add_to_waitlist();
    hosting::add_to_waitlist();
    hosting::add_to_waitlist();
}
>>>>>>> 871416b8
# fn main() {}
```

<span class="caption">Listing 7-12: Bringing a module into scope with `use` and
a relative path</span>

### Creating Idiomatic `use` Paths

In Listing 7-11, you might have wondered why we specified `use
crate::front_of_house::hosting` and then called `hosting::add_to_waitlist` in
`eat_at_restaurant` rather than specifying the `use` path all the way out to
the `add_to_waitlist` function to achieve the same result, as in Listing 7-13.

<span class="filename">Filename: src/lib.rs</span>

```rust
{{#rustdoc_include ../listings/ch07-managing-growing-projects/listing-07-13/src/lib.rs}}
# fn main() {}
```

<span class="caption">Listing 7-13: Bringing the `add_to_waitlist` function
into scope with `use`, which is unidiomatic</span>

Although both Listing 7-11 and 7-13 accomplish the same task, Listing 7-11 is
the idiomatic way to bring a function into scope with `use`. Bringing the
function’s parent module into scope with `use` so we have to specify the parent
module when calling the function makes it clear that the function isn’t locally
defined while still minimizing repetition of the full path. The code in Listing
7-13 is unclear as to where `add_to_waitlist` is defined.

On the other hand, when bringing in structs, enums, and other items with `use`,
it’s idiomatic to specify the full path. Listing 7-14 shows the idiomatic way
to bring the standard library’s `HashMap` struct into the scope of a binary
crate.

<span class="filename">Filename: src/main.rs</span>

```rust
{{#rustdoc_include ../listings/ch07-managing-growing-projects/listing-07-14/src/main.rs}}
```

<span class="caption">Listing 7-14: Bringing `HashMap` into scope in an
idiomatic way</span>

There’s no strong reason behind this idiom: it’s just the convention that has
emerged, and folks have gotten used to reading and writing Rust code this way.

The exception to this idiom is if we’re bringing two items with the same name
into scope with `use` statements, because Rust doesn’t allow that. Listing 7-15
shows how to bring two `Result` types into scope that have the same name but
different parent modules and how to refer to them.

<span class="filename">Filename: src/lib.rs</span>

```rust
{{#rustdoc_include ../listings/ch07-managing-growing-projects/listing-07-15/src/lib.rs:here}}
```

<span class="caption">Listing 7-15: Bringing two types with the same name into
the same scope requires using their parent modules.</span>

As you can see, using the parent modules distinguishes the two `Result` types.
If instead we specified `use std::fmt::Result` and `use std::io::Result`, we’d
have two `Result` types in the same scope and Rust wouldn’t know which one we
meant when we used `Result`.

### Providing New Names with the `as` Keyword

There’s another solution to the problem of bringing two types of the same name
into the same scope with `use`: after the path, we can specify `as` and a new
local name, or alias, for the type. Listing 7-16 shows another way to write the
code in Listing 7-15 by renaming one of the two `Result` types using `as`.

<span class="filename">Filename: src/lib.rs</span>

```rust
{{#rustdoc_include ../listings/ch07-managing-growing-projects/listing-07-16/src/lib.rs:here}}
```

<span class="caption">Listing 7-16: Renaming a type when it’s brought into
scope with the `as` keyword</span>

In the second `use` statement, we chose the new name `IoResult` for the
`std::io::Result` type, which won’t conflict with the `Result` from `std::fmt`
that we’ve also brought into scope. Listing 7-15 and Listing 7-16 are
considered idiomatic, so the choice is up to you!

### Re-exporting Names with `pub use`

When we bring a name into scope with the `use` keyword, the name available in
the new scope is private. To enable the code that calls our code to refer to
that name as if it had been defined in that code’s scope, we can combine `pub`
and `use`. This technique is called *re-exporting* because we’re bringing
an item into scope but also making that item available for others to bring into
their scope.

Listing 7-17 shows the code in Listing 7-11 with `use` in the root module
changed to `pub use`.

<span class="filename">Filename: src/lib.rs</span>

```rust
{{#rustdoc_include ../listings/ch07-managing-growing-projects/listing-07-17/src/lib.rs}}
# fn main() {}
```

<span class="caption">Listing 7-17: Making a name available for any code to use
from a new scope with `pub use`</span>

By using `pub use`, external code can now call the `add_to_waitlist` function
using `hosting::add_to_waitlist`. If we hadn’t specified `pub use`, the
`eat_at_restaurant` function could call `hosting::add_to_waitlist` in its
scope, but external code couldn’t take advantage of this new path.

Re-exporting is useful when the internal structure of your code is different
from how programmers calling your code would think about the domain. For
example, in this restaurant metaphor, the people running the restaurant think
about “front of house” and “back of house.” But customers visiting a restaurant
probably won’t think about the parts of the restaurant in those terms. With
`pub use`, we can write our code with one structure but expose a different
structure. Doing so makes our library well organized for programmers working on
the library and programmers calling the library.

### Using External Packages

In Chapter 2, we programmed a guessing game project that used an external
package called `rand` to get random numbers. To use `rand` in our project, we
added this line to *Cargo.toml*:

<span class="filename">Filename: Cargo.toml</span>

```toml
{{#include ../listings/ch02-guessing-game-tutorial/listing-02-02/Cargo.toml:7:}}
```

Adding `rand` as a dependency in *Cargo.toml* tells Cargo to download the
`rand` package and any dependencies from [crates.io](https://crates.io/) and
make `rand` available to our project.

Then, to bring `rand` definitions into the scope of our package, we added a
`use` line starting with the name of the package, `rand`, and listed the items
we wanted to bring into scope. Recall that in the [“Generating a Random
Number”][rand]<!-- ignore --> section in Chapter 2, we brought the `Rng` trait
into scope and called the `rand::thread_rng` function:

```rust,ignore
{{#rustdoc_include ../listings/ch02-guessing-game-tutorial/listing-02-03/src/main.rs:ch07-04}}
```

Members of the Rust community have made many packages available at
[crates.io](https://crates.io/), and pulling any of them into your package
involves these same steps: listing them in your package’s *Cargo.toml* file and
using `use` to bring items into scope.

Note that the standard library (`std`) is also a crate that’s external to our
package. Because the standard library is shipped with the Rust language, we
don’t need to change *Cargo.toml* to include `std`. But we do need to refer to
it with `use` to bring items from there into our package’s scope. For example,
with `HashMap` we would use this line:

```rust
use std::collections::HashMap;
```

This is an absolute path starting with `std`, the name of the standard library
crate.

### Using Nested Paths to Clean Up Large `use` Lists

If we’re using multiple items defined in the same package or same module,
listing each item on its own line can take up a lot of vertical space in our
files. For example, these two `use` statements we had in the Guessing Game in
Listing 2-4 bring items from `std` into scope:

<span class="filename">Filename: src/main.rs</span>

```rust
{{#include ../listings/ch02-guessing-game-tutorial/listing-02-04/src/main.rs:ch7}}
```

Instead, we can use nested paths to bring the same items into scope in one
line. We do this by specifying the common part of the path, followed by two
colons, and then curly brackets around a list of the parts of the paths that
differ, as shown in Listing 7-18.

<span class="filename">Filename: src/main.rs</span>

```rust
{{#include ../listings/ch07-managing-growing-projects/listing-07-18/src/main.rs:1}}
// --snip--
```

<span class="caption">Listing 7-18: Specifying a nested path to bring multiple
items with the same prefix into scope</span>

In bigger programs, bringing many items into scope from the same package or
module using nested paths can reduce the number of separate `use` statements
needed by a lot!

We can use a nested path at any level in a path, which is useful when combining
two `use` statements that share a subpath. For example, Listing 7-19 shows two
`use` statements: one that brings `std::io` into scope and one that brings
`std::io::Write` into scope.

<span class="filename">Filename: src/lib.rs</span>

```rust
{{#rustdoc_include ../listings/ch07-managing-growing-projects/listing-07-19/src/lib.rs}}
```

<span class="caption">Listing 7-19: Two `use` statements where one is a subpath
of the other</span>

The common part of these two paths is `std::io`, and that’s the complete first
path. To merge these two paths into one `use` statement, we can use `self` in
the nested path, as shown in Listing 7-20.

<span class="filename">Filename: src/lib.rs</span>

```rust
{{#rustdoc_include ../listings/ch07-managing-growing-projects/listing-07-20/src/lib.rs}}
```

<span class="caption">Listing 7-20: Combining the paths in Listing 7-19 into
one `use` statement</span>

This line brings `std::io` and `std::io::Write` into scope.

### The Glob Operator

If we want to bring *all* public items defined in a path into scope, we can
specify that path followed by `*`, the glob operator:

```rust
use std::collections::*;
```

This `use` statement brings all public items defined in `std::collections` into
the current scope. Be careful when using the glob operator! Glob can make it
harder to tell what names are in scope and where a name used in your program
was defined.

The glob operator is often used when testing to bring everything under test
into the `tests` module; we’ll talk about that in the [“How to Write
Tests”][writing-tests]<!-- ignore --> section in Chapter 11. The glob operator
is also sometimes used as part of the prelude pattern: see [the standard
library documentation](../std/prelude/index.html#other-preludes)<!-- ignore -->
for more information on that pattern.

[rand]: ch02-00-guessing-game-tutorial.html#generating-a-random-number
[writing-tests]: ch11-01-writing-tests.html#how-to-write-tests<|MERGE_RESOLUTION|>--- conflicted
+++ resolved
@@ -36,23 +36,7 @@
 <span class="filename">Filename: src/lib.rs</span>
 
 ```rust
-<<<<<<< HEAD
 {{#rustdoc_include ../listings/ch07-managing-growing-projects/listing-07-12/src/lib.rs}}
-=======
-mod front_of_house {
-    pub mod hosting {
-        pub fn add_to_waitlist() {}
-    }
-}
-
-use front_of_house::hosting;
-
-pub fn eat_at_restaurant() {
-    hosting::add_to_waitlist();
-    hosting::add_to_waitlist();
-    hosting::add_to_waitlist();
-}
->>>>>>> 871416b8
 # fn main() {}
 ```
 
