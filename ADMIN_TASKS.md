--- conflicted
+++ resolved
@@ -1,6 +1,5 @@
 # İdari Görevler
 
-<<<<<<< HEAD
 Bu dokümantasyon, depoyu yöneten herkesin
 ara sıra bakım görevlerini nasıl yapacağını hatırlaması içindir.
 
@@ -128,140 +127,12 @@
 
 kitabındaki bazı diyagramlar için [Graphviz](http://graphviz.org/) kullanıyoruz. Bu dosyaların kaynağı `dot` dizininde bulunmaktadır. Bir `dot`
 dosyasını, örneğin `dot/trpl04-01.dot` dosyasını bir `svg`ye dönüştürmek için, çalıştırın:
-=======
-Bu belge, depoyu yöneten herkesin ara sıra yapılması gereken bakım görevlerini hatırlaması için hazırlanmıştır.
-
-## `rustc` sürümünü güncelleyin
-
-- `target` dizinini silin, zaten her şeyi yeniden derleyeceksiniz
-- `.github/workflows/main.yml` dosyasındaki sürüm numarasını değiştirin
-- `rust-toolchain` içindeki sürüm numarasını değiştirin, bu da `rustup` ile yerel olarak kullandığınız sürümü değiştirmelidir.
-
-- `src/title-page.md` içindeki sürüm numarasını değiştirin.
-
-- `./tools/update-rustc.sh` komutunu çalıştırın (ne yaptığına dair ayrıntılar için yorumlu koduna bakın).
-
-- Değişiklikleri inceleyin (git'e göre değişen dosyalara bakarak) ve
-- Değişiklikleri (git'e göre değiştirilen dosyalara bakarak) ve bunların etkilerini (`tmp/book-before` ve `tmp/book-after` içindeki dosyalara bakarak) inceleyin ve uygun görünüyorsa bunları kaydedin
-
-- `manual-regeneration` komutunu çalıştırın ve bu komutun verdiği talimatları izleyerek komut dosyası tarafından oluşturulamayan çıktıları güncelleyin
-
-## Tüm listelerde `edition` bilgisini güncelleyin
-
-Tüm listelerin `Cargo.toml` dosyalarındaki `edition = “[yıl]”` meta verisini güncellemek için,
-`./tools/update-editions.sh` komut dosyasını çalıştırın. Farklılıkları kontrol ederek makul göründüğünden emin olun ve özellikle güncellemelerin metinde herhangi bir değişiklik gerektirip gerektirmediğini kontrol edin.
-Ardından değişiklikleri kaydedin.
-
-## mdBook yapılandırmasında `edition`'ı güncelleyin
-
-
-`book.toml` ve `nostarch/book.toml` dosyalarını açın ve `[rust]` tablosundaki `edition` değerini yeni sürüme ayarlayın.
-
-## Listelerin yeni sürümünü yayınlayın
-
-Artık, mevcut tüm listeleri içeren tam projelerin `.tar` dosyalarını
-[GitHub Sürümleri](https://github.com/rust-lang/book/releases) olarak yayınlıyoruz. Örneğin, düzenlemeler veya Rust ve `rustfmt` güncellemeleri nedeniyle kod değişiklikleri olduysa, yeni bir sürüm artefaktı oluşturmak için aşağıdakileri yapın:
-
-- Sürüm için bir git etiketi oluşturun ve GitHub'a gönderin veya GitHub kullanıcı arayüzüne giderek [yeni bir sürüm taslağı oluşturun](https://github.com/rust-lang/book).
-
-- Sürüm için bir git etiketi oluşturun ve GitHub'a gönderin veya GitHub kullanıcı arayüzüne gidip [yeni bir sürüm taslağı oluşturun](https://github.com/rust-lang/book/releases/new) ve mevcut bir etiketi seçmek yerine yeni bir etiket girerek yeni bir etiket oluşturun.
-  - `cargo run --bin release_listings` komutunu çalıştırın, bu komut
-  `tmp/listings.tar.gz` dosyasını oluşturacaktır.
-- `cargo run --bin release_listings` komutunu çalıştırın, bu komut `tmp/listings.tar.gz` dosyasını oluşturacaktır.
-  `tmp/listings.tar.gz`
-- Taslak sürüm için GitHub kullanıcı arayüzüne `tmp/listings.tar.gz` dosyasını yükleyin.
-- Sürümü yayınlayın.
-
-## Yeni bir liste ekleyin
-
-Tüm listelerde `rustfmt` komutunu çalıştıran komut dosyalarını kolaylaştırmak, derleyici güncellendiğinde çıktıyı güncellemek ve listeler için tam projeleri içeren sürüm artefaktları üretmek için, en basit olanlar dışındaki tüm listeler bir dosyaya çıkarılmalıdır. Bunu yapmak için:
-- Yeni dinlemenin `listelerinin` dizininde kaydedileceği yer bulun.
-  - Her bölüm için bir alt dizin vardır.
-  -Numaralı listeler, dizin adları için `listeleme-[bölüm numarası]-[liste numarası]`
-    formatını kullanmalıdır.
-  - Numaraz listeleyici, `no-listing-` ile başlamalı ve ardından
-   bölü mleri nin diğerlerini listelere göre ayırarak bir numara
-    ve sonrasında aradıkları kodu bulmak için okunabilecekler kısa bir açıklama
-    gelmelidir.
-  - Yalnızca kodun özelliklerini görüntülemek için kullanılan listeler ( örneğin,
-    "y yerine x yazılmış olsaydı, şu derleyici hata alırdı
-    hata alı : " ama aslında x kodunu göstermiyoruz) sadece çıktıyı göstermek için kullanılan listeleyici,
-    ``output-only-`' ile başlamalı, sonraki bölüm diğer çıktı için kullanılan listelere göre yazan bir sayı
-    ve daha sonra yazarların veya katkı bulunanların aradıkları kodu bulmak için okunabilecek kısa bir
-    açıklama gelmelidir.
-    -
-- **Çevreleyen liste numaralarını uygun şekilde ayarlamayı unutmayın!**
-- Bu dizinde, `cargo new` komutunu kullanarak veya
-  başlangıç noktası olarak başka bir listeyi kopyalayarak tam bir Cargo projesi oluşturun.
-- Tamamen çalışan bir örnek oluşturmak için gerekli olan kodu ve çevresindeki tüm kodları ekleyin.
-- Dosyadaki kodun sadece bir kısmını göstermek istiyorsanız, gösterilmek istenen kısımları işaretlemek için bağlantı yorumları
-  (`// ANCHOR: some_tag` ve `// ANCHOR_END: some_tag`) kullanın.
-  .
-- Rust kodu için, metindeki kod blokları içinde `{{#rustdoc_include [filename:some_tag]}}` yönergesini kullanın.
-  `rustdoc_include` yönergesi, `mdbook test` amacıyla `rustdoc`'a gösterilmeyen
-  kodu verir.
-- Diğer her şey için `{{#include [filename:some_tag]}}` yönergesini kullanın.
-- Bir komutun çıktısını da metinde görüntülemek istiyorsanız,
-  listelemenin dizininde aşağıdaki gibi bir
-  `output.txt` dosyası oluşturun:
-- `cargo run` veya `cargo test` gibi komutu çalıştırın ve tüm
-  çıktıyı kopyalayın.
-- İlk satırı `$ [çalıştırdığınız komut]` olan yeni bir `output.txt` dosyası oluşturun.
--
-  - Az önce kopyaladığınız çıktıyı yapıştırın.
-  - `./tools/update-rustc.sh` komutunu çalıştırın, bu komut derleyici çıktısında bazı normalizasyonlar yapmalıdır
-    .
-  - Çıktıyı `{{#include [dosya adı]}}` yönergesi ile metne ekleyin.
-  - output.txt dosyasını ekleyin ve kaydedin.
-- Çıktıyı görüntülemek istiyorsanız ancak bir nedenden dolayı bir
-  komut dosyası tarafından üretilemiyorsa (örneğin, kullanıcı girişi veya web
-  isteği gibi harici olaylar nedeniyle), çıktıyı satır içi olarak tutun ancak
-  `manual-regeneration` ve satır içi çıktıyı manuel olarak güncelleme talimatlarını
-  içeren bir yorum ekleyin.
-- Bu örneğin
-  `rustfmt` tarafından biçimlendirilmesini istemiyorsanız (örneğin, örnek kasıtlı olarak ayrıştırılmıyorsa),
-  listelemenin dizinine bir
-  `rustfmt-ignore` dosyası ekleyin ve bu dosyanın içeriğine biçimlendirilememe nedenini yazın (bir gün düzeltilebilecek bir rustfmt hatası olması durumunda).
-
-## Render edilmiş kitapta bazı değişikliklerin etkisini görün
-
-Örneğin, `mdbook` güncellemesini veya dosyaların dahil edilme şeklini kontrol etmek için:
-
-- Test etmek istediğiniz değişiklikten önce `mdbook
-  build -d tmp/book-before` komutunu çalıştırarak oluşturulmuş bir kitap oluşturun
-- Test etmek istediğiniz değişiklikleri uygulayın ve `mdbook build -d tmp/book-after` komutunu çalıştırın
-- `./tools/megadiff.sh` komutunu çalıştırın
-- `tmp/book-before` ve `tmp/book-after` dizinlerinde kalan dosyalar arasında farklar vardır.
-  Bu farkları, tercih ettiğiniz fark görüntüleme mekanizmasıyla manuel olarak inceleyebilirsiniz
-
-## No Starch için yeni markdown dosyaları oluşturun
-
-- `./tools/nostarch.sh` komutunu çalıştırın
-- Komut dosyasının `nostarch` dizininde oluşturduğu dosyaları kontrol edin
-- Bir dizi düzenleme başlatıyorsanız, bunları git'e kaydedin
-
-## Farklılıkları karşılaştırmak için docx dosyasından markdown oluşturun
-
-- docx dosyasını `tmp/chapterXX.docx` dosyasına kaydedin.
-- Word'de, gözden geçirme sekmesine gidin ve “Tüm değişiklikleri kabul et ve izlemeyi durdur” seçeneğini seçin
-- docx dosyasını tekrar kaydedin ve Word'ü kapatın
-- `./tools/doc-to-md.sh` komutunu çalıştırın
-- Bu, `nostarch/chapterXX.md` dosyasını yazmalıdır.
-  `tools/doc-to-md.xsl` içindeki XSL'yi ayarlayın ve gerekirse `./tools/doc-to-md.sh` komutunu tekrar çalıştırın.
-
-## Graphviz dot oluşturma
-
-Kitaptaki bazı diyagramlar için [Graphviz](http://graphviz.org/) kullanıyoruz.
-Bu Bu dosyaların kaynağı `dot` dizininde bulunur. Bir `dot`
-dosyasını, örneğin `dot/trpl04-01.dot` dosyasını `svg` dosyasına dönüştürmek için şunu çalıştırın:
->>>>>>> 7ce517a8
 
 ```bash
 $ dot dot/trpl04-01.dot -Tsvg > src/img/trpl04-01.svg
 ```
 
 Oluşturulan SVG'de, `svg`
-<<<<<<< HEAD
 öğesinden genişlik ve yükseklik niteliklerini kaldırın ve `viewBox` niteliğini `0.00 0.00 1000.00 1000.00` veya görüntüyü kesmeyen başka bir
 değerine ayarlayın.
 
@@ -272,15 +143,6 @@
 
 - `hyp install ghp-import` (veya [pipx][pipx] kullanarak `pipx install ghp-import`) çalıştırarak `ghp-import` aracını yükleyin.
 - Kök dizinde `tools/generate-preview.sh` dosyasını çalıştırın
-=======
-öğesinden genişlik ve yükseklik özniteliklerini kaldırın ve `viewBox` özniteliğini `0.00 0.00 1000.00 1000.00` veya görüntüyü kesmeyen diğer
-değerlere ayarlayın.
-
-## GitHub Pages'a önizleme yayınlayın
-
-Bazen devam eden önizlemeler için GitHub Pages'a yayın yapıyoruz. Yayınlama için önerilen
-akış şöyledir:
->>>>>>> 7ce517a8
 
 - `pip install ghp-import` (veya [pipx][pipx] kullanarak `pipx install ghp-import`) komutunu çalıştırarak `ghp-import` aracını yükleyin.
 - Kök dizininde `tools/generate-preview.sh` komutunu çalıştırın.
