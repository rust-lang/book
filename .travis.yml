sudo: false
dist: trusty
language: rust
cache: cargo
rust:
<<<<<<< HEAD
  - 1.35.0
=======
  - 1.37.0
>>>>>>> 871416b8
branches:
  only:
  - master
addons:
  apt:
    packages:
      - aspell
      - aspell-en
before_script:
  - (cargo install mdbook --git https://github.com/integer32llc/mdBook.git --branch rustdoc_include --force || true)
script:
  - bash ci/build.sh<|MERGE_RESOLUTION|>--- conflicted
+++ resolved
@@ -3,11 +3,7 @@
 language: rust
 cache: cargo
 rust:
-<<<<<<< HEAD
-  - 1.35.0
-=======
   - 1.37.0
->>>>>>> 871416b8
 branches:
   only:
   - master
