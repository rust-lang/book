pub fn add(left: usize, right: usize) -> usize {
    left + right
}

#[cfg(test)]
mod tests {
    use super::*;

<<<<<<< HEAD
    #[test]
    fn it_works() -> Result<(), String> {
        if add(2, 2) == 4 {
=======
    // ANCHOR: here
    #[test]
    fn it_works() -> Result<(), String> {
        let result = add(2, 2);

        if result == 4 {
>>>>>>> c4cede2b
            Ok(())
        } else {
            Err(String::from("two plus two does not equal four"))
        }
    }
    // ANCHOR_END: here
}<|MERGE_RESOLUTION|>--- conflicted
+++ resolved
@@ -1,4 +1,4 @@
-pub fn add(left: usize, right: usize) -> usize {
+pub fn add(left: u64, right: u64) -> u64 {
     left + right
 }
 
@@ -6,18 +6,12 @@
 mod tests {
     use super::*;
 
-<<<<<<< HEAD
-    #[test]
-    fn it_works() -> Result<(), String> {
-        if add(2, 2) == 4 {
-=======
     // ANCHOR: here
     #[test]
     fn it_works() -> Result<(), String> {
         let result = add(2, 2);
 
         if result == 4 {
->>>>>>> c4cede2b
             Ok(())
         } else {
             Err(String::from("two plus two does not equal four"))
