## Traits: Defining Shared Behavior

A *trait* tells the Rust compiler about functionality a particular type has and
can share with other types. We can use traits to define shared behavior in an
abstract way. We can use trait bounds to specify that a generic can be any type
that has certain behavior.

> Note: Traits are similar to a feature often called *interfaces* in other
> languages, although with some differences.

### Defining a Trait

A type’s behavior consists of the methods we can call on that type. Different
types share the same behavior if we can call the same methods on all of those
types. Trait definitions are a way to group method signatures together to
define a set of behaviors necessary to accomplish some purpose.

For example, let’s say we have multiple structs that hold various kinds and
amounts of text: a `NewsArticle` struct that holds a news story filed in a
particular location and a `Tweet` that can have at most 280 characters along
with metadata that indicates whether it was a new tweet, a retweet, or a reply
to another tweet.

We want to make a media aggregator library that can display summaries of data
that might be stored in a `NewsArticle` or `Tweet` instance. To do this, we
need a summary from each type, and we need to request that summary by calling a
`summarize` method on an instance. Listing 10-12 shows the definition of a
`Summary` trait that expresses this behavior.

<span class="filename">Filename: src/lib.rs</span>

```rust
pub trait Summary {
    fn summarize(&self) -> String;
}
```

<span class="caption">Listing 10-12: A `Summary` trait that consists of the
behavior provided by a `summarize` method</span>

Here, we declare a trait using the `trait` keyword and then the trait’s name,
which is `Summary` in this case. Inside the curly brackets, we declare the
method signatures that describe the behaviors of the types that implement this
trait, which in this case is `fn summarize(&self) -> String`.

After the method signature, instead of providing an implementation within curly
brackets, we use a semicolon. Each type implementing this trait must provide
its own custom behavior for the body of the method. The compiler will enforce
that any type that has the `Summary` trait will have the method `summarize`
defined with this signature exactly.

A trait can have multiple methods in its body: the method signatures are listed
one per line and each line ends in a semicolon.

### Implementing a Trait on a Type

Now that we’ve defined the desired behavior using the `Summary` trait, we can
implement it on the types in our media aggregator. Listing 10-13 shows an
implementation of the `Summary` trait on the `NewsArticle` struct that uses the
headline, the author, and the location to create the return value of
`summarize`. For the `Tweet` struct, we define `summarize` as the username
followed by the entire text of the tweet, assuming that tweet content is
already limited to 280 characters.

<span class="filename">Filename: src/lib.rs</span>

```rust
# pub trait Summary {
#     fn summarize(&self) -> String;
# }
#
pub struct NewsArticle {
    pub headline: String,
    pub location: String,
    pub author: String,
    pub content: String,
}

impl Summary for NewsArticle {
    fn summarize(&self) -> String {
        format!("{}, by {} ({})", self.headline, self.author, self.location)
    }
}

pub struct Tweet {
    pub username: String,
    pub content: String,
    pub reply: bool,
    pub retweet: bool,
}

impl Summary for Tweet {
    fn summarize(&self) -> String {
        format!("{}: {}", self.username, self.content)
    }
}
```

<span class="caption">Listing 10-13: Implementing the `Summary` trait on the
`NewsArticle` and `Tweet` types</span>

Implementing a trait on a type is similar to implementing regular methods. The
difference is that after `impl`, we put the trait name that we want to
implement, then use the `for` keyword, and then specify the name of the type we
want to implement the trait for. Within the `impl` block, we put the method
signatures that the trait definition has defined. Instead of adding a semicolon
after each signature, we use curly brackets and fill in the method body with
the specific behavior that we want the methods of the trait to have for the
particular type.

After implementing the trait, we can call the methods on instances of
`NewsArticle` and `Tweet` in the same way we call regular methods, like this:

```rust,ignore
let tweet = Tweet {
    username: String::from("horse_ebooks"),
    content: String::from("of course, as you probably already know, people"),
    reply: false,
    retweet: false,
};

println!("1 new tweet: {}", tweet.summarize());
```

This code prints `1 new tweet: horse_ebooks: of course, as you probably already
know, people`.

Note that because we defined the `Summary` trait and the `NewsArticle` and
`Tweet` types in the same *lib.rs* in Listing 10-13, they’re all in the same
scope. Let’s say this *lib.rs* is for a crate we’ve called `aggregator` and
someone else wants to use our crate’s functionality to implement the `Summary`
trait on a struct defined within their library’s scope. They would need to
import the trait into their scope first. They would do so by specifying `use
aggregator::Summary;`, which then would enable them to implement `Summary` for
their type. The `Summary` trait would also need to be a public trait for
another crate to implement it, which it is because we put the `pub` keyword
before `trait` in Listing 10-12.

One restriction to note with trait implementations is that we can implement a
trait on a type only if either the trait or the type is local to our crate.
For example, we can implement standard library traits like `Display` on a
custom type like `Tweet` as part of our `aggregator` crate functionality,
because the type `Tweet` is local to our `aggregator` crate. We can also
implement `Summary` on `Vec<T>` in our `aggregator` crate, because the
trait `Summary` is local to our `aggregator` crate.

But we can’t implement external traits on external types. For example, we can’t
implement the `Display` trait on `Vec<T>` within our `aggregator` crate,
because `Display` and `Vec<T>` are defined in the standard library and aren’t
local to our `aggregator` crate. This restriction is part of a property of
programs called *coherence*, and more specifically the *orphan rule*, so named
because the parent type is not present. This rule ensures that other people’s
code can’t break your code and vice versa. Without the rule, two crates could
implement the same trait for the same type, and Rust wouldn’t know which
implementation to use.

### Default Implementations

Sometimes it’s useful to have default behavior for some or all of the methods
in a trait instead of requiring implementations for all methods on every type.
Then, as we implement the trait on a particular type, we can keep or override
each method’s default behavior.

Listing 10-14 shows how to specify a default string for the `summarize` method
of the `Summary` trait instead of only defining the method signature, as we did
in Listing 10-12.

<span class="filename">Filename: src/lib.rs</span>

```rust
pub trait Summary {
    fn summarize(&self) -> String {
        String::from("(Read more...)")
    }
}
```

<span class="caption">Listing 10-14: Definition of a `Summary` trait with a
default implementation of the `summarize` method</span>

To use a default implementation to summarize instances of `NewsArticle` instead
of defining a custom implementation, we specify an empty `impl` block with
`impl Summary for NewsArticle {}`.

Even though we’re no longer defining the `summarize` method on `NewsArticle`
directly, we’ve provided a default implementation and specified that
`NewsArticle` implements the `Summary` trait. As a result, we can still call
the `summarize` method on an instance of `NewsArticle`, like this:

```rust,ignore
let article = NewsArticle {
    headline: String::from("Penguins win the Stanley Cup Championship!"),
    location: String::from("Pittsburgh, PA, USA"),
    author: String::from("Iceburgh"),
    content: String::from("The Pittsburgh Penguins once again are the best
    hockey team in the NHL."),
};

println!("New article available! {}", article.summarize());
```

This code prints `New article available! (Read more...)`.

Creating a default implementation for `summarize` doesn’t require us to change
anything about the implementation of `Summary` on `Tweet` in Listing 10-13. The
reason is that the syntax for overriding a default implementation is the same
as the syntax for implementing a trait method that doesn’t have a default
implementation.

Default implementations can call other methods in the same trait, even if those
other methods don’t have a default implementation. In this way, a trait can
provide a lot of useful functionality and only require implementors to specify
a small part of it. For example, we could define the `Summary` trait to have a
`summarize_author` method whose implementation is required, and then define a
`summarize` method that has a default implementation that calls the
`summarize_author` method:

```rust
pub trait Summary {
    fn summarize_author(&self) -> String;

    fn summarize(&self) -> String {
        format!("(Read more from {}...)", self.summarize_author())
    }
}
```

To use this version of `Summary`, we only need to define `summarize_author`
when we implement the trait on a type:

```rust,ignore
impl Summary for Tweet {
    fn summarize_author(&self) -> String {
        format!("@{}", self.username)
    }
}
```

After we define `summarize_author`, we can call `summarize` on instances of the
`Tweet` struct, and the default implementation of `summarize` will call the
definition of `summarize_author` that we’ve provided. Because we’ve implemented
`summarize_author`, the `Summary` trait has given us the behavior of the
`summarize` method without requiring us to write any more code.

```rust,ignore
let tweet = Tweet {
    username: String::from("horse_ebooks"),
    content: String::from("of course, as you probably already know, people"),
    reply: false,
    retweet: false,
};

println!("1 new tweet: {}", tweet.summarize());
```

This code prints `1 new tweet: (Read more from @horse_ebooks...)`.

Note that it isn’t possible to call the default implementation from an
overriding implementation of that same method.

### Traits as arguments

Now that you know how to define traits and implement those traits on types, we
can explore how to use traits to accept arguments of many different types.

For example, in Listing 10-13, we implemented the `Summary` trait on the types
`NewsArticle` and `Tweet`. We can define a function `notify` that calls the
`summarize` method on its parameter `item`, which is of some type that implements
the `Summary` trait. To do this, we can use the '`impl Trait`' syntax, like this:

```rust,ignore
pub fn notify(item: impl Summary) {
    println!("Breaking news! {}", item.summarize());
}
```

In the body of `notify`, we can call any methods on `item` that come from
the `Summary` trait, like `summarize`.

#### Trait Bounds

The `impl Trait` syntax works well in some cases, but it doesn't let us refer to 
the type of `item` anywhere else in the function. Instead, we could use a 
'trait bound':

```rust,ignore
pub fn notify<T: Summary>(item: T) {
    println!("Breaking news! {}", item.summarize());
}
```

This is equivalent to the example above, but is a bit more verbose. We place
trait bounds with the declaration of the generic type parameter, after a
colon and inside angle brackets. Because of the trait bound on `T`, we can
call `notify` and pass in any instance of `NewsArticle` or `Tweet`. Code that
calls the function with any other type, like a `String` or an `i32`, won’t
compile, because those types don’t implement `Summary`.

However, we can now refer to the type of `item` in the body of the function,
because we're using the generic type `T`:

```rust,ignore
pub fn notify<T: Summary>(item: T) {
    // This is not very useful in this context, but it is possible now
    let i: T = item;
    println!("Breaking news! {}", i.summarize());
}
```

We were able to declare a new variable with the same type as `item`, represented
by the generic type `T`, and call the `summarize` method from that new variable.

Besides using `T` in the body of the function, we can also use it multiple
arguments, to make sure that their types are the same:

```rust,ignore
pub fn notify<T: Summary>(item1: T, item2: T) {
```

If we tried to do this with `impl`:

```rust,ignore
pub fn notify(item1: impl Summary, item2: impl Summary) {
```

The result would be different. Now, even though both `item1` and `item2` have
to implement `Summary`, they don't necessarily have to be the same. For example,
one could be a `NewsArticle` and the other a `Tweet`.

In other words, it would have the same effect as doing:

<<<<<<< HEAD
```rust,ignore
pub fn notify<T: Summary, U: Summary>(item1: T, item2: U) {
```

#### Specify multiple traits with `+`

If `notify` needed to display formatting on `item`, as well as use the `summarize`
method, it would need to specify two different traits: `Display` and `Summary`. 
This could be done using the `+` syntax:

```rust,ignore
pub fn notify(item: impl Summary + Display) {
```

This syntax is also valid with trait bounds:

```rust,ignore
pub fn notify<T: Summary + Display>(item: T) {
```

=======
>>>>>>> 59bcff50
#### `where` clauses for clearer code

However, there are downsides to using too many trait bounds. Functions with 
multiple generic type parameters can have lots of trait bound information 
between a function’s name and its parameter list, making the function signature 
hard to read. For this reason, Rust has alternate syntax for specifying trait 
bounds inside a `where` clause after the function signature. So instead of 
writing this:

```rust,ignore
fn some_function<T: Display + Clone, U: Clone + Debug>(t: T, u: U) -> i32
{
```

```rust,ignore
fn some_function<T: Display + Clone, U: Clone + Debug>(t: T, u: U) -> i32 {
```

we can use a `where` clause, like this:

```rust,ignore
fn some_function<T, U>(t: T, u: U) -> i32
    where T: Display + Clone,
          U: Clone + Debug
{
```

This function’s signature is less cluttered in that the function name,
parameter list, and return type are close together, similar to a function
without lots of trait bounds.

### Returning Traits

We can use the `impl Trait` syntax in return position as well, to return
something that implements a trait:

```rust,ignore
fn returns_summarizable() -> impl Summary {
    Tweet {
        username: String::from("horse_ebooks"),
        content: String::from("of course, as you probably already know, people"),
        reply: false,
        retweet: false,
    }
}
```

This signature says, "I'm going to return something that implements the
`Summary` trait, but I'm not going to tell you the exact type." In our case,
we're returning a `Tweet`, but the caller doesn't know that.

Why is this useful? In chapter 13, we're going to learn about two features
that rely heavily on traits: closures, and iterators. These features create
types that only the compiler knows, or types that are very, very long.
`impl  Trait` lets you simply say "this returns an `Iterator`" without
needing to write out a really long type.

This only works if you have a single type that you're returning, however.
For example, this would *not* work:

```rust,ignore
fn returns_summarizable(switch: bool) -> impl Summary {
    if switch {
        NewsArticle {
            headline: String::from("Penguins win the Stanley Cup Championship!"),
            location: String::from("Pittsburgh, PA, USA"),
            author: String::from("Iceburgh"),
            content: String::from("The Pittsburgh Penguins once again are the best
            hockey team in the NHL."),
        }
    } else {
        Tweet {
            username: String::from("horse_ebooks"),
            content: String::from("of course, as you probably already know, people"),
            reply: false,
            retweet: false,
        }
    }
}
```

Here, we try to return either a `NewsArticle` or a `Tweet`. This cannot work,
due to restrictions around how `impl Trait` works. To write this code, you'll
have to wait until Chapter 17, "trait objects".

### Fixing the `largest` Function with Trait Bounds

Now that you know how to specify the behavior you want to use using the generic
type parameter’s bounds, let’s return to Listing 10-5 to fix the definition of
the `largest` function that uses a generic type parameter! Last time we tried
to run that code, we received this error:

```text
error[E0369]: binary operation `>` cannot be applied to type `T`
 --> src/main.rs:5:12
  |
5 |         if item > largest {
  |            ^^^^^^^^^^^^^^
  |
  = note: an implementation of `std::cmp::PartialOrd` might be missing for `T`
```

In the body of `largest` we wanted to compare two values of type `T` using the
greater than (`>`) operator. Because that operator is defined as a default
method on the standard library trait `std::cmp::PartialOrd`, we need to specify
`PartialOrd` in the trait bounds for `T` so the `largest` function can work on
slices of any type that we can compare. We don’t need to bring `PartialOrd`
into scope because it’s in the prelude. Change the signature of `largest` to
look like this:

```rust,ignore
fn largest<T: PartialOrd>(list: &[T]) -> T {
```

This time when we compile the code, we get a different set of errors:

```text
error[E0508]: cannot move out of type `[T]`, a non-copy slice
 --> src/main.rs:2:23
  |
2 |     let mut largest = list[0];
  |                       ^^^^^^^
  |                       |
  |                       cannot move out of here
  |                       help: consider using a reference instead: `&list[0]`

error[E0507]: cannot move out of borrowed content
 --> src/main.rs:4:9
  |
4 |     for &item in list.iter() {
  |         ^----
  |         ||
  |         |hint: to prevent move, use `ref item` or `ref mut item`
  |         cannot move out of borrowed content
```

The key line in this error is `cannot move out of type [T], a non-copy slice`.
With our non-generic versions of the `largest` function, we were only trying to
find the largest `i32` or `char`. As discussed in the “Stack-Only Data: Copy”
section in Chapter 4, types like `i32` and `char` that have a known size can be
stored on the stack, so they implement the `Copy` trait. But when we made the
`largest` function generic, it became possible for the `list` parameter to have
types in it that don’t implement the `Copy` trait. Consequently, we wouldn’t be
able to move the value out of `list[0]` and into the `largest` variable,
resulting in this error.

To call this code with only those types that implement the `Copy` trait, we can
add `Copy` to the trait bounds of `T`! Listing 10-15 shows the complete code of
a generic `largest` function that will compile as long as the types of the
values in the slice that we pass into the function implement the `PartialOrd`
*and* `Copy` traits, like `i32` and `char` do.

<span class="filename">Filename: src/main.rs</span>

```rust
fn largest<T: PartialOrd + Copy>(list: &[T]) -> T {
    let mut largest = list[0];

    for &item in list.iter() {
        if item > largest {
            largest = item;
        }
    }

    largest
}

fn main() {
    let number_list = vec![34, 50, 25, 100, 65];

    let result = largest(&number_list);
    println!("The largest number is {}", result);

    let char_list = vec!['y', 'm', 'a', 'q'];

    let result = largest(&char_list);
    println!("The largest char is {}", result);
}
```

<span class="caption">Listing 10-15: A working definition of the `largest`
function that works on any generic type that implements the `PartialOrd` and
`Copy` traits</span>

If we don’t want to restrict the `largest` function to the types that implement
the `Copy` trait, we could specify that `T` has the trait bound `Clone` instead
of `Copy`. Then we could clone each value in the slice when we want the
`largest` function to have ownership. Using the `clone` function means we’re
potentially making more heap allocations in the case of types that own heap
data like `String`, and heap allocations can be slow if we’re working with
large amounts of data.

Another way we could implement `largest` is for the function to return a
reference to a `T` value in the slice. If we change the return type to `&T`
instead of `T`, thereby changing the body of the function to return a
reference, we wouldn’t need the `Clone` or `Copy` trait bounds and we could
avoid heap allocations. Try implementing these alternate solutions on your own!

### Using Trait Bounds to Conditionally Implement Methods

By using a trait bound with an `impl` block that uses generic type parameters,
we can implement methods conditionally for types that implement the specified
traits. For example, the type `Pair<T>` in Listing 10-16 always implements the
`new` function. But `Pair<T>` only implements the `cmp_display` method if its
inner type `T` implements the `PartialOrd` trait that enables comparison *and*
the `Display` trait that enables printing.

```rust
use std::fmt::Display;

struct Pair<T> {
    x: T,
    y: T,
}

impl<T> Pair<T> {
    fn new(x: T, y: T) -> Self {
        Self {
            x,
            y,
        }
    }
}

impl<T: Display + PartialOrd> Pair<T> {
    fn cmp_display(&self) {
        if self.x >= self.y {
            println!("The largest member is x = {}", self.x);
        } else {
            println!("The largest member is y = {}", self.y);
        }
    }
}
```

<span class="caption">Listing 10-16: Conditionally implement methods on a
generic type depending on trait bounds</span>

We can also conditionally implement a trait for any type that implements
another trait. Implementations of a trait on any type that satisfies the trait
bounds are called *blanket implementations* and are extensively used in the
Rust standard library. For example, the standard library implements the
`ToString` trait on any type that implements the `Display` trait. The `impl`
block in the standard library looks similar to this code:

```rust,ignore
impl<T: Display> ToString for T {
    // --snip--
}
```

Because the standard library has this blanket implementation, we can call the
`to_string` method defined by the `ToString` trait on any type that implements
the `Display` trait. For example, we can turn integers into their corresponding
`String` values like this because integers implement `Display`:

```rust
let s = 3.to_string();
```

Blanket implementations appear in the documentation for the trait in the
“Implementors” section.

Traits and trait bounds let us write code that uses generic type parameters to
reduce duplication but also specify to the compiler that we want the generic
type to have particular behavior. The compiler can then use the trait bound
information to check that all the concrete types used with our code provide the
correct behavior. In dynamically typed languages, we would get an error at
runtime if we called a method on a type that the type didn’t implement. But
Rust moves these errors to compile time so we’re forced to fix the problems
before our code is even able to run. Additionally, we don’t have to write code
that checks for behavior at runtime because we’ve already checked at compile
time. Doing so improves performance without having to give up the flexibility
of generics.

Another kind of generic that we’ve already been using is called *lifetimes*.
Rather than ensuring that a type has the behavior we want, lifetimes ensure
that references are valid as long as we need them to be. Let’s look at how
lifetimes do that.<|MERGE_RESOLUTION|>--- conflicted
+++ resolved
@@ -329,7 +329,6 @@
 
 In other words, it would have the same effect as doing:
 
-<<<<<<< HEAD
 ```rust,ignore
 pub fn notify<T: Summary, U: Summary>(item1: T, item2: U) {
 ```
@@ -350,8 +349,6 @@
 pub fn notify<T: Summary + Display>(item: T) {
 ```
 
-=======
->>>>>>> 59bcff50
 #### `where` clauses for clearer code
 
 However, there are downsides to using too many trait bounds. Functions with 
@@ -360,11 +357,6 @@
 hard to read. For this reason, Rust has alternate syntax for specifying trait 
 bounds inside a `where` clause after the function signature. So instead of 
 writing this:
-
-```rust,ignore
-fn some_function<T: Display + Clone, U: Clone + Debug>(t: T, u: U) -> i32
-{
-```
 
 ```rust,ignore
 fn some_function<T: Display + Clone, U: Clone + Debug>(t: T, u: U) -> i32 {
