## Data Types

The 2018 edition of the book is no longer distributed with Rust's documentation.

If you came here via a link or web search, you may want to check out [the current
version of the book](../index.html) instead.

<<<<<<< HEAD
```rust
let guess: u32 = "42".parse().expect("Not a number!");
```

If we don’t add the type annotation here, Rust will display the following
error, which means the compiler needs more information from us to know which
type we want to use:

```text
error[E0282]: type annotations needed
 --> src/main.rs:2:9
  |
2 |     let guess = "42".parse().expect("Not a number!");
  |         ^^^^^
  |         |
  |         cannot infer type for `_`
  |         consider giving `guess` a type
```

You’ll see different type annotations for other data types.

### Scalar Types

A *scalar* type represents a single value. Rust has four primary scalar types:
integers, floating-point numbers, Booleans, and characters. You may recognize
these from other programming languages. Let’s jump into how they work in Rust.

#### Integer Types

An *integer* is a number without a fractional component. We used one integer
type in Chapter 2, the `u32` type. This type declaration indicates that the
value it’s associated with should be an unsigned integer (signed integer types
start with `i`, instead of `u`) that takes up 32 bits of space. Table 3-1 shows
the built-in integer types in Rust. Each variant in the Signed and Unsigned
columns (for example, `i16`) can be used to declare the type of an integer
value.

<span class="caption">Table 3-1: Integer Types in Rust</span>

| Length  | Signed  | Unsigned |
|---------|---------|----------|
| 8-bit   | `i8`    | `u8`     |
| 16-bit  | `i16`   | `u16`    |
| 32-bit  | `i32`   | `u32`    |
| 64-bit  | `i64`   | `u64`    |
| 128-bit | `i128`  | `u128`   |
| arch    | `isize` | `usize`  |

Each variant can be either signed or unsigned and has an explicit size.
*Signed* and *unsigned* refer to whether it’s possible for the number to be
negative or positive—in other words, whether the number needs to have a sign
with it (signed) or whether it will only ever be positive and can therefore be
represented without a sign (unsigned). It’s like writing numbers on paper: when
the sign matters, a number is shown with a plus sign or a minus sign; however,
when it’s safe to assume the number is positive, it’s shown with no sign.
Signed numbers are stored using two’s complement representation (if you’re
unsure what this is, you can search for it online; an explanation is outside
the scope of this book).

Each signed variant can store numbers from -(2<sup>n - 1</sup>) to 2<sup>n -
1</sup> - 1 inclusive, where *n* is the number of bits that variant uses. So an
`i8` can store numbers from -(2<sup>7</sup>) to 2<sup>7</sup> - 1, which equals
-128 to 127. Unsigned variants can store numbers from 0 to 2<sup>n</sup> - 1,
so a `u8` can store numbers from 0 to 2<sup>8</sup> - 1, which equals 0 to 255.

Additionally, the `isize` and `usize` types depend on the kind of computer your
program is running on: 64 bits if you’re on a 64-bit architecture and 32 bits
if you’re on a 32-bit architecture.

You can write integer literals in any of the forms shown in Table 3-2. Note
that all number literals except the byte literal allow a type suffix, such as
`57u8`, and `_` as a visual separator, such as `1_000`.

<span class="caption">Table 3-2: Integer Literals in Rust</span>

| Number literals  | Example       |
|------------------|---------------|
| Decimal          | `98_222`      |
| Hex              | `0xff`        |
| Octal            | `0o77`        |
| Binary           | `0b1111_0000` |
| Byte (`u8` only) | `b'A'`        |

So how do you know which type of integer to use? If you’re unsure, Rust’s
defaults are generally good choices, and integer types default to `i32`: this
type is generally the fastest, even on 64-bit systems. The primary situation in
which you’d use `isize` or `usize` is when indexing some sort of collection.

##### Integer Overflow

Let’s say that you have an `u8`, which can hold values between zero and `255`.
What happens if you try to change it to `256`? This is called “integer
overflow,” and Rust has some interesting rules around this behavior. When
compiling in debug mode, Rust checks for this kind of issue and will cause
your program to *panic*, which is the term Rust uses when a program exits
with an error. We’ll discuss panics more in Chapter 9.

In release builds, Rust does not check for overflow, and instead will
do something called “two’s complement wrapping.” In short, `256` becomes
`0`, `257` becomes `1`, etc. Relying on overflow is considered an error,
even if this behavior happens. If you want this behavior explicitly, the
standard library has a type, `Wrapping`, that provides it explicitly.

#### Floating-Point Types

Rust also has two primitive types for *floating-point numbers*, which are
numbers with decimal points. Rust’s floating-point types are `f32` and `f64`,
which are 32 bits and 64 bits in size, respectively. The default type is `f64`
because on modern CPUs it’s roughly the same speed as `f32` but is capable of
more precision.

Here’s an example that shows floating-point numbers in action:

<span class="filename">Filename: src/main.rs</span>

```rust
fn main() {
    let x = 2.0; // f64

    let y: f32 = 3.0; // f32
}
```

Floating-point numbers are represented according to the IEEE-754 standard. The
`f32` type is a single-precision float, and `f64` has double precision.

#### Numeric Operations

Rust supports the basic mathematical operations you’d expect for all of the
number types: addition, subtraction, multiplication, division, and remainder.
The following code shows how you’d use each one in a `let` statement:

<span class="filename">Filename: src/main.rs</span>

```rust
fn main() {
    // addition
    let sum = 5 + 10;

    // subtraction
    let difference = 95.5 - 4.3;

    // multiplication
    let product = 4 * 30;

    // division
    let quotient = 56.7 / 32.2;

    // remainder
    let remainder = 43 % 5;
}
```

Each expression in these statements uses a mathematical operator and evaluates
to a single value, which is then bound to a variable. Appendix B contains a
list of all operators that Rust provides.

#### The Boolean Type

As in most other programming languages, a Boolean type in Rust has two possible
values: `true` and `false`. The Boolean type in Rust is specified using `bool`.
For example:

<span class="filename">Filename: src/main.rs</span>

```rust
fn main() {
    let t = true;

    let f: bool = false; // with explicit type annotation
}
```

The main way to consume Boolean values is through conditionals, such as an `if`
expression. We’ll cover how `if` expressions work in Rust in the “Control Flow”
section.

Booleans are one byte in size.

#### The Character Type

So far we’ve worked only with numbers, but Rust supports letters too. Rust’s
`char` type is the language’s most primitive alphabetic type, and the following
code shows one way to use it. (Note that the `char` literal is specified with
single quotes, as opposed to string literals, which use double quotes.)

<span class="filename">Filename: src/main.rs</span>

```rust
fn main() {
    let c = 'z';
    let z = 'ℤ';
    let heart_eyed_cat = '😻';
}
```

Rust’s `char` type represents a Unicode Scalar Value, which means it can
represent a lot more than just ASCII. Accented letters; Chinese, Japanese, and
Korean characters; emoji; and zero-width spaces are all valid `char` values in
Rust. Unicode Scalar Values range from `U+0000` to `U+D7FF` and `U+E000` to
`U+10FFFF` inclusive. However, a “character” isn’t really a concept in Unicode,
so your human intuition for what a “character” is may not match up with what a
`char` is in Rust. We’ll discuss this topic in detail in “Strings” in Chapter 8.

### Compound Types

*Compound types* can group multiple values into one type. Rust has two
primitive compound types: tuples and arrays.

#### The Tuple Type

A tuple is a general way of grouping together some number of other values
with a variety of types into one compound type. Tuples have a fixed length:
once declared, they cannot grow or shrink in size.

We create a tuple by writing a comma-separated list of values inside
parentheses. Each position in the tuple has a type, and the types of the
different values in the tuple don’t have to be the same. We’ve added optional
type annotations in this example:

<span class="filename">Filename: src/main.rs</span>

```rust
fn main() {
    let tup: (i32, f64, u8) = (500, 6.4, 1);
}
```

The variable `tup` binds to the entire tuple, because a tuple is considered a
single compound element. To get the individual values out of a tuple, we can
use pattern matching to destructure a tuple value, like this:

<span class="filename">Filename: src/main.rs</span>

```rust
fn main() {
    let tup = (500, 6.4, 1);

    let (x, y, z) = tup;

    println!("The value of y is: {}", y);
}
```

This program first creates a tuple and binds it to the variable `tup`. It then
uses a pattern with `let` to take `tup` and turn it into three separate
variables, `x`, `y`, and `z`. This is called *destructuring*, because it breaks
the single tuple into three parts. Finally, the program prints the value of
`y`, which is `6.4`.

In addition to destructuring through pattern matching, we can access a tuple
element directly by using a period (`.`) followed by the index of the value we
want to access. For example:

<span class="filename">Filename: src/main.rs</span>

```rust
fn main() {
    let x: (i32, f64, u8) = (500, 6.4, 1);

    let five_hundred = x.0;

    let six_point_four = x.1;

    let one = x.2;
}
```

This program creates a tuple, `x`, and then makes new variables for each
element by using their index. As with most programming languages, the first
index in a tuple is 0.

#### The Array Type

Another way to have a collection of multiple values is with an *array*. Unlike
a tuple, every element of an array must have the same type. Arrays in Rust are
different from arrays in some other languages because arrays in Rust have a
fixed length, like tuples.

In Rust, the values going into an array are written as a comma-separated list
inside square brackets:

<span class="filename">Filename: src/main.rs</span>

```rust
fn main() {
    let a = [1, 2, 3, 4, 5];
}
```

Arrays are useful when you want your data allocated on the stack rather than
the heap (we will discuss the stack and the heap more in Chapter 4), or when
you want to ensure you always have a fixed number of elements. An array isn’t
as flexible as the vector type, though. A vector is a similar collection type
provided by the standard library that *is* allowed to grow or shrink in size.
If you’re unsure whether to use an array or a vector, you should probably use a
vector. Chapter 8 discusses vectors in more detail.

An example of when you might want to use an array rather than a vector is in a
program that needs to know the names of the months of the year. It’s very
unlikely that such a program will need to add or remove months, so you can use
an array because you know it will always contain 12 items:

```rust
let months = ["January", "February", "March", "April", "May", "June", "July",
              "August", "September", "October", "November", "December"];
```

Arrays have an interesting type; it looks like this: `[type; number]`. For
example:

```rust
let a: [i32; 5] = [1, 2, 3, 4, 5];
```

First, there’s square brackets; they look like the syntax for creating an
array. Inside, there’s two pieces of information, separated by a semicolon.
The first is the type of each element of the array. Since all elements have
the same type, we only need to list it once. After the semicolon, there’s
a number that indicates the length of the array. Since an array has a fixed size,
this number is always the same, even if the array’s elements are modified, it
cannot grow or shrink.

##### Accessing Array Elements

An array is a single chunk of memory allocated on the stack. You can access
elements of an array using indexing, like this:

<span class="filename">Filename: src/main.rs</span>

```rust
fn main() {
    let a = [1, 2, 3, 4, 5];

    let first = a[0];
    let second = a[1];
}
```

In this example, the variable named `first` will get the value `1`, because
that is the value at index `[0]` in the array. The variable named `second` will
get the value `2` from index `[1]` in the array.

##### Invalid Array Element Access

What happens if you try to access an element of an array that is past the end
of the array? Say you change the example to the following code, which will
compile but exit with an error when it runs:

<span class="filename">Filename: src/main.rs</span>

```rust,ignore,panics
fn main() {
    let a = [1, 2, 3, 4, 5];
    let index = 10;

    let element = a[index];

    println!("The value of element is: {}", element);
}
```

Running this code using `cargo run` produces the following result:

```text
$ cargo run
   Compiling arrays v0.1.0 (file:///projects/arrays)
    Finished dev [unoptimized + debuginfo] target(s) in 0.31 secs
     Running `target/debug/arrays`
thread '<main>' panicked at 'index out of bounds: the len is 5 but the index is
 10', src/main.rs:6
note: Run with `RUST_BACKTRACE=1` for a backtrace.
```

The compilation didn’t produce any errors, but the program resulted in a
*runtime* error and didn’t exit successfully. When you attempt to access an
element using indexing, Rust will check that the index you’ve specified is less
than the array length. If the index is greater than the length, Rust will
panic.

This is the first example of Rust’s safety principles in action. In many
low-level languages, this kind of check is not done, and when you provide an
incorrect index, invalid memory can be accessed. Rust protects you against this
kind of error by immediately exiting instead of allowing the memory access and
continuing. Chapter 9 discusses more of Rust’s error handling.
=======
If you have an internet connection, you can [find a copy distributed with
Rust
1.30](https://doc.rust-lang.org/1.30.0/book/2018-edition/ch03-02-data-types.html).
>>>>>>> f0dda7ba
<|MERGE_RESOLUTION|>--- conflicted
+++ resolved
@@ -5,394 +5,6 @@
 If you came here via a link or web search, you may want to check out [the current
 version of the book](../index.html) instead.
 
-<<<<<<< HEAD
-```rust
-let guess: u32 = "42".parse().expect("Not a number!");
-```
-
-If we don’t add the type annotation here, Rust will display the following
-error, which means the compiler needs more information from us to know which
-type we want to use:
-
-```text
-error[E0282]: type annotations needed
- --> src/main.rs:2:9
-  |
-2 |     let guess = "42".parse().expect("Not a number!");
-  |         ^^^^^
-  |         |
-  |         cannot infer type for `_`
-  |         consider giving `guess` a type
-```
-
-You’ll see different type annotations for other data types.
-
-### Scalar Types
-
-A *scalar* type represents a single value. Rust has four primary scalar types:
-integers, floating-point numbers, Booleans, and characters. You may recognize
-these from other programming languages. Let’s jump into how they work in Rust.
-
-#### Integer Types
-
-An *integer* is a number without a fractional component. We used one integer
-type in Chapter 2, the `u32` type. This type declaration indicates that the
-value it’s associated with should be an unsigned integer (signed integer types
-start with `i`, instead of `u`) that takes up 32 bits of space. Table 3-1 shows
-the built-in integer types in Rust. Each variant in the Signed and Unsigned
-columns (for example, `i16`) can be used to declare the type of an integer
-value.
-
-<span class="caption">Table 3-1: Integer Types in Rust</span>
-
-| Length  | Signed  | Unsigned |
-|---------|---------|----------|
-| 8-bit   | `i8`    | `u8`     |
-| 16-bit  | `i16`   | `u16`    |
-| 32-bit  | `i32`   | `u32`    |
-| 64-bit  | `i64`   | `u64`    |
-| 128-bit | `i128`  | `u128`   |
-| arch    | `isize` | `usize`  |
-
-Each variant can be either signed or unsigned and has an explicit size.
-*Signed* and *unsigned* refer to whether it’s possible for the number to be
-negative or positive—in other words, whether the number needs to have a sign
-with it (signed) or whether it will only ever be positive and can therefore be
-represented without a sign (unsigned). It’s like writing numbers on paper: when
-the sign matters, a number is shown with a plus sign or a minus sign; however,
-when it’s safe to assume the number is positive, it’s shown with no sign.
-Signed numbers are stored using two’s complement representation (if you’re
-unsure what this is, you can search for it online; an explanation is outside
-the scope of this book).
-
-Each signed variant can store numbers from -(2<sup>n - 1</sup>) to 2<sup>n -
-1</sup> - 1 inclusive, where *n* is the number of bits that variant uses. So an
-`i8` can store numbers from -(2<sup>7</sup>) to 2<sup>7</sup> - 1, which equals
--128 to 127. Unsigned variants can store numbers from 0 to 2<sup>n</sup> - 1,
-so a `u8` can store numbers from 0 to 2<sup>8</sup> - 1, which equals 0 to 255.
-
-Additionally, the `isize` and `usize` types depend on the kind of computer your
-program is running on: 64 bits if you’re on a 64-bit architecture and 32 bits
-if you’re on a 32-bit architecture.
-
-You can write integer literals in any of the forms shown in Table 3-2. Note
-that all number literals except the byte literal allow a type suffix, such as
-`57u8`, and `_` as a visual separator, such as `1_000`.
-
-<span class="caption">Table 3-2: Integer Literals in Rust</span>
-
-| Number literals  | Example       |
-|------------------|---------------|
-| Decimal          | `98_222`      |
-| Hex              | `0xff`        |
-| Octal            | `0o77`        |
-| Binary           | `0b1111_0000` |
-| Byte (`u8` only) | `b'A'`        |
-
-So how do you know which type of integer to use? If you’re unsure, Rust’s
-defaults are generally good choices, and integer types default to `i32`: this
-type is generally the fastest, even on 64-bit systems. The primary situation in
-which you’d use `isize` or `usize` is when indexing some sort of collection.
-
-##### Integer Overflow
-
-Let’s say that you have an `u8`, which can hold values between zero and `255`.
-What happens if you try to change it to `256`? This is called “integer
-overflow,” and Rust has some interesting rules around this behavior. When
-compiling in debug mode, Rust checks for this kind of issue and will cause
-your program to *panic*, which is the term Rust uses when a program exits
-with an error. We’ll discuss panics more in Chapter 9.
-
-In release builds, Rust does not check for overflow, and instead will
-do something called “two’s complement wrapping.” In short, `256` becomes
-`0`, `257` becomes `1`, etc. Relying on overflow is considered an error,
-even if this behavior happens. If you want this behavior explicitly, the
-standard library has a type, `Wrapping`, that provides it explicitly.
-
-#### Floating-Point Types
-
-Rust also has two primitive types for *floating-point numbers*, which are
-numbers with decimal points. Rust’s floating-point types are `f32` and `f64`,
-which are 32 bits and 64 bits in size, respectively. The default type is `f64`
-because on modern CPUs it’s roughly the same speed as `f32` but is capable of
-more precision.
-
-Here’s an example that shows floating-point numbers in action:
-
-<span class="filename">Filename: src/main.rs</span>
-
-```rust
-fn main() {
-    let x = 2.0; // f64
-
-    let y: f32 = 3.0; // f32
-}
-```
-
-Floating-point numbers are represented according to the IEEE-754 standard. The
-`f32` type is a single-precision float, and `f64` has double precision.
-
-#### Numeric Operations
-
-Rust supports the basic mathematical operations you’d expect for all of the
-number types: addition, subtraction, multiplication, division, and remainder.
-The following code shows how you’d use each one in a `let` statement:
-
-<span class="filename">Filename: src/main.rs</span>
-
-```rust
-fn main() {
-    // addition
-    let sum = 5 + 10;
-
-    // subtraction
-    let difference = 95.5 - 4.3;
-
-    // multiplication
-    let product = 4 * 30;
-
-    // division
-    let quotient = 56.7 / 32.2;
-
-    // remainder
-    let remainder = 43 % 5;
-}
-```
-
-Each expression in these statements uses a mathematical operator and evaluates
-to a single value, which is then bound to a variable. Appendix B contains a
-list of all operators that Rust provides.
-
-#### The Boolean Type
-
-As in most other programming languages, a Boolean type in Rust has two possible
-values: `true` and `false`. The Boolean type in Rust is specified using `bool`.
-For example:
-
-<span class="filename">Filename: src/main.rs</span>
-
-```rust
-fn main() {
-    let t = true;
-
-    let f: bool = false; // with explicit type annotation
-}
-```
-
-The main way to consume Boolean values is through conditionals, such as an `if`
-expression. We’ll cover how `if` expressions work in Rust in the “Control Flow”
-section.
-
-Booleans are one byte in size.
-
-#### The Character Type
-
-So far we’ve worked only with numbers, but Rust supports letters too. Rust’s
-`char` type is the language’s most primitive alphabetic type, and the following
-code shows one way to use it. (Note that the `char` literal is specified with
-single quotes, as opposed to string literals, which use double quotes.)
-
-<span class="filename">Filename: src/main.rs</span>
-
-```rust
-fn main() {
-    let c = 'z';
-    let z = 'ℤ';
-    let heart_eyed_cat = '😻';
-}
-```
-
-Rust’s `char` type represents a Unicode Scalar Value, which means it can
-represent a lot more than just ASCII. Accented letters; Chinese, Japanese, and
-Korean characters; emoji; and zero-width spaces are all valid `char` values in
-Rust. Unicode Scalar Values range from `U+0000` to `U+D7FF` and `U+E000` to
-`U+10FFFF` inclusive. However, a “character” isn’t really a concept in Unicode,
-so your human intuition for what a “character” is may not match up with what a
-`char` is in Rust. We’ll discuss this topic in detail in “Strings” in Chapter 8.
-
-### Compound Types
-
-*Compound types* can group multiple values into one type. Rust has two
-primitive compound types: tuples and arrays.
-
-#### The Tuple Type
-
-A tuple is a general way of grouping together some number of other values
-with a variety of types into one compound type. Tuples have a fixed length:
-once declared, they cannot grow or shrink in size.
-
-We create a tuple by writing a comma-separated list of values inside
-parentheses. Each position in the tuple has a type, and the types of the
-different values in the tuple don’t have to be the same. We’ve added optional
-type annotations in this example:
-
-<span class="filename">Filename: src/main.rs</span>
-
-```rust
-fn main() {
-    let tup: (i32, f64, u8) = (500, 6.4, 1);
-}
-```
-
-The variable `tup` binds to the entire tuple, because a tuple is considered a
-single compound element. To get the individual values out of a tuple, we can
-use pattern matching to destructure a tuple value, like this:
-
-<span class="filename">Filename: src/main.rs</span>
-
-```rust
-fn main() {
-    let tup = (500, 6.4, 1);
-
-    let (x, y, z) = tup;
-
-    println!("The value of y is: {}", y);
-}
-```
-
-This program first creates a tuple and binds it to the variable `tup`. It then
-uses a pattern with `let` to take `tup` and turn it into three separate
-variables, `x`, `y`, and `z`. This is called *destructuring*, because it breaks
-the single tuple into three parts. Finally, the program prints the value of
-`y`, which is `6.4`.
-
-In addition to destructuring through pattern matching, we can access a tuple
-element directly by using a period (`.`) followed by the index of the value we
-want to access. For example:
-
-<span class="filename">Filename: src/main.rs</span>
-
-```rust
-fn main() {
-    let x: (i32, f64, u8) = (500, 6.4, 1);
-
-    let five_hundred = x.0;
-
-    let six_point_four = x.1;
-
-    let one = x.2;
-}
-```
-
-This program creates a tuple, `x`, and then makes new variables for each
-element by using their index. As with most programming languages, the first
-index in a tuple is 0.
-
-#### The Array Type
-
-Another way to have a collection of multiple values is with an *array*. Unlike
-a tuple, every element of an array must have the same type. Arrays in Rust are
-different from arrays in some other languages because arrays in Rust have a
-fixed length, like tuples.
-
-In Rust, the values going into an array are written as a comma-separated list
-inside square brackets:
-
-<span class="filename">Filename: src/main.rs</span>
-
-```rust
-fn main() {
-    let a = [1, 2, 3, 4, 5];
-}
-```
-
-Arrays are useful when you want your data allocated on the stack rather than
-the heap (we will discuss the stack and the heap more in Chapter 4), or when
-you want to ensure you always have a fixed number of elements. An array isn’t
-as flexible as the vector type, though. A vector is a similar collection type
-provided by the standard library that *is* allowed to grow or shrink in size.
-If you’re unsure whether to use an array or a vector, you should probably use a
-vector. Chapter 8 discusses vectors in more detail.
-
-An example of when you might want to use an array rather than a vector is in a
-program that needs to know the names of the months of the year. It’s very
-unlikely that such a program will need to add or remove months, so you can use
-an array because you know it will always contain 12 items:
-
-```rust
-let months = ["January", "February", "March", "April", "May", "June", "July",
-              "August", "September", "October", "November", "December"];
-```
-
-Arrays have an interesting type; it looks like this: `[type; number]`. For
-example:
-
-```rust
-let a: [i32; 5] = [1, 2, 3, 4, 5];
-```
-
-First, there’s square brackets; they look like the syntax for creating an
-array. Inside, there’s two pieces of information, separated by a semicolon.
-The first is the type of each element of the array. Since all elements have
-the same type, we only need to list it once. After the semicolon, there’s
-a number that indicates the length of the array. Since an array has a fixed size,
-this number is always the same, even if the array’s elements are modified, it
-cannot grow or shrink.
-
-##### Accessing Array Elements
-
-An array is a single chunk of memory allocated on the stack. You can access
-elements of an array using indexing, like this:
-
-<span class="filename">Filename: src/main.rs</span>
-
-```rust
-fn main() {
-    let a = [1, 2, 3, 4, 5];
-
-    let first = a[0];
-    let second = a[1];
-}
-```
-
-In this example, the variable named `first` will get the value `1`, because
-that is the value at index `[0]` in the array. The variable named `second` will
-get the value `2` from index `[1]` in the array.
-
-##### Invalid Array Element Access
-
-What happens if you try to access an element of an array that is past the end
-of the array? Say you change the example to the following code, which will
-compile but exit with an error when it runs:
-
-<span class="filename">Filename: src/main.rs</span>
-
-```rust,ignore,panics
-fn main() {
-    let a = [1, 2, 3, 4, 5];
-    let index = 10;
-
-    let element = a[index];
-
-    println!("The value of element is: {}", element);
-}
-```
-
-Running this code using `cargo run` produces the following result:
-
-```text
-$ cargo run
-   Compiling arrays v0.1.0 (file:///projects/arrays)
-    Finished dev [unoptimized + debuginfo] target(s) in 0.31 secs
-     Running `target/debug/arrays`
-thread '<main>' panicked at 'index out of bounds: the len is 5 but the index is
- 10', src/main.rs:6
-note: Run with `RUST_BACKTRACE=1` for a backtrace.
-```
-
-The compilation didn’t produce any errors, but the program resulted in a
-*runtime* error and didn’t exit successfully. When you attempt to access an
-element using indexing, Rust will check that the index you’ve specified is less
-than the array length. If the index is greater than the length, Rust will
-panic.
-
-This is the first example of Rust’s safety principles in action. In many
-low-level languages, this kind of check is not done, and when you provide an
-incorrect index, invalid memory can be accessed. Rust protects you against this
-kind of error by immediately exiting instead of allowing the memory access and
-continuing. Chapter 9 discusses more of Rust’s error handling.
-=======
 If you have an internet connection, you can [find a copy distributed with
 Rust
 1.30](https://doc.rust-lang.org/1.30.0/book/2018-edition/ch03-02-data-types.html).
->>>>>>> f0dda7ba
