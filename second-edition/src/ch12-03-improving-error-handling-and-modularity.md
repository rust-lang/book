## Refactoring to Improve Modularity and Error Handling

To improve our program, we’ll fix four problems that have to do with the
program’s structure and how it’s handling potential errors.

First, our `main` function now performs two tasks: it parses arguments and
opens files. For such a small function, this isn’t a major problem. However, if
we continue to grow our program inside `main`, the number of separate tasks the
`main` function handles will increase. As a function gains responsibilities, it
becomes more difficult to reason about, harder to test, and harder to change
without breaking one of its parts. It’s best to separate functionality so each
function is responsible for one task.

This issue also ties into the second problem: although `query` and `filename`
are configuration variables to our program, variables like `f` and `contents`
are used to perform the program’s logic. The longer `main` becomes, the more
variables we’ll need to bring into scope; the more variables we have in scope,
the harder it will be to keep track of the purpose of each. It’s best to group
the configuration variables into one structure to make their purpose clear.

The third problem is that we’ve used `expect` to print an error message when
opening the file fails, but the error message just prints `file not found`.
Opening a file can fail in a number of ways besides the file being missing: for
example, the file might exist, but we might not have permission to open it.
Right now, if we’re in that situation, we’d print the `file not found` error
message that would give the user the wrong information!

Fourth, we use `expect` repeatedly to handle different errors, and if the user
runs our program without specifying enough arguments, they’ll get an `index out
of bounds` error from Rust that doesn’t clearly explain the problem. It would
be best if all the error handling code was in one place so future maintainers
have only one place to consult in the code if the error handling logic needs to
change. Having all the error handling code in one place will also ensure that
we’re printing messages that will be meaningful to our end users.

Let’s address these four problems by refactoring our project.

### Separation of Concerns for Binary Projects

The organizational problem of allocating responsibility for multiple tasks to
the `main` function is common to many binary projects. As a result, the Rust
community has developed a type of guideline process for splitting the separate
concerns of a binary program when `main` starts getting large. The process has
the following steps:

* Split your program into a *main.rs* and a *lib.rs*, and move your program’s
logic to *lib.rs*.
* While your command line parsing logic is small, it can remain in *main.rs*.
* When the command line parsing logic starts getting complicated, extract it
from *main.rs* and move it to *lib.rs*.
* The responsibilities that remain in the `main` function after this process
should be limited to:

  * Calling the command line parsing logic with the argument values
  * Setting up any other configuration
  * Calling a `run` function in *lib.rs*
  * Handling the error if `run` returns an error

This pattern is about separating concerns: *main.rs* handles running the
program, and *lib.rs* handles all the logic of the task at hand. Because we
can’t test the `main` function directly, this structure lets us test all of our
program’s logic by moving it into functions in *lib.rs*. The only code that
remains in *main.rs* will be small enough to verify its correctness by reading
it. Let’s rework our program by following this process.

#### Extracting the Argument Parser

We’ll extract the functionality for parsing arguments into a function that
`main` will call to prepare for moving the command line parsing logic to
*src/lib.rs*. [Listing 12-5][Listing-12-5] shows the new start of `main` that calls a new
function `parse_config`, which we’ll define in *src/main.rs* for the moment.

<span class="filename">Filename: src/main.rs</span>

[Listing-12-5]: #Listing-12-5
<a name="Listing-12-5"></a>

```rust,ignore
fn main() {
    let args: Vec<String> = env::args().collect();

    let (query, filename) = parse_config(&args);

    // --snip--
}

fn parse_config(args: &[String]) -> (&str, &str) {
    let query = &args[1];
    let filename = &args[2];

    (query, filename)
}
```

<span class="caption">Listing 12-5: Extracting a `parse_config` function from
`main`</span>

We’re still collecting the command line arguments into a vector, but instead of
assigning the argument value at index `1` to the variable `query` and the
argument value at index `2` to the variable `filename` within the `main`
function, we pass the whole vector to the `parse_config` function. The
`parse_config` function then holds the logic that determines which argument
goes in which variable and passes the values back to `main`. We still create
the `query` and `filename` variables in `main`, but `main` no longer has the
responsibility of determining how the command line arguments and variables
correspond.

This rework may seem like overkill for our small program, but we’re refactoring
in small, incremental steps. After making this change, run the program again to
verify that the argument parsing still works. It’s good to check your progress
often, because that will help you identify the cause of problems when they
occur.

#### Grouping Configuration Values

We can take another small step to improve the `parse_config` function further.
At the moment, we’re returning a tuple, but then we immediately break that
tuple into individual parts again. This is a sign that perhaps we don’t have
the right abstraction yet.

Another indicator that shows there’s room for improvement is the `config` part
of `parse_config`, which implies that the two values we return are related and
are both part of one configuration value. We’re not currently conveying this
meaning in the structure of the data other than grouping the two values into a
tuple: we could put the two values into one struct and give each of the struct
fields a meaningful name. Doing so will make it easier for future maintainers
of this code to understand how the different values relate to each other and
what their purpose is.

> Note: Some people call this anti-pattern of using primitive values when a
> complex type would be more appropriate *primitive obsession*.

<<<<<<< HEAD
[Listing 12-6][Listing-12-6] shows the addition of a struct named `Config` defined to have
=======
Listing 12-6 shows the addition of a struct named `Config` defined to have
>>>>>>> 49328022
fields named `query` and `filename`. We’ve also changed the `parse_config`
function to return an instance of the `Config` struct and updated `main` to use
the struct fields rather than having separate variables:

<span class="filename">Filename: src/main.rs</span>

[Listing-12-6]: #Listing-12-6
<a name="Listing-12-6"></a>

```rust,should_panic
# use std::env;
# use std::fs::File;
#
fn main() {
    let args: Vec<String> = env::args().collect();

    let config = parse_config(&args);

    println!("Searching for {}", config.query);
    println!("In file {}", config.filename);

    let mut f = File::open(config.filename).expect("file not found");

    // --snip--
}

struct Config {
    query: String,
    filename: String,
}

fn parse_config(args: &[String]) -> Config {
    let query = args[1].clone();
    let filename = args[2].clone();

    Config { query, filename }
}
```

<span class="caption">Listing 12-6: Refactoring `parse_config` to return an
instance of a `Config` struct</span>

The signature of `parse_config` now indicates that it returns a `Config` value.
In the body of `parse_config`, where we used to return string slices that
reference `String` values in `args`, we now define `Config` to contain owned
`String` values. The `args` variable in `main` is the owner of the argument
values and is only letting the `parse_config` function borrow them, which means
we’d violate Rust’s borrowing rules if `Config` tried to take ownership of the
values in `args`.

We could manage the `String` data in a number of different ways, but the
easiest, though somewhat inefficient, route is to call the `clone` method on
the values. This will make a full copy of the data for the `Config` instance to
own, which takes more time and memory than storing a reference to the string
data. However, cloning the data also makes our code very straightforward
because we don’t have to manage the lifetimes of the references; in this
circumstance, giving up a little performance to gain simplicity is a worthwhile
trade-off.

> ### The Trade-Offs of Using `clone`
>
> There’s a tendency among many Rustaceans to avoid using `clone` to fix
> ownership problems because of its runtime cost. In Chapter 13, you’ll learn
> how to use more efficient methods in this type of situation. But for now,
> it’s okay to copy a few strings to continue making progress because we’ll
> make these copies only once, and our filename and query string are very
> small. It’s better to have a working program that’s a bit inefficient than to
> try to hyperoptimize code on your first pass. As you become more experienced
> with Rust, it’ll be easier to start with the desirable solution, but for now,
> it’s perfectly acceptable to call `clone`.

We’ve updated `main` so it places the instance of `Config` returned by
`parse_config` into a variable named `config`, and we updated the code that
previously used the separate `query` and `filename` variables so it now uses
the fields on the `Config` struct instead.

Now our code more clearly conveys that `query` and `filename` are related, and
their purpose is to configure how the program will work. Any code that uses
these values knows to find them in the `config` instance in the fields named
for their purpose.

#### Creating a Constructor for `Config`

So far, we’ve extracted the logic responsible for parsing the command line
arguments from `main` and placed it in the `parse_config` function, which
helped us to see that the `query` and `filename` values were related and that
relationship should be conveyed in our code. We then added a `Config` struct to
name the related purpose of `query` and `filename`, and to be able to return
the values’ names as struct field names from the `parse_config` function.

So now that the purpose of the `parse_config` function is to create a `Config`
instance, we can change `parse_config` from being a plain function to a
function named `new` that is associated with the `Config` struct. Making this
change will make the code more idiomatic: we can create instances of types in
the standard library, such as `String`, by calling `String::new`, and by
changing `parse_config` into a `new` function associated with `Config`, we’ll
be able to create instances of `Config` by calling `Config::new`. [Listing 12-7][Listing-12-7]
shows the changes we need to make:

<span class="filename">Filename: src/main.rs</span>

[Listing-12-7]: #Listing-12-7
<a name="Listing-12-7"></a>

```rust,should_panic
# use std::env;
#
fn main() {
    let args: Vec<String> = env::args().collect();

    let config = Config::new(&args);

    // --snip--
}

# struct Config {
#     query: String,
#     filename: String,
# }
#
// --snip--

impl Config {
    fn new(args: &[String]) -> Config {
        let query = args[1].clone();
        let filename = args[2].clone();

        Config { query, filename }
    }
}
```

<span class="caption">Listing 12-7: Changing `parse_config` into
`Config::new`</span>

We’ve updated `main` where we were calling `parse_config` to instead call
`Config::new`. We’ve changed the name of `parse_config` to `new` and moved it
within an `impl` block, which associates the `new` function with `Config`. Try
compiling this code again to make sure it works.

### Fixing the Error Handling

Now we’ll work on fixing our error handling. Recall that attempting to access
the values in the `args` vector at index `1` or index `2` will cause the
program to panic if the vector contains fewer than three items. Try running the
program without any arguments; it will look like this:

```text
$ cargo run
   Compiling minigrep v0.1.0 (file:///projects/minigrep)
    Finished dev [unoptimized + debuginfo] target(s) in 0.0 secs
     Running `target/debug/minigrep`
thread 'main' panicked at 'index out of bounds: the len is 1
but the index is 1', src/main.rs:29:21
note: Run with `RUST_BACKTRACE=1` for a backtrace.
```

The line `index out of bounds: the len is 1 but the index is 1` is an error
message intended for programmers. It won’t help our end users understand what
happened and what they should do instead. Let’s fix that now.

#### Improving the Error Message

In [Listing 12-8][Listing-12-8], we add a check in the `new` function that will verify that the
slice is long enough before accessing index `1` and `2`. If the slice isn’t
long enough, the program panics and displays a better error message than the
`index out of bounds` message:

<span class="filename">Filename: src/main.rs</span>

[Listing-12-8]: #Listing-12-8
<a name="Listing-12-8"></a>

```rust,ignore
// --snip--
fn new(args: &[String]) -> Config {
    if args.len() < 3 {
        panic!("not enough arguments");
    }
    // --snip--
```

<span class="caption">Listing 12-8: Adding a check for the number of
arguments</span>

This code is similar to the `Guess::new` function we wrote in [Listing 9-9][Listing-9-9] where
we called `panic!` when the `value` argument was out of the range of valid
values. Instead of checking for a range of values here, we’re checking that the
length of `args` is at least `3` and the rest of the function can operate under
the assumption that this condition has been met. If `args` has fewer than three
items, this condition will be true, and we call the `panic!` macro to end the
program immediately.

With these extra few lines of code in `new`, let’s run the program without any
arguments again to see what the error looks like now:

```text
$ cargo run
   Compiling minigrep v0.1.0 (file:///projects/minigrep)
    Finished dev [unoptimized + debuginfo] target(s) in 0.0 secs
     Running `target/debug/minigrep`
thread 'main' panicked at 'not enough arguments', src/main.rs:30:12
note: Run with `RUST_BACKTRACE=1` for a backtrace.
```

This output is better: we now have a reasonable error message. However, we also
have extraneous information we don’t want to give to our users. Perhaps using
the technique we used in [Listing 9-9][Listing-9-9] isn’t the best to use here: a call to
`panic!` is more appropriate for a programming problem rather than a usage
problem, as discussed in Chapter 9. Instead, we can use the other technique you
learned about in Chapter 9—returning a `Result` that indicates either success
or an error.

#### Returning a `Result` from `new` Instead of Calling `panic!`

We can instead return a `Result` value that will contain a `Config` instance in
the successful case and will describe the problem in the error case. When
`Config::new` is communicating to `main`, we can use the `Result` type to
signal there was a problem. Then we can change `main` to convert an `Err`
variant into a more practical error for our users without the surrounding text
about `thread 'main'` and `RUST_BACKTRACE` that a call to `panic!` causes.

[Listing 12-9][Listing-12-9] shows the changes we need to make to the return value of
`Config::new` and the body of the function needed to return a `Result`. Note
that this won’t compile until we update `main` as well, which we’ll do in the
next listing:

<span class="filename">Filename: src/main.rs</span>

[Listing-12-9]: #Listing-12-9
<a name="Listing-12-9"></a>

```rust,ignore
impl Config {
    fn new(args: &[String]) -> Result<Config, &'static str> {
        if args.len() < 3 {
            return Err("not enough arguments");
        }

        let query = args[1].clone();
        let filename = args[2].clone();

        Ok(Config { query, filename })
    }
}
```

<span class="caption">Listing 12-9: Returning a `Result` from
`Config::new`</span>

Our `new` function now returns a `Result` with a `Config` instance in the
success case and a `&'static str` in the error case. Recall from “The Static
Lifetime” section in Chapter 10 that `&'static str` is the type of string
literals, which is our error message type for now.

We’ve made two changes in the body of the `new` function: instead of calling
`panic!` when the user doesn’t pass enough arguments, we now return an `Err`
value, and we’ve wrapped the `Config` return value in an `Ok`. These changes
make the function conform to its new type signature.

Returning an `Err` value from `Config::new` allows the `main` function to
handle the `Result` value returned from the `new` function and exit the process
more cleanly in the error case.

#### Calling `Config::new` and Handling Errors

To handle the error case and print a user-friendly message, we need to update
`main` to handle the `Result` being returned by `Config::new`, as shown in
[Listing 12-10][Listing-12-10]. We’ll also take the responsibility of exiting the command line
tool with a nonzero error code from `panic!` and implement it by hand. A
nonzero exit status is a convention to signal to the process that called our
program that the program exited with an error state.

<span class="filename">Filename: src/main.rs</span>

[Listing-12-10]: #Listing-12-10
<a name="Listing-12-10"></a>

```rust,ignore
use std::process;

fn main() {
    let args: Vec<String> = env::args().collect();

    let config = Config::new(&args).unwrap_or_else(|err| {
        println!("Problem parsing arguments: {}", err);
        process::exit(1);
    });

    // --snip--
```

<span class="caption">Listing 12-10: Exiting with an error code if creating a
new `Config` fails</span>

In this listing, we’ve used a method we haven’t covered before:
`unwrap_or_else`, which is defined on `Result<T, E>` by the standard library.
Using `unwrap_or_else` allows us to define some custom, non-`panic!` error
handling. If the `Result` is an `Ok` value, this method’s behavior is similar
to `unwrap`: it returns the inner value `Ok` is wrapping. However, if the value
is an `Err` value, this method calls the code in the *closure*, which is an
anonymous function we define and pass as an argument to `unwrap_or_else`. We’ll
cover closures in more detail in Chapter 13. For now, you just need to know
that `unwrap_or_else` will pass the inner value of the `Err`, which in this
case is the static string `not enough arguments` that we added in [Listing 12-9][Listing-12-9],
to our closure in the argument `err` that appears between the vertical pipes.
The code in the closure can then use the `err` value when it runs.

We’ve added a new `use` line to import `process` from the standard library. The
code in the closure that will be run in the error case is only two lines: we
print the `err` value and then call `process::exit`. The `process::exit`
function will stop the program immediately and return the number that was
passed as the exit status code. This is similar to the `panic!`-based handling
we used in [Listing 12-8][Listing-12-8], but we no longer get all the extra output. Let’s try
it:

```text
$ cargo run
   Compiling minigrep v0.1.0 (file:///projects/minigrep)
    Finished dev [unoptimized + debuginfo] target(s) in 0.48 secs
     Running `target/debug/minigrep`
Problem parsing arguments: not enough arguments
```

Great! This output is much friendlier for our users.

### Extracting Logic from `main`

Now that we’ve finished refactoring the configuration parsing, let’s turn to
the program’s logic. As we stated in “Separation of Concerns for Binary
Projects” on page XX, we’ll extract a function named `run` that will hold all
the logic currently in the `main` function that isn’t involved with setting up
configuration or handling errors. When we’re done, `main` will be concise and
easy to verify by inspection, and we’ll be able to write tests for all the
other logic.

[Listing 12-11][Listing-12-11] shows the extracted `run` function. For now, we’re just making
the small, incremental improvement of extracting the function. We’re still
defining the function in *src/main.rs*:

<span class="filename">Filename: src/main.rs</span>

[Listing-12-11]: #Listing-12-11
<a name="Listing-12-11"></a>

```rust,ignore
fn main() {
    // --snip--

    println!("Searching for {}", config.query);
    println!("In file {}", config.filename);

    run(config);
}

fn run(config: Config) {
    let mut f = File::open(config.filename).expect("file not found");

    let mut contents = String::new();
    f.read_to_string(&mut contents)
        .expect("something went wrong reading the file");

    println!("With text:\n{}", contents);
}

// --snip--
```

<span class="caption">Listing 12-11: Extracting a `run` function containing the
rest of the program logic</span>

The `run` function now contains all the remaining logic from `main`, starting
from reading the file. The `run` function takes the `Config` instance as an
argument.

#### Returning Errors from the `run` Function

With the remaining program logic separated into the `run` function, we can
improve the error handling, as we did with `Config::new` in [Listing 12-9][Listing-12-9].
Instead of allowing the program to panic by calling `expect`, the `run`
function will return a `Result<T, E>` when something goes wrong. This will let
us further consolidate into `main` the logic around handling errors in a
user-friendly way. [Listing 12-12][Listing-12-12] shows the changes we need to make to the
signature and body of `run`:

<span class="filename">Filename: src/main.rs</span>

[Listing-12-12]: #Listing-12-12
<a name="Listing-12-12"></a>

```rust,ignore
use std::error::Error;

// --snip--

fn run(config: Config) -> Result<(), Box<Error>> {
    let mut f = File::open(config.filename)?;

    let mut contents = String::new();
    f.read_to_string(&mut contents)?;

    println!("With text:\n{}", contents);

    Ok(())
}
```

<span class="caption">Listing 12-12: Changing the `run` function to return
`Result`</span>

We’ve made three significant changes here. First, we changed the return type of
the `run` function to `Result<(), Box<Error>>`. This function previously
returned the unit type, `()`, and we keep that as the value returned in the
`Ok` case.

For the error type, we used the *trait object* `Box<Error>` (and we’ve brought
`std::error::Error` into scope with a `use` statement at the top). We’ll cover
trait objects in Chapter 17. For now, just know that `Box<Error>` means the
function will return a type that implements the `Error` trait, but we don’t
have to specify what particular type the return value will be. This gives us
flexibility to return error values that may be of different types in different
error cases.

Second, we’ve removed the calls to `expect` in favor of `?`, as we talked about
in Chapter 9. Rather than `panic!` on an error, `?` will return the error value
from the current function for the caller to handle.

Third, the `run` function now returns an `Ok` value in the success case. We’ve
declared the `run` function’s success type as `()` in the signature, which
means we need to wrap the unit type value in the `Ok` value. This `Ok(())`
syntax might look a bit strange at first, but using `()` like this is the
idiomatic way to indicate that we’re calling `run` for its side effects only;
it doesn’t return a value we need.

When you run this code, it will compile but will display a warning:

```text
warning: unused `std::result::Result` which must be used
  --> src/main.rs:18:5
   |
18 |     run(config);
   |     ^^^^^^^^^^^^
= note: #[warn(unused_must_use)] on by default
```

Rust tells us that our code ignored the `Result` value, and the `Result` value
might indicate that an error occurred. But we’re not checking to see whether or
not there was an error, and the compiler reminds us that we probably meant to
have some error handling code here! Let’s rectify that problem now.

#### Handling Errors Returned from `run` in `main`

We’ll check for errors and handle them using a technique similar to the way we
handled errors with `Config::new` in [Listing 12-10][Listing-12-10], but with a slight
difference:

<span class="filename">Filename: src/main.rs</span>

```rust,ignore
fn main() {
    // --snip--

    println!("Searching for {}", config.query);
    println!("In file {}", config.filename);

    if let Err(e) = run(config) {
        println!("Application error: {}", e);

        process::exit(1);
    }
}
```

We use `if let` rather than `unwrap_or_else` to check whether `run` returns an
`Err` value and call `process::exit(1)` if it does. The `run` function doesn’t
return a value that we want to `unwrap` in the same way that `Config::new`
returns the `Config` instance. Because `run` returns a `()` in the success
case, we only care about detecting an error, so we don’t need `unwrap_or_else`
to return the unwrapped value because it would only be `()`.

The bodies of the `if let` and the `unwrap_or_else` functions are the same in
both cases: we print the error and exit.

### Splitting Code into a Library Crate

Our `minigrep` project is looking good so far! Now we’ll split the
*src/main.rs* file and put some code into the *src/lib.rs* file so we can test
it and have a *src/main.rs* file with fewer responsibilities.

Let’s move all the code that isn’t the `main` function from *src/main.rs* to
*src/lib.rs*:

* The `run` function definition
* The relevant `use` statements
* The definition of `Config`
* The `Config::new` function definition

<<<<<<< HEAD
The contents of *src/lib.rs* should have the signatures shown in [Listing 12-13][Listing-12-13]
(we’ve omitted the bodies of the functions for brevity):
=======
The contents of *src/lib.rs* should have the signatures shown in Listing 12-13
(we’ve omitted the bodies of the functions for brevity). Note that this won't
compile until we modify *src/main.rs* in the listing after this one:
>>>>>>> 49328022

<span class="filename">Filename: src/lib.rs</span>

[Listing-12-13]: #Listing-12-13
<a name="Listing-12-13"></a>

```rust,ignore
use std::error::Error;
use std::fs::File;
use std::io::prelude::*;

pub struct Config {
    pub query: String,
    pub filename: String,
}

impl Config {
    pub fn new(args: &[String]) -> Result<Config, &'static str> {
        // --snip--
    }
}

pub fn run(config: Config) -> Result<(), Box<Error>> {
    // --snip--
}
```

<span class="caption">Listing 12-13: Moving `Config` and `run` into
*src/lib.rs*</span>

We’ve made liberal use of `pub` here: on `Config`, its fields and its `new`
method, and on the `run` function. We now have a library crate that has a
public API that we can test!

Now we need to bring the code we moved to *src/lib.rs* into the scope of the
binary crate in *src/main.rs*, as shown in [Listing 12-14][Listing-12-14]:

<span class="filename">Filename: src/main.rs</span>

[Listing-12-14]: #Listing-12-14
<a name="Listing-12-14"></a>

```rust,ignore
extern crate minigrep;

use std::env;
use std::process;

use minigrep::Config;

fn main() {
    // --snip--
    if let Err(e) = minigrep::run(config) {
        // --snip--
    }
}
```

<span class="caption">Listing 12-14: Bringing the `minigrep` crate into the
scope of *src/main.rs*</span>

To bring the library crate into the binary crate, we use `extern crate
minigrep`. Then we’ll add a `use minigrep::Config` line to bring the `Config`
type into scope, and we’ll prefix the `run` function with our crate name. Now
all the functionality should be connected and should work. Run the program with
`cargo run` and make sure everything works correctly.

Whew! That was a lot of work, but we’ve set ourselves up for success in the
future. Now it’s much easier to handle errors, and we’ve made the code more
modular. Almost all of our work will be done in *src/lib.rs* from here on out.

Let’s take advantage of this newfound modularity by doing something that would
have been difficult with the old code but is easy with the new code: we’ll
write some tests!

[Listing-12-5]: ch12-03-improving-error-handling-and-modularity.html#Listing-12-5
[Listing-12-6]: ch12-03-improving-error-handling-and-modularity.html#Listing-12-6
[Listing-12-7]: ch12-03-improving-error-handling-and-modularity.html#Listing-12-7
[Listing-12-8]: ch12-03-improving-error-handling-and-modularity.html#Listing-12-8
[Listing-9-9]: ch09-03-to-panic-or-not-to-panic.html#Listing-9-9
[Listing-12-9]: ch12-03-improving-error-handling-and-modularity.html#Listing-12-9
[Listing-12-10]: ch12-03-improving-error-handling-and-modularity.html#Listing-12-10
[Listing-12-11]: ch12-03-improving-error-handling-and-modularity.html#Listing-12-11
[Listing-12-12]: ch12-03-improving-error-handling-and-modularity.html#Listing-12-12
[Listing-12-13]: ch12-03-improving-error-handling-and-modularity.html#Listing-12-13
[Listing-12-14]: ch12-03-improving-error-handling-and-modularity.html#Listing-12-14<|MERGE_RESOLUTION|>--- conflicted
+++ resolved
@@ -130,11 +130,7 @@
 > Note: Some people call this anti-pattern of using primitive values when a
 > complex type would be more appropriate *primitive obsession*.
 
-<<<<<<< HEAD
 [Listing 12-6][Listing-12-6] shows the addition of a struct named `Config` defined to have
-=======
-Listing 12-6 shows the addition of a struct named `Config` defined to have
->>>>>>> 49328022
 fields named `query` and `filename`. We’ve also changed the `parse_config`
 function to return an instance of the `Config` struct and updated `main` to use
 the struct fields rather than having separate variables:
@@ -632,14 +628,9 @@
 * The definition of `Config`
 * The `Config::new` function definition
 
-<<<<<<< HEAD
 The contents of *src/lib.rs* should have the signatures shown in [Listing 12-13][Listing-12-13]
-(we’ve omitted the bodies of the functions for brevity):
-=======
-The contents of *src/lib.rs* should have the signatures shown in Listing 12-13
 (we’ve omitted the bodies of the functions for brevity). Note that this won't
 compile until we modify *src/main.rs* in the listing after this one:
->>>>>>> 49328022
 
 <span class="filename">Filename: src/lib.rs</span>
 
