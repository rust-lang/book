## `Box<T>` Points to Data on the Heap and Has a Known Size

The most straightforward smart pointer is a *box*, whose type is written
`Box<T>`. Boxes allow you to store data on the heap rather than the stack. What
remains on the stack is the pointer to the heap data. Refer back to Chapter 4
if you’d like to review the difference between the stack and the heap.

<!-- do we mean, allows you to place a value on the heap rather than the
default behavior of placing it on the stack? Can you quickly recap on what the
advantage to this can be, help them know when they'd use this? -->
<!-- Correct! Recap below: /Carol -->

Boxes don’t have performance overhead other than their data being on the heap
instead of on the stack, but they don’t have a lot of extra abilities either.
They’re most often used in these situations:

- When you have a type whose size can’t be known at compile time, and you want
  to use a value of that type in a context that needs to know an exact size
- When you have a large amount of data and you want to transfer ownership but
  ensure the data won’t be copied when you do so
- When you want to own a value and only care that it’s a type that implements a
  particular trait rather than knowing the concrete type itself

We’re going to demonstrate the first case in the rest of this section. To
elaborate on the other two situations a bit more: in the second case,
transferring ownership of a large amount of data can take a long time because
the data gets copied around on the stack. To improve performance in this
situation, we can store the large amount of data on the heap in a box. Then,
only the small amount of pointer data is copied around on the stack, and the
data stays in one place on the heap. The third case is known as a *trait
object*, and Chapter 17 has an entire section devoted just to that topic. So
know that what you learn here will be applied again in Chapter 17!

### Using a `Box<T>` to Store Data on the Heap

Before we get into a use case for `Box<T>`, let’s get familiar with the syntax
and how to interact with values stored within a `Box<T>`.

[Listing 15-1][Listing-15-1] shows how to use a box to store an `i32` on the heap:

<span class="filename">Filename: src/main.rs</span>

[Listing-15-1]: #Listing-15-1
<a name="Listing-15-1"></a>

```rust
fn main() {
    let b = Box::new(5);
    println!("b = {}", b);
}
```

<span class="caption">Listing 15-1: Storing an `i32` value on the heap using a
box</span>

We define the variable `b` to have the value of a `Box` that points to the
value `5`, which is allocated on the heap. This program will print `b = 5`; in
this case, we can access the data in the box in a similar way as we would if
this data was on the stack. Just like any value that has ownership of data,
when a box goes out of scope like `b` does at the end of `main`, it will be
deallocated. The deallocation happens for both the box (stored on the stack)
and the data it points to (stored on the heap).

Putting a single value on the heap isn’t very useful, so you won’t use boxes by
themselves in the way that [Listing 15-1][Listing-15-1] does very often. Having values like a
single `i32` on the stack, where they’re stored by default is more appropriate
in the majority of cases. Let’s get into a case where boxes allow us to define
types that we wouldn’t be allowed to if we didn’t have boxes.

<!-- is this what we mean, we wouldn't bother with a box for something that can
be done more simply with a variable? -->
<!-- No, this doesn't really have anything to do with variables; this example
is using both a variable and a box. I've tried to clarify. /Carol -->

### Boxes Enable Recursive Types

<!-- (or something that encompasses everything we do with this example) -->

<!-- below: I'm unfamiliar with the cons concept, are we saying each value
except the first is repeated? does an item contain both its own value and the
next **item**, or the next **value**? Is it a continually nesting list? I'm
finding it hard to visualize -->
<!-- Did Figure 15-4 (trpl15-01.svg that I sent) help at all? /Carol-->

Rust needs to know at compile time how much space a type takes up. One kind of
type whose size can’t be known at compile time is a *recursive type* where a
value can have as part of itself another value of the same type. This nesting
of values could theoretically continue infinitely, so Rust doesn’t know how
much space a value of a recursive type needs. Boxes have a known size, however,
so by inserting a box in a recursive type definition, we are allowed to have
recursive types.

Let’s explore the *cons list*, a data type common in functional programming
languages, to illustrate this concept. The cons list type we’re going to define
is straightforward except for the recursion, so the concepts in this example
will be useful any time you get into more complex situations involving
recursive types.

<!-- can you also say why we're discussing cons lists in such depth? It seems
like a detour from the smart pointers conversation, is it just another concept
we're covering or is it imperative for learning about smart pointers? Either
way, can you lay that out up front, I think this could throw readers -->
<!-- A cons list is an example that's fairly simple but illustrates the use
case for Box. Readers may find themselves wanting to define a variety of
recursive types more complicated than cons lists in the future, and this
chapter demonstrates why box is the solution they should reach for in those
situations. We've tried to make that clearer in the above two paragraphs.
/Carol -->

A cons list is a list where each item in the list contains two things: the
value of the current item and the next item. The last item in the list contains
only a value called `Nil` without a next item.

> #### More Information About the Cons List
>
> A *cons list* is a data structure that comes from the Lisp programming
> language and its dialects. In Lisp, the `cons` function (short for “construct
> function”) constructs a new list from its two arguments, which usually are a
> single value and another list.
>
> The cons function concept has made its way into more general functional
> programming jargon; “to cons x onto y” informally means to construct a new
> container instance by putting the element x at the start of this new
> container, followed by the container y.
>
> A cons list is produced by recursively calling the `cons` function.
> The canonical name to denote the base case of the recursion is `Nil`, which
> announces the end of the list. Note that this is not the same as the “null”
> or “nil” concept from Chapter 6, which is an invalid or absent value.

Note that while functional programming languages use cons lists frequently,
this isn’t a commonly used data structure in Rust. Most of the time when you
have a list of items in Rust, `Vec<T>` is a better choice. Other, more complex
recursive data types *are* useful in various situations in Rust, but by
starting with the cons list, we can explore how boxes let us define a recursive
data type without much distraction.

<!-- If there isn't a better example for introducing box, I think we need more
justification for using cons lists here. This is supposed to be showing why box
is useful, but we're saying the thing we use box for isn't useful either. What
is it useful for, then? -->
<!-- We've tried to clarify. This is just a simple example to introduce box so
that the reader can use these concepts in more complicated situations. A more
realistic example would be quite a bit more complicated and obscure why a box
is useful even more. /Carol -->

<<<<<<< HEAD
[Listing 15-2][Listing-15-2] contains an enum definition for a cons list. Note that this
won’t compile quite yet because this is type doesn’t have a known size, which
=======
Listing 15-2 contains an enum definition for a cons list. Note that this
won’t compile quite yet because this type doesn’t have a known size, which
>>>>>>> 49328022
we’ll demonstrate:

<!-- why won't it compile? Are we just defining it to use in the next example?
Can you make it clear to the reader why they are doing this?-->
<!-- done /Carol -->

<span class="filename">Filename: src/main.rs</span>

[Listing-15-2]: #Listing-15-2
<a name="Listing-15-2"></a>

```rust,ignore
enum List {
    Cons(i32, List),
    Nil,
}
```

<span class="caption">Listing 15-2: The first attempt of defining an enum to
represent a cons list data structure of `i32` values</span>

> Note: We’re choosing to implement a cons list that only holds `i32` values
> for the purposes of this example. We could have implemented it using
> generics, as we discussed in Chapter 10, in order to define a cons list type
> that could store values of any type.

<!-- any reason, in that case, that we use i32s here? Does it just provide a
more stable example? -->
<!-- It's a simpler example; the value within each item doesn't matter much for
the example; i32 is the default integer type so we chose that. I'm not sure
what you mean by stable? /Carol-->

Using our cons list type to store the list `1, 2, 3` would look like the code
in [Listing 15-3][Listing-15-3]:

<span class="filename">Filename: src/main.rs</span>

[Listing-15-3]: #Listing-15-3
<a name="Listing-15-3"></a>

```rust,ignore
use List::{Cons, Nil};

fn main() {
    let list = Cons(1, Cons(2, Cons(3, Nil)));
}
```

<span class="caption">Listing 15-3: Using the `List` enum to store the list `1,
2, 3`</span>

The first `Cons` value holds `1` and another `List` value. This `List`
value is another `Cons` value that holds `2` and another `List` value. This
is one more `Cons` value that holds `3` and a `List` value, which is finally
`Nil`, the non-recursive variant that signals the end of the list.

If we try to compile the above code, we get the error shown in [Listing 15-4][Listing-15-4]:

[Listing-15-4]: #Listing-15-4
<a name="Listing-15-4"></a>

```text
error[E0072]: recursive type `List` has infinite size
 -->
  |
1 | enum List {
  | ^^^^^^^^^ recursive type has infinite size
2 |     Cons(i32, List),
  |               ----- recursive without indirection
  |
  = help: insert indirection (e.g., a `Box`, `Rc`, or `&`) at some point to
  make `List` representable
```

<span class="caption">Listing 15-4: The error we get when attempting to define
a recursive enum</span>

<!-- above-- but isn't that the definition of a cons list that we gave earlier,
that is must hold a value of itself? As you can see, I'm struggling with the
cons definition at the moment! -->
<!-- Yes, this type is the most literal translation of the concept of a concept
to a Rust type, but it's not allowed in Rust. We have to use box to make the
variant hold a pointer to the next value, not the actual value itself. We've
tried to clarify throughout this section. /Carol -->

The error says this type ‘has infinite size’. The reason is the way we’ve
defined `List` is with a variant that is recursive: it holds another value of
itself directly. This means Rust can’t figure out how much space it needs in
order to store a `List` value. Let’s break this down a bit: first let’s look at
how Rust decides how much space it needs to store a value of a non-recursive
type.

### Computing the Size of a Non-Recursive Type

Recall the `Message` enum we defined in [Listing 6-2][Listing-6-2] when we discussed enum
definitions in Chapter 6:

```rust
enum Message {
    Quit,
    Move { x: i32, y: i32 },
    Write(String),
    ChangeColor(i32, i32, i32),
}
```

To determine how much space to allocate for a `Message` value, Rust goes
through each of the variants to see which variant needs the most space. Rust
sees that `Message::Quit` doesn’t need any space, `Message::Move` needs enough
space to store two `i32` values, and so forth. Since only one variant will end
up being used, the most space a `Message` value will need is the space it would
take to store the largest of its variants.

Contrast this to what happens when Rust tries to determine how much space a
recursive type like the `List` enum in [Listing 15-2][Listing-15-2] needs. The compiler starts
by looking at the `Cons` variant, which holds a value of type `i32` and a value
of type `List`. Therefore, `Cons` needs an amount of space equal to the size of
an `i32` plus the size of a `List`. To figure out how much memory the `List`
type needs, the compiler looks at the variants, starting with the `Cons`
variant. The `Cons` variant holds a value of type `i32` and a value of type
`List`, and this continues infinitely, as shown in [Figure 15-5][Figure-15-5].

[Figure-15-5]: #Figure-15-5
<a name="Figure-15-5"></a>

<img alt="An infinite Cons list" src="img/trpl15-01.svg" class="center" style="width: 50%;" />


[Figure-15-5]: #Figure-15-5
<a name="Figure-15-5"></a>
<span class="caption">Figure 15-5: An infinite `List` consisting of infinite
`Cons` variants</span>

### Using `Box<T>` to Get a Recursive Type with a Known Size

Rust can’t figure out how much space to allocate for recursively defined types,
so the compiler gives the error in [Listing 15-4][Listing-15-4]. The error does include this
helpful suggestion:

```text
= help: insert indirection (e.g., a `Box`, `Rc`, or `&`) at some point to
        make `List` representable
```

In this suggestion, “indirection” means that instead of storing a value
directly, we’re going to store the value indirectly by storing a pointer to
the value instead.

Because a `Box<T>` is a pointer, Rust always knows how much space a `Box<T>`
needs: a pointer’s size doesn’t change based on the amount of data it’s
pointing to.

So we can put a `Box` inside the `Cons` variant instead of another `List` value
directly. The `Box` will point to the next `List` value that will be on the
heap, rather than inside the `Cons` variant. Conceptually, we still have a list
created by lists “holding” other lists, but the way this concept is implemented
is now more like the items being next to one another rather than inside one
another.

We can change the definition of the `List` enum from [Listing 15-2][Listing-15-2] and the usage
of the `List` from [Listing 15-3][Listing-15-3] to the code in Listing 15-6, which will compile:

<span class="filename">Filename: src/main.rs</span>

[Listing-15-6]: #Listing-15-6
<a name="Listing-15-6"></a>

```rust
enum List {
    Cons(i32, Box<List>),
    Nil,
}

use List::{Cons, Nil};

fn main() {
    let list = Cons(1,
        Box::new(Cons(2,
            Box::new(Cons(3,
                Box::new(Nil))))));
}
```

<span class="caption">Listing 15-6: Definition of `List` that uses `Box<T>` in
order to have a known size</span>

The `Cons` variant will need the size of an `i32` plus the space to store the
box’s pointer data. The `Nil` variant stores no values, so it needs less space
than the `Cons` variant. We now know that any `List` value will take up the
size of an `i32` plus the size of a box’s pointer data. By using a box, we’ve
broken the infinite, recursive chain so the compiler is able to figure out the
size it needs to store a `List` value. [Figure 15-7][Figure-15-7] shows what the `Cons`
variant looks like now:

[Figure-15-7]: #Figure-15-7
<a name="Figure-15-7"></a>

<img alt="A finite Cons list" src="img/trpl15-02.svg" class="center" />

<span class="caption">Figure 15-7: A `List` that is not infinitely sized since
`Cons` holds a `Box`</span>

<!-- Below: why use boxes for this example, then, and not a more common smart
pointer? -->
<!-- We're trying to introduce the reader to smart pointers by introducing the
simplest one first. We've reworded to hopefully address this. /Carol -->

Boxes only provide the indirection and heap allocation; they don’t have any
other special abilities like those we’ll see with the other smart pointer
types. They also don’t have any performance overhead that these special
abilities incur, so they can be useful in cases like the cons list where the
indirection is the only feature we need. We’ll look at more use cases for boxes
in Chapter 17, too.

The `Box<T>` type is a smart pointer because it implements the `Deref` trait,
which allows `Box<T>` values to be treated like references. When a `Box<T>`
value goes out of scope, the heap data that the box is pointing to is cleaned
up as well because of the `Box<T>` type’s `Drop` trait implementation. Let’s
explore these two traits in more detail; these traits are going to be even more
important to the functionality provided by the other smart pointer types we’ll
be discussing in the rest of this chapter.

<!-- so deref and drop are features of Box and not of smart pointers? Or of
both? I'm not sure it's clear -->
<!-- We've tried to clarify. We wanted to demonstrate one smart pointer before
getting into these traits since they don't make much sense out of context, but
they're more important to understand before explaining the more complicated
smart pointers /Carol -->

[Listing-15-1]: ch15-01-box.html#Listing-15-1
[Listing-15-2]: ch15-01-box.html#Listing-15-2
[Listing-15-3]: ch15-01-box.html#Listing-15-3
[Listing-15-4]: ch15-01-box.html#Listing-15-4
[Listing-6-2]: ch06-01-defining-an-enum.html#Listing-6-2
[Listing-15-6]: ch15-01-box.html#Listing-15-6
[Figure-15-5]: ch15-01-box.html#Figure-15-5
[Figure-15-7]: ch15-01-box.html#Figure-15-7<|MERGE_RESOLUTION|>--- conflicted
+++ resolved
@@ -144,13 +144,8 @@
 realistic example would be quite a bit more complicated and obscure why a box
 is useful even more. /Carol -->
 
-<<<<<<< HEAD
 [Listing 15-2][Listing-15-2] contains an enum definition for a cons list. Note that this
-won’t compile quite yet because this is type doesn’t have a known size, which
-=======
-Listing 15-2 contains an enum definition for a cons list. Note that this
 won’t compile quite yet because this type doesn’t have a known size, which
->>>>>>> 49328022
 we’ll demonstrate:
 
 <!-- why won't it compile? Are we just defining it to use in the next example?
