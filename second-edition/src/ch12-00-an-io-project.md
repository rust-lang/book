<<<<<<< HEAD
# An I/O Project Building a Small Grep

<!-- We might need a more descriptive title, something that captures the new
elements we're introducing -- are we going to cover things like environment
variables more in later chapters, or is this the only place we explain how to
use them? -->

<!-- This is the only place we were planning on explaining both environment
variables and printing to standard error. These are things that people commonly
want to know how to do in Rust, but there's not much more than what we've said
here about them, people just want to know how to do them in Rust. We realize
that those sections make this chapter long, but think it's worth it to include
information that people want. We've gotten really positive feedback from people
who have read this chapter online; people who like learning through projects
have really enjoyed this chapter. /Carol-->

이 장에서 우리는 지금까지 배운 많은 내용을 요약 정리하고 몇 가지 표준 라이브러리 기능을 탐색하고자 합니다. 현재 
우리가 보유한 러스트 실력을 연습하기 위한 커맨드 라인 툴을 만들고 파일, 커맨드 라인 입출력 작업을 해보게 될 것 
입니다.

러스트는 성능, 안전성, '단일 바이너리'로 출력, 그리고 교차 플랫폼 지원으로 커맨드 라인 툴을 제작하기 좋은 언어입니다.
그러니 우리는 고전적인 커맨드 라인 툴 `grep`을 우리 자체 버전으로 만들어 볼 것입니다. Grep은 "정규 표현식 검색
및 인쇄"의 약어 입니다. `grep`의 간단한 사용 예로 다음의 단계를 거쳐 지정된 파일에서 지정된 문자를 검색합니다. 

- 인자로 파일 이름과 문자를 취합니다. 
- 파일을 읽어들입니다.
- 문자 인자를 포함하는 파일의 행들을 찾습니다. 
- 해당 라인들을 표시합니다. 

우리는 또한 환경 변수를 사용하는 방법과 표준 출력 대신 표준 에러로 표시하는 방법을 다루고자 합니다. 이러한 기법들은 
일반적으로 커맨드 라인 도구들에서 사용됩니다. 

한 러스트 커뮤니티 멤버인 Andrew Gallant가 이미 `grep`의 전체 기능이 구현됐으면서도 월등히 빠른 
`ripgrep`을 만들었습니다. 이에 비해 우리의 `grep`은 훨씬 간단하게 만들 것 입니다, 이번 장에서 
`ripgrep`과 같은 실제 프로젝트를 이해하는데 필요한 배경지식을 제공합니다. 

이 프로젝트는 우리가 지금까지 학습한 다양한 개념을 종합하게 될 겁니다:

- 구조척 코드 (7장 모듈 편에서 배운 내용)
- 벡터와 문자열의 사용 (8장 콜렉션)
- 에러 처리 (9장)
- 특성과 생명주기를 적절히 사용하기 (10장)
- 테스트 작성 (11장)

또한 우리는 클로저, 반복자, 특성 개체를 간단히 소개하고자 합니다. 이는 13장과 17장에서 상세히 다룰 겁니다.

언제나처럼 `cargo new`를 통해 새로운 프로젝트를 생성합시다. 새 프로젝트의 이름을 `greprs`로 이름 지어서
시스템에 이미 존재하는 `grep`와 구분짓도록 하겠습니다:

=======
# An I/O Project: Building a Command Line Program

This chapter is a recap of the many skills you’ve learned so far and an
exploration of a few more standard library features. We’ll build a command line
tool that interacts with file and command line input/output to practice some of
the Rust concepts you now have under your belt.

Rust’s speed, safety, single binary output, and cross-platform support make it
an ideal language for creating command line tools, so for our project, we’ll
make our own version of the classic command line tool `grep` (**g**lobally
search a **r**egular **e**xpression and **p**rint). In the simplest use case,
`grep` searches a specified file for a specified string. To do so, `grep` takes
as its arguments a filename and a string. Then it reads the file, finds lines
in that file that contain the string argument, and prints those lines.

Along the way, we’ll show how to make our command line tool use features of the
terminal that many command line tools use. We’ll read the value of an
environment variable to allow the user to configure the behavior of our tool.
We’ll also print to the standard error console stream (`stderr`) instead of
standard output (`stdout`), so, for example, the user can redirect successful
output to a file while still seeing error messages onscreen.

One Rust community member, Andrew Gallant, has already created a fully
featured, very fast version of `grep`, called `ripgrep`. By comparison, our
version of `grep` will be fairly simple, but this chapter will give you some of
the background knowledge you need to understand a real-world project such as
`ripgrep`.

Our `grep` project will combine a number of concepts you’ve learned so far:

* Organizing code (using what you learned in modules, Chapter 7)
* Using vectors and strings (collections, Chapter 8)
* Handling errors (Chapter 9)
* Using traits and lifetimes where appropriate (Chapter 10)
* Writing tests (Chapter 11)
>>>>>>> bb0cae26

We’ll also briefly introduce closures, iterators, and trait objects, which
Chapters 13 and 17 will cover in detail.<|MERGE_RESOLUTION|>--- conflicted
+++ resolved
@@ -1,5 +1,4 @@
-<<<<<<< HEAD
-# An I/O Project Building a Small Grep
+# 작은 Grep을 만드는 I/O 프로젝트
 
 <!-- We might need a more descriptive title, something that captures the new
 elements we're introducing -- are we going to cover things like environment
@@ -48,7 +47,14 @@
 언제나처럼 `cargo new`를 통해 새로운 프로젝트를 생성합시다. 새 프로젝트의 이름을 `greprs`로 이름 지어서
 시스템에 이미 존재하는 `grep`와 구분짓도록 하겠습니다:
 
-=======
+
+```text
+$ cargo new --bin greprs
+     Created binary (application) `greprs` project
+$ cd greprs
+```
+
+<!-- 업데이트된 원본
 # An I/O Project: Building a Command Line Program
 
 This chapter is a recap of the many skills you’ve learned so far and an
@@ -84,7 +90,7 @@
 * Handling errors (Chapter 9)
 * Using traits and lifetimes where appropriate (Chapter 10)
 * Writing tests (Chapter 11)
->>>>>>> bb0cae26
 
 We’ll also briefly introduce closures, iterators, and trait objects, which
-Chapters 13 and 17 will cover in detail.+Chapters 13 and 17 will cover in detail.
+-->
