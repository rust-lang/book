## Developing the Library’s Functionality with Test Driven Development

Now that we’ve extracted the logic into *src/lib.rs* and left the argument
collecting and error handling in *src/main.rs*, it’s much easier to write tests
for the core functionality of our code. We can call functions directly with
various arguments and check return values without having to call our binary
from the command line. Feel free to write some tests for the functionality in
the `Config::new` and `run` functions on your own.

In this section, we’ll add the searching logic to the `minigrep` program by
using the Test Driven Development (TDD) process. This software development
technique follows these steps:

1. Write a test that fails, and run it to make sure it fails for the reason you
   expected.
2. Write or modify just enough code to make the new test pass.
3. Refactor the code you just added or changed, and make sure the tests
   continue to pass.
4. Repeat from step 1!

This process is just one of many ways to write software, but TDD can help drive
code design as well. Writing the test before you write the code that makes the
test pass helps to maintain high test coverage throughout the process.

We’ll test drive the implementation of the functionality that will actually do
the searching for the query string in the file contents and produce a list of
lines that match the query. We’ll add this functionality in a function called
`search`.

### Writing a Failing Test

Because we don’t need them anymore, let’s remove the `println!` statements from
*src/lib.rs* and *src/main.rs* that we used to check the program’s behavior.
Then, in *src/lib.rs*, we’ll add a `test` module with a test function, as we
did in Chapter 11. The test function specifies the behavior we want the
`search` function to have: it will take a query and the text to search for the
query in, and will return only the lines from the text that contain the query.
<<<<<<< HEAD
[Listing 12-15][Listing-12-15] shows this test:
=======
Listing 12-15 shows this test, which won't compile yet:
>>>>>>> 49328022

<span class="filename">Filename: src/lib.rs</span>

[Listing-12-15]: #Listing-12-15
<a name="Listing-12-15"></a>

```rust
# fn search<'a>(query: &str, contents: &'a str) -> Vec<&'a str> {
#      vec![]
# }
#
#[cfg(test)]
mod test {
    use super::*;

    #[test]
    fn one_result() {
        let query = "duct";
        let contents = "\
Rust:
safe, fast, productive.
Pick three.";

        assert_eq!(
            vec!["safe, fast, productive."],
            search(query, contents)
        );
    }
}
```

<span class="caption">Listing 12-15: Creating a failing test for the `search`
function we wish we had</span>

This test searches for the string “duct.” The text we’re searching is three
lines, only one of which contains “duct.” We assert that the value returned
from the `search` function contains only the line we expect.

We aren’t able to run this test and watch it fail because the test doesn’t even
compile: the `search` function doesn’t exist yet! So now we’ll add just enough
code to get the test to compile and run by adding a definition of the `search`
function that always returns an empty vector, as shown in [Listing 12-16][Listing-12-16]. Then
the test should compile and fail because an empty vector doesn’t match a vector
containing the line `"safe, fast, productive."`.

<span class="filename">Filename: src/lib.rs</span>

[Listing-12-16]: #Listing-12-16
<a name="Listing-12-16"></a>

```rust
pub fn search<'a>(query: &str, contents: &'a str) -> Vec<&'a str> {
    vec![]
}
```

<span class="caption">Listing 12-16: Defining just enough of the `search`
function so our test will compile</span>

Notice that we need an explicit lifetime `'a` defined in the signature of
`search` and used with the `contents` argument and the return value. Recall in
Chapter 10 that the lifetime parameters specify which argument lifetime is
connected to the lifetime of the return value. In this case, we indicate that
the returned vector should contain string slices that reference slices of the
argument `contents` (rather than the argument `query`).

In other words, we tell Rust that the data returned by the `search` function
will live as long as the data passed into the `search` function in the
`contents` argument. This is important! The data referenced *by* a slice needs
to be valid for the reference to be valid; if the compiler assumes we’re making
string slices of `query` rather than `contents`, it will do its safety checking
incorrectly.

If we forget the lifetime annotations and try to compile this function, we’ll
get this error:

```text
error[E0106]: missing lifetime specifier
 --> src/lib.rs:5:51
  |
5 | pub fn search(query: &str, contents: &str) -> Vec<&str> {
  |                                                   ^ expected lifetime
parameter
  |
  = help: this function's return type contains a borrowed value, but the
  signature does not say whether it is borrowed from `query` or `contents`
```

Rust can’t possibly know which of the two arguments we need, so we need to tell
it. Because `contents` is the argument that contains all of our text and we
want to return the parts of that text that match, we know `contents` is the
argument that should be connected to the return value using the lifetime syntax.

Other programming languages don’t require you to connect arguments to return
values in the signature, so although this might seem strange, it will get
easier over time. You might want to compare this example with the “Validating
References with Lifetimes” section in Chapter 10.

Now let’s run the test:

```text
$ cargo test
   Compiling minigrep v0.1.0 (file:///projects/minigrep)
--warnings--
    Finished dev [unoptimized + debuginfo] target(s) in 0.43 secs
     Running target/debug/deps/minigrep-abcabcabc

running 1 test
test test::one_result ... FAILED

failures:

---- test::one_result stdout ----
        thread 'test::one_result' panicked at 'assertion failed: `(left ==
right)`
left: `["safe, fast, productive."]`,
right: `[]`)', src/lib.rs:48:8
note: Run with `RUST_BACKTRACE=1` for a backtrace.


failures:
    test::one_result

test result: FAILED. 0 passed; 1 failed; 0 ignored; 0 measured; 0 filtered out

error: test failed, to rerun pass '--lib'
```

Great, the test fails, exactly as we expected. Let’s get the test to pass!

### Writing Code to Pass the Test

Currently, our test is failing because we always return an empty vector. To fix
that and implement `search`, our program needs to follow these steps:

* Iterate through each line of the contents.
* Check whether the line contains our query string.
* If it does, add it to the list of values we’re returning.
* If it doesn’t, do nothing.
* Return the list of results that match.

Let’s work through each step, starting with iterating through lines.

#### Iterating Through Lines with the `lines` Method

Rust has a helpful method to handle line-by-line iteration of strings,
conveniently named `lines`, that works as shown in [Listing 12-17][Listing-12-17]. Note this
won’t compile yet:

<span class="filename">Filename: src/lib.rs</span>

[Listing-12-17]: #Listing-12-17
<a name="Listing-12-17"></a>

```rust,ignore
pub fn search<'a>(query: &str, contents: &'a str) -> Vec<&'a str> {
    for line in contents.lines() {
        // do something with line
    }
}
```

<span class="caption">Listing 12-17: Iterating through each line in `contents`
</span>

The `lines` method returns an iterator. We’ll talk about iterators in depth in
Chapter 13, but recall that you saw this way of using an iterator in Listing3-4,
where we used a `for` loop with an iterator to run some code on each item
in a collection.

#### Searching Each Line for the Query

Next, we’ll check whether the current line contains our query string.
Fortunately, strings have a helpful method named `contains` that does this for
us! Add a call to the `contains` method in the `search` function, as shown in
[Listing 12-18][Listing-12-18]. Note this still won’t compile yet:

<span class="filename">Filename: src/lib.rs</span>

[Listing-12-18]: #Listing-12-18
<a name="Listing-12-18"></a>

```rust,ignore
pub fn search<'a>(query: &str, contents: &'a str) -> Vec<&'a str> {
    for line in contents.lines() {
        if line.contains(query) {
            // do something with line
        }
    }
}
```

<span class="caption">Listing 12-18: Adding functionality to see whether the
line contains the string in `query`</span>

#### Storing Matching Lines

We also need a way to store the lines that contain our query string. For that,
we can make a mutable vector before the `for` loop and call the `push` method
to store a `line` in the vector. After the `for` loop, we return the vector, as
shown in [Listing 12-19][Listing-12-19]:

<span class="filename">Filename: src/lib.rs</span>

[Listing-12-19]: #Listing-12-19
<a name="Listing-12-19"></a>

```rust,ignore
pub fn search<'a>(query: &str, contents: &'a str) -> Vec<&'a str> {
    let mut results = Vec::new();

    for line in contents.lines() {
        if line.contains(query) {
            results.push(line);
        }
    }

    results
}
```

<span class="caption">Listing 12-19: Storing the lines that match so we can
return them</span>

Now the `search` function should return only the lines that contain `query`,
and our test should pass. Let’s run the test:

```text
$ cargo test
--snip--
running 1 test
test test::one_result ... ok

test result: ok. 1 passed; 0 failed; 0 ignored; 0 measured; 0 filtered out
```

Our test passed, so we know it works!

At this point, we could consider opportunities for refactoring the
implementation of the search function while keeping the tests passing to
maintain the same functionality. The code in the search function isn’t too bad,
but it doesn’t take advantage of some useful features of iterators. We’ll
return to this example in Chapter 13 where we’ll explore iterators in detail
and look at how to improve it.

#### Using the `search` Function in the `run` Function

Now that the `search` function is working and tested, we need to call `search`
from our `run` function. We need to pass the `config.query` value and the
`contents` that `run` reads from the file to the `search` function. Then `run`
will print each line returned from `search`:

<span class="filename">Filename: src/lib.rs</span>

```rust,ignore
pub fn run(config: Config) -> Result<(), Box<Error>> {
    let mut f = File::open(config.filename)?;

    let mut contents = String::new();
    f.read_to_string(&mut contents)?;

    for line in search(&config.query, &contents) {
        println!("{}", line);
    }

    Ok(())
}
```

We’re still using a `for` loop to return each line from `search` and print it.

Now the entire program should work! Let’s try it out, first with a word that
should return exactly one line from the Emily Dickinson poem, “frog”:

```text
$ cargo run frog poem.txt
   Compiling minigrep v0.1.0 (file:///projects/minigrep)
    Finished dev [unoptimized + debuginfo] target(s) in 0.38 secs
     Running `target/debug/minigrep frog poem.txt`
How public, like a frog
```

Cool! Now let’s try a word that will match multiple lines, like “body”:

```text
$ cargo run body poem.txt
    Finished dev [unoptimized + debuginfo] target(s) in 0.0 secs
     Running `target/debug/minigrep body poem.txt`
I’m nobody! Who are you?
Are you nobody, too?
How dreary to be somebody!
```

And finally, let’s make sure that we don’t get any lines when we search for a
word that isn’t anywhere in the poem, such as “monomorphization”:

```text
$ cargo run monomorphization poem.txt
    Finished dev [unoptimized + debuginfo] target(s) in 0.0 secs
     Running `target/debug/minigrep monomorphization poem.txt`
```

Excellent! We’ve built our own mini version of a classic tool and learned a lot
about how to structure applications. We’ve also learned a bit about file input
and output, lifetimes, testing, and command line parsing.

To round out this project, we’ll briefly demonstrate how to work with
environment variables and how to print to standard error, both of which are
useful when you’re writing command line programs.

[Listing-12-15]: ch12-04-testing-the-librarys-functionality.html#Listing-12-15
[Listing-12-16]: ch12-04-testing-the-librarys-functionality.html#Listing-12-16
[Listing-12-17]: ch12-04-testing-the-librarys-functionality.html#Listing-12-17
[Listing-12-18]: ch12-04-testing-the-librarys-functionality.html#Listing-12-18
[Listing-12-19]: ch12-04-testing-the-librarys-functionality.html#Listing-12-19<|MERGE_RESOLUTION|>--- conflicted
+++ resolved
@@ -35,11 +35,7 @@
 did in Chapter 11. The test function specifies the behavior we want the
 `search` function to have: it will take a query and the text to search for the
 query in, and will return only the lines from the text that contain the query.
-<<<<<<< HEAD
-[Listing 12-15][Listing-12-15] shows this test:
-=======
-Listing 12-15 shows this test, which won't compile yet:
->>>>>>> 49328022
+[Listing 12-15][Listing-12-15] shows this test, which won't compile yet:
 
 <span class="filename">Filename: src/lib.rs</span>
 
