--- conflicted
+++ resolved
@@ -5,13 +5,6 @@
 
 ### Function Pointers
 
-<<<<<<< HEAD
-We’ve talked about how to pass closures to functions, but you can pass regular
-functions to functions too! Functions coerce to the type `fn`, with a lower
-case ‘f’ not to be confused with the `Fn` closure trait. `fn` is called a
-*function pointer*. The syntax for specifying that a parameter is a function
-pointer is similar to that of closures, as shown in [Listing 19-38][Listing-19-38]:
-=======
 <!-- Maybe give an example of when we'd want to use this? -->
 <!-- Added a short sentence, but we discuss interfacing with languages that
 don't have closures below, which I don't think makes sense until we define how
@@ -24,13 +17,12 @@
 Functions coerce to the type `fn`, with a lower case ‘f’ not to be confused
 with the `Fn` closure trait. The `fn` type is called a *function pointer*. The
 syntax for specifying that a parameter is a function pointer is similar to that
-of closures, as shown in Listing 19-35:
->>>>>>> a28f03e2
+of closures, as shown in [Listing 19-35][Listing-19-35]:
 
 <span class="filename">Filename: src/main.rs</span>
 
-[Listing-19-38]: #Listing-19-38
-<a name="Listing-19-38"></a>
+[Listing-19-35]: #Listing-19-35
+<a name="Listing-19-35"></a>
 
 ```rust
 fn add_one(x: i32) -> i32 {
@@ -159,4 +151,4 @@
 Now, let’s put everything we’ve learned throughout the book into practice with
 one more project!
 
-[Listing-19-38]: ch19-05-advanced-functions-and-closures.html#Listing-19-38+[Listing-19-35]: ch19-05-advanced-functions-and-closures.html#Listing-19-35