## Tipos de datos

Cada valor en Rust es de un cierto *tipo*, que le dice a Rust qué tipo de datos 
se está especificando para que sepa cómo trabajar con esos datos. En esta sección,
veremos una serie de tipos que se construyen en el lenguaje. Dividimos los
tipos en dos subconjuntos: escalar y compuesto.

A lo largo de esta sección, ten en cuenta que Rust es un lenguaje *estáticamente mecanografiado*,
lo que significa que debes conocer los tipos de todas las variables en tiempo de
compilación. El compilador generalmente puede inferir qué tipo de información queremos usar en base al 
valor y cómo la usamos. En los casos en que muchos tipos son posibles, como cuando 
convertimos una `String` a un tipo numérico usando `parse` en el Capítulo 2, debemos añadir
una anotación de tipo, como esta:

```rust
let guess: u32 = "42".parse().expect("Not a number!");
```

Si no añadimos el tipo de anotación aquí, Rust mostrará el siguiente
error, lo que significa que el compilador necesita más información de nosotros para saber 
qué tipo posible queremos usar:

```text
error[E0282]: type annotations needed
 --> src/main.rs:2:9
  |
2 |     let guess = "42".parse().expect("Not a number!");
  |         ^^^^^
  |         |
  |         cannot infer type for `_`
  |         consider giving `guess` a type
```

<<<<<<< HEAD
Verás diferentes tipos de anotaciones a medida que discutimos los distintos tipos de datos.

### Tipos Escalares

Un tipo *escalar* representa un solo valor. Rust tiene cuatro tipos escalares principales:
enteros, números de coma flotante, booleanos y caracteres. Probablemente los 
reconocerás de otros lenguajes de programación, pero vamos a saltar a cómo
funcionan en Rust.

#### tipo Entero

Un *integer* es un número sin un componente fraccionario. Usamos un tipo 
entero antes en este capítulo, el tipo `i32`. Esta tipo de declaración indica 
que el valor con el que está asociado debe ser un entero firmado (de ahí el `i`, 
a diferencia de una `u` para no firmado) que ocupa 32 bits de espacio. La Tabla 3-1 
muestra los tipos enteros incorporados en Rust. Cada variante de las columnas 
Firmada y No Firmada (por ejemplo, *i32*) puede utilizarse para declarar el tipo de 
un valor entero.

<span class="caption">Tabla 3-1: Tipos enteros en Rust</span>

| Longitud | Firmada | No firmada |
|----------|---------|------------|
| 8-bit    | i8      | u8         |
| 16-bit   | i16     | u16        |
| 32-bit   | i32     | u32        |
| 64-bit   | i64     | u64        |
| arch     | isize   | usize      |

Cada variante puede estar firmada o sin firmar y tiene un tamaño explícito. 
Firmada y no firmada se refiere a si es posible que el número sea 
negativo o positivo; en otras palabras, si el número necesita tener un signo
con él (firmada) o si sólo será positivo y por lo tanto puede
ser representado sin un signo (no firmada). Es como escribir números en papel: cuando
el signo importa, un número se muestra con un signo más o un signo menos; sin embargo,
cuando es seguro suponer que el número es positivo, se muestra sin signo.
Los números firmados se almacenan usando la representación del complemento de dos (si no estás 
seguro de lo que es esto, puedes buscarlo en línea; una explicación está fuera
del alcance de este libro).

Cada variante firmada puede almacenar números de - (2<sup>n - 1</sup>) a 2<sup>n - 
1</sup> - 1 inclusive, donde `n` es el número de bits que usa la variante. Por lo tanto,
un `i8` puede almacenar números de - (2<sup>7</sup>) a 2<sup>7</sup> - 1, lo que equivale 
a -128 a 127. Las variantes no firmadas pueden almacenar números de 0 a 2<sup>n</sup> - 1, 
por lo que un `u8` puede almacenar números de 0 a 2<sup>8</sup> - 1, lo que equivale a 0 a 255.
 
 Además, los tipos `isize` y `usize` dependen del tipo de equipo en el que estes
 ejecutando el programa: 64 bits si está en una arquitectura de 64 bits y 32 bits
 si está en una arquitectura de 32 bits.
 
Puede escribir enteros literales en cualquiera de las formas mostradas en la Tabla 3-2. Nota
que todos los números literales excepto el byte literal permiten un tipo de sufijo, tal como
`57u8`, y `_` como un separador visual, así como `1_000`.

<span class="caption">Tabla 3-2: Literales enteros en Rust</span>

| Números Literales  | Ejemplo       |
|--------------------|---------------|
| Decimal            | `98_222`      |
| Hex                | `0xff`        |
| Octal              | `0o77`        |
| Binario            | `0b1111_0000` |
| Byte (solo `u8` )  | `b'A'`        |

Entonces, ¿cómo sabes qué tipo de entero usar? Si no estás seguro, los valores
predeterminados de Rust son generalmente buenas opciones, y los tipos enteros por defecto son `i32`: 
generalmente es el más rápido, incluso en sistemas de 64 bits. La situación principal en la que
se utiliza `isize` o `usize` es cuando se indiza algún tipo de colección.

#### Tipos de Punto Flotante

Rust también tiene dos tipos primitivos para *floating-point numbers*, que son 
números con decimales. Los tipos de punto flotante de Rust son `f32` y `f64`, 
que tienen 32 bits y 64 bits de tamaño, respectivamente. El tipo por defecto es `f64`
porque es más o menos la misma velocidad que `f32` pero es capaz de mayor precisión.
Es posible usar un tipo `f64` en sistemas de 32 bits, pero será más lento 
que usar un tipo `f32` en esos sistemas. La mayor parte del tiempo, el potencial de 
negociación bajar el rendimiento para una mayor precisión es una elección inicial razonable, y tu 
debes poner a prueba tu código si sospechas que el tamaño del punto flotante es un problema en
tu situación.

Aquí hay un ejemplo que muestra números de punto flotante en acción:
=======
You’ll see different type annotations as we discuss the various data types.

### Scalar Types

A *scalar* type represents a single value. Rust has four primary scalar types:
integers, floating-point numbers, Booleans, and characters. You’ll likely
recognize these from other programming languages, but let’s jump into how they
work in Rust.

#### Integer Types

An *integer* is a number without a fractional component. We used one integer
type earlier in this chapter, the `u32` type. This type declaration indicates
that the value it’s associated with should be an unsigned integer (signed
integer types start with `i` instead of `u`) that takes up 32 bits of space.
Table 3-1 shows the built-in integer types in Rust. Each variant in the Signed
and Unsigned columns (for example, *i16*) can be used to declare the type of an
integer value.

<span class="caption">Table 3-1: Integer Types in Rust</span>

| Length | Signed | Unsigned |
|--------|--------|----------|
| 8-bit  | i8     | u8       |
| 16-bit | i16    | u16      |
| 32-bit | i32    | u32      |
| 64-bit | i64    | u64      |
| arch   | isize  | usize    |

Each variant can be either signed or unsigned and has an explicit size.
Signed and unsigned refers to whether it’s possible for the number to be
negative or positive; in other words, whether the number needs to have a sign
with it (signed) or whether it will only ever be positive and can therefore be
represented without a sign (unsigned). It’s like writing numbers on paper: when
the sign matters, a number is shown with a plus sign or a minus sign; however,
when it’s safe to assume the number is positive, it’s shown with no sign.
Signed numbers are stored using two’s complement representation (if you’re
unsure what this is, you can search for it online; an explanation is outside
the scope of this book).

Each signed variant can store numbers from -(2<sup>n - 1</sup>) to 2<sup>n -
1</sup> - 1 inclusive, where `n` is the number of bits that variant uses. So an
`i8` can store numbers from -(2<sup>7</sup>) to 2<sup>7</sup> - 1, which equals
-128 to 127. Unsigned variants can store numbers from 0 to 2<sup>n</sup> - 1,
so a `u8` can store numbers from 0 to 2<sup>8</sup> - 1, which equals 0 to 255.

Additionally, the `isize` and `usize` types depend on the kind of computer your
program is running on: 64-bits if you’re on a 64-bit architecture and 32-bits
if you’re on a 32-bit architecture.

You can write integer literals in any of the forms shown in Table 3-2. Note
that all number literals except the byte literal allow a type suffix, such as
`57u8`, and `_` as a visual separator, such as `1_000`.

<span class="caption">Table 3-2: Integer Literals in Rust</span>

| Number literals  | Example       |
|------------------|---------------|
| Decimal          | `98_222`      |
| Hex              | `0xff`        |
| Octal            | `0o77`        |
| Binary           | `0b1111_0000` |
| Byte (`u8` only) | `b'A'`        |

So how do you know which type of integer to use? If you’re unsure, Rust’s
defaults are generally good choices, and integer types default to `i32`: it’s
generally the fastest, even on 64-bit systems. The primary situation in which
you’d use `isize` or `usize` is when indexing some sort of collection.

#### Floating-Point Types

Rust also has two primitive types for *floating-point numbers*, which are
numbers with decimal points. Rust’s floating-point types are `f32` and `f64`,
which are 32 bits and 64 bits in size, respectively. The default type is `f64`
because on modern CPUs it’s roughly the same speed as `f32` but is capable of
more precision.

Here’s an example that shows floating-point numbers in action:
>>>>>>> 5a18535e

<span class="filename">Filename: src/main.rs</span>

```rust
fn main() {
    let x = 2.0; // f64

    let y: f32 = 3.0; // f32
}
```

Los números de punto flotante se representan según la norma IEEE-754. El 
tipo `f32` es un flotador de precisión simple, y el `f64` tiene doble precisión.

#### Operaciones Numéricas

Rust soporta las operaciones matemáticas básicas usuales que tu esperarías para todos los
tipos de números: suma, resta, multiplicación, división y porcentaje. 
El siguiente código muestra cómo se usa cada uno de ellos en una declaración `let`:

<span class="filename">Filename: src/main.rs</span>

```rust
fn main() {
    // Suma
    let sum = 5 + 10;

    // Resta
    let difference = 95.5 - 4.3;

    // Multiplicación
    let product = 4 * 30;

    // División
    let quotient = 56.7 / 32.2;

    // Porcentaje
    let remainder = 43 % 5;
}
```

Cada expresión de estas declaraciones utiliza un operador matemático y evalúa 
a un único valor, que luego se vincula a una variable. El Apéndice B contiene una
lista de todos los operadores que Rust proporciona.

#### El tipo Booleano

<<<<<<< HEAD
Como en la mayoría de los otros lenguajes de programación, un tipo booleano en Rust tiene dos valores
posibles: `true` y `false`. El tipo booleano en Rust se especifica con `bool`. 
Por ejemplo:
=======
As in most other programming languages, a Boolean type in Rust has two possible
values: `true` and `false`. The Boolean type in Rust is specified using `bool`.
For example:
>>>>>>> 5a18535e

<span class="filename">Filename: src/main.rs</span>

```rust
fn main() {
    let t = true;

    let f: bool = false; // con anotación de tipo explícita
}
```

<<<<<<< HEAD
La forma principal de consumir valores booleanos es a través de condicionales, como una expresión
`if`. Cubriremos cómo funcionan las expresiones `if` en Rust en la sección 
"Flujo de Control".
=======
The main way to consume Boolean values is through conditionals, such as an `if`
expression. We’ll cover how `if` expressions work in Rust in the “Control Flow”
section.
>>>>>>> 5a18535e

#### El Tipo de Carácter

<<<<<<< HEAD
Hasta ahora sólo hemos trabajado con números, pero Rust también soporta letras. El tipo de 
`char` de Rust es el tipo alfabético más primitivo del lenguaje, y el siguiente
código muestra una forma de usarlo:
=======
So far we’ve only worked with numbers, but Rust supports letters too. Rust’s
`char` type is the language’s most primitive alphabetic type, and the following
code shows one way to use it. Note that the `char` type is specified with
single quotes, as opposed to strings that use double quotes:
>>>>>>> 5a18535e

<span class="filename">Filename: src/main.rs</span>

```rust
fn main() {
   let c = 'z';
   let z = 'ℤ';
   let heart_eyed_cat = '😻';
}
```

El tipo `char` de Rust representa un valor escalar Unicode, lo que significa que puede
representar mucho más que ASCII. Letras acentuadas, ideogramas 
chinos/japoneses/coreanos, emojis y espacios de anchura cero son todos tipos válidos de `char` en Rust.
Los valores escalares Unicode van desde `U+000000` hasta `U+D7FF` e incluso de `U+E000` hasta
`U+10FFFF`. Sin embargo, un "caracter" no es realmente un concepto en Unicode, 
así que tu intuición humana para lo que es un "caracter" puede que no coincida con lo que 
es un `char` en Rust. Discutiremos este tema en detalle en la sección "Cadenas" 
en el Capítulo 8.

### Tipos de Compuestos

Los *tipos de compuestos* pueden agrupar múltiples valores de otros tipos a un tipo. Rust
tiene dos tipos de compuestos primitivos: tuplas y matrices.

#### Clasificación de Valores en Tuplas

Una tupla es una forma general de agrupar un cierto número de otros valores con 
una variedad de tipos en un tipo compuesto.

Creamos una tupla escribiendo una lista de valores separados por comas dentro
de paréntesis. Cada posición en la tupla tiene un tipo, y los tipos de los
diferentes valores en la tupla no tienen que ser los mismos. Hemos añadido anotaciones
de tipo opcionales en este ejemplo:

<span class="filename">Filename: src/main.rs</span>

```rust
fn main() {
    let tup: (i32, f64, u8) = (500, 6.4, 1);
}
```

La variable `tup` se une a la tupla entera, ya que una tupla se considera un
solo elemento compuesto. Para obtener los valores individuales de una tupla, podemos
usar la coincidencia de patrones para desestructurar el valor de una tupla, como este:

<span class="filename">Filename: src/main.rs</span>

```rust
fn main() {
    let tup = (500, 6.4, 1);

    let (x, y, z) = tup;

    println!("The value of y is: {}", y);
}
```

Este programa crea primero una tupla y lo une a la variable `tup`. Luego
usa un patrón con `lets` para tomar `tup` y convertirlo en tres variables
separadas, `x`, `y` y `z`. Esto se llama *desestructuración*, porque rompe 
la tupla simple en tres partes. Finalmente, el programa imprime el valor de
`y`, que es `6.4`.

Además de la desestructuración por coincidencia de patrones, también podemos acceder 
directamente a un elemento de tupla utilizando un periodo (`.`) seguido del índice del
valor al que queremos acceder. Por ejemplo:

<span class="filename">Filename: src/main.rs</span>

```rust
fn main() {
    let x: (i32, f64, u8) = (500, 6.4, 1);

    let five_hundred = x.0;

    let six_point_four = x.1;

    let one = x.2;
}
```

Este programa crea una tupla, `x`, y luego crea nuevas variables para cada
elemento usando su índice. Como en la mayoría de los lenguajes de programación, el primer 
índice en una tupla es 0.

#### Arrays (Matrices)

Otra forma de tener una colección de múltiples valores es con una *array*. A diferencia
de una tupla, cada elemento de un array debe tener el mismo tipo. Las arrays en Rust son 
diferentes a las arrays en otros lenguajes porque las arrays en Rust tienen una 
longitud fija: una vez declaradas, no pueden crecer o reducirse de tamaño.

En Rust, los valores que entran en una array se escriben como una lista separada por comas
dentro de corchetes:

<span class="filename">Filename: src/main.rs</span>

```rust
fn main() {
    let a = [1, 2, 3, 4, 5];
}
```

Las matrices son útiles cuando deseas que tus datos se asignen a la pila en lugar de
al montón (hablaremos más sobre la pila y el montón en el Capítulo 4), o cuando 
quieres asegurarte de que siempre tienes un número fijo de elementos. No son tan
flexibles como el tipo vector. El tipo vector es un tipo de colección similar
proporcionado por la biblioteca estándar que *se* permite que crezca o se reduzca 
de tamaño. Si no estás seguro de si debes usar una array o un vector, debes probablemente
usar un vector: el Capítulo 8 discute los vectores con más detalle.

Un ejemplo de cuándo es posible que desees utilizar una matriz en lugar de un vector es en
un programa que necesita saber los nombres de los meses del año. Es muy poco
probable que un programa de este tipo necesite añadir o eliminar meses, por lo que puedes utilizar
una array porque sabes que siempre contendrá 12 elementos:

```rust
let months = ["January", "February", "March", "April", "May", "June", "July",
              "August", "September", "October", "November", "December"];
```

##### Acceso a Los Elementos de la Array

Una array es un único trozo de memoria asignado en la pila. Podemos acceder 
a elementos de una array usando indexación, así:

<span class="filename">Filename: src/main.rs</span>

```rust
fn main() {
    let a = [1, 2, 3, 4, 5];

    let first = a[0];
    let second = a[1];
}
```

En este ejemplo, la variable llamada `first` obtendrá el valor `1`, porque
ese es el valor en el índice `[0]` de la array. La variable llamada `second` obtendrá 
el valor `2` del índice `[1]` en la array.

##### Acceso a Elementos de Array no Válidos

<<<<<<< HEAD
¿Qué sucede si intentamos acceder a un elemento de una array que está más allá del final
de la array? Digamos que cambiamos el ejemplo a lo siguiente:
=======
What happens if you try to access an element of an array that is past the end
of the array? Say you change the example to the following code, which will
compile but exit with an error when it runs:
>>>>>>> 5a18535e

<span class="filename">Filename: src/main.rs</span>

```rust,ignore
fn main() {
    let a = [1, 2, 3, 4, 5];
    let index = 10;

    let element = a[index];

    println!("The value of element is: {}", element);
}
```

Ejecutar este código usando `Cargo Run` produce el siguiente resultado:

```text
$ cargo run
   Compiling arrays v0.1.0 (file:///projects/arrays)
    Finished dev [unoptimized + debuginfo] target(s) in 0.31 secs
     Running `target/debug/arrays`
thread '<main>' panicked at 'index out of bounds: the len is 5 but the index is
 10', src/main.rs:6
note: Run with `RUST_BACKTRACE=1` for a backtrace.
```

La compilación no produjo ningún error, pero el programa da como resultado un 
error de *runtime* y no salió con éxito. Cuando intentes acceder a un 
elemento utilizando la indexación, Rust comprobará que el índice especificado es inferior
a la longitud de la array. Si el índice es mayor que la longitud, Rust entrará en 
*panic*, que es el término que usa Rust cuando un programa sale con un error.

Este es el primer ejemplo de los principios de seguridad de Rust en acción. En muchos
lenguajes de bajo nivel, este tipo de comprobación no se realiza y cuando proporcionas un 
índice incorrecto, se puede acceder a la memoria no válida. Rust te protege contra este 
tipo de error al salir inmediatamente en lugar de permitir el acceso a la memoria y
continuar. El Capítulo 9 trata más sobre el manejo de los errores de Rust.<|MERGE_RESOLUTION|>--- conflicted
+++ resolved
@@ -1,14 +1,14 @@
 ## Tipos de datos
 
-Cada valor en Rust es de un cierto *tipo*, que le dice a Rust qué tipo de datos 
+Cada valor en Rust es de un cierto *tipo*, que le dice a Rust qué tipo de datos
 se está especificando para que sepa cómo trabajar con esos datos. En esta sección,
 veremos una serie de tipos que se construyen en el lenguaje. Dividimos los
 tipos en dos subconjuntos: escalar y compuesto.
 
 A lo largo de esta sección, ten en cuenta que Rust es un lenguaje *estáticamente mecanografiado*,
 lo que significa que debes conocer los tipos de todas las variables en tiempo de
-compilación. El compilador generalmente puede inferir qué tipo de información queremos usar en base al 
-valor y cómo la usamos. En los casos en que muchos tipos son posibles, como cuando 
+compilación. El compilador generalmente puede inferir qué tipo de información queremos usar en base al
+valor y cómo la usamos. En los casos en que muchos tipos son posibles, como cuando
 convertimos una `String` a un tipo numérico usando `parse` en el Capítulo 2, debemos añadir
 una anotación de tipo, como esta:
 
@@ -17,7 +17,7 @@
 ```
 
 Si no añadimos el tipo de anotación aquí, Rust mostrará el siguiente
-error, lo que significa que el compilador necesita más información de nosotros para saber 
+error, lo que significa que el compilador necesita más información de nosotros para saber
 qué tipo posible queremos usar:
 
 ```text
@@ -31,57 +31,56 @@
   |         consider giving `guess` a type
 ```
 
-<<<<<<< HEAD
 Verás diferentes tipos de anotaciones a medida que discutimos los distintos tipos de datos.
 
 ### Tipos Escalares
 
 Un tipo *escalar* representa un solo valor. Rust tiene cuatro tipos escalares principales:
-enteros, números de coma flotante, booleanos y caracteres. Probablemente los 
+enteros, números de coma flotante, Booleanos y caracteres. Probablemente los
 reconocerás de otros lenguajes de programación, pero vamos a saltar a cómo
 funcionan en Rust.
 
 #### tipo Entero
 
-Un *integer* es un número sin un componente fraccionario. Usamos un tipo 
-entero antes en este capítulo, el tipo `i32`. Esta tipo de declaración indica 
-que el valor con el que está asociado debe ser un entero firmado (de ahí el `i`, 
-a diferencia de una `u` para no firmado) que ocupa 32 bits de espacio. La Tabla 3-1 
-muestra los tipos enteros incorporados en Rust. Cada variante de las columnas 
-Firmada y No Firmada (por ejemplo, *i32*) puede utilizarse para declarar el tipo de 
+Un *integer* es un número sin un componente fraccionario. Usamos un tipo
+entero antes en este capítulo, el tipo `u32`. Este tipo de declaración indica
+que el valor con el que está asociado debe ser un entero sin signo (de ahí el `u`,
+a diferencia de una `i` para enteros con signo) que ocupa 32 bits de espacio. La Tabla 3-1
+muestra los tipos enteros incorporados en Rust. Cada variante de las columnas
+Con Signo y Sin Signo (por ejemplo, *i32*) puede utilizarse para declarar el tipo de
 un valor entero.
 
 <span class="caption">Tabla 3-1: Tipos enteros en Rust</span>
 
-| Longitud | Firmada | No firmada |
-|----------|---------|------------|
-| 8-bit    | i8      | u8         |
-| 16-bit   | i16     | u16        |
-| 32-bit   | i32     | u32        |
-| 64-bit   | i64     | u64        |
-| arch     | isize   | usize      |
-
-Cada variante puede estar firmada o sin firmar y tiene un tamaño explícito. 
-Firmada y no firmada se refiere a si es posible que el número sea 
+| Longitud | Con Signo | Sin Signo |
+|----------|-----------|-----------|
+| 8-bit    | i8        | u8        |
+| 16-bit   | i16       | u16       |
+| 32-bit   | i32       | u32       |
+| 64-bit   | i64       | u64       |
+| arch     | isize     | usize     |
+
+Cada variante puede estar firmada o sin firmar y tiene un tamaño explícito.
+Firmada y no firmada se refiere a si es posible que el número sea
 negativo o positivo; en otras palabras, si el número necesita tener un signo
 con él (firmada) o si sólo será positivo y por lo tanto puede
 ser representado sin un signo (no firmada). Es como escribir números en papel: cuando
 el signo importa, un número se muestra con un signo más o un signo menos; sin embargo,
 cuando es seguro suponer que el número es positivo, se muestra sin signo.
-Los números firmados se almacenan usando la representación del complemento de dos (si no estás 
+Los números firmados se almacenan usando la representación del complemento de dos (si no estás
 seguro de lo que es esto, puedes buscarlo en línea; una explicación está fuera
 del alcance de este libro).
 
-Cada variante firmada puede almacenar números de - (2<sup>n - 1</sup>) a 2<sup>n - 
+Cada variante firmada puede almacenar números de - (2<sup>n - 1</sup>) a 2<sup>n -
 1</sup> - 1 inclusive, donde `n` es el número de bits que usa la variante. Por lo tanto,
-un `i8` puede almacenar números de - (2<sup>7</sup>) a 2<sup>7</sup> - 1, lo que equivale 
-a -128 a 127. Las variantes no firmadas pueden almacenar números de 0 a 2<sup>n</sup> - 1, 
+un `i8` puede almacenar números de - (2<sup>7</sup>) a 2<sup>7</sup> - 1, lo que equivale
+a -128 a 127. Las variantes no firmadas pueden almacenar números de 0 a 2<sup>n</sup> - 1,
 por lo que un `u8` puede almacenar números de 0 a 2<sup>8</sup> - 1, lo que equivale a 0 a 255.
- 
+
  Además, los tipos `isize` y `usize` dependen del tipo de equipo en el que estes
  ejecutando el programa: 64 bits si está en una arquitectura de 64 bits y 32 bits
  si está en una arquitectura de 32 bits.
- 
+
 Puede escribir enteros literales en cualquiera de las formas mostradas en la Tabla 3-2. Nota
 que todos los números literales excepto el byte literal permiten un tipo de sufijo, tal como
 `57u8`, y `_` como un separador visual, así como `1_000`.
@@ -97,103 +96,19 @@
 | Byte (solo `u8` )  | `b'A'`        |
 
 Entonces, ¿cómo sabes qué tipo de entero usar? Si no estás seguro, los valores
-predeterminados de Rust son generalmente buenas opciones, y los tipos enteros por defecto son `i32`: 
+predeterminados de Rust son generalmente buenas opciones, y los tipos enteros por defecto son `i32`:
 generalmente es el más rápido, incluso en sistemas de 64 bits. La situación principal en la que
 se utiliza `isize` o `usize` es cuando se indiza algún tipo de colección.
 
 #### Tipos de Punto Flotante
 
-Rust también tiene dos tipos primitivos para *floating-point numbers*, que son 
-números con decimales. Los tipos de punto flotante de Rust son `f32` y `f64`, 
+Rust también tiene dos tipos primitivos para *numeros de coma flotante*, que son
+números con decimales. Los tipos de coma flotante de Rust son `f32` y `f64`,
 que tienen 32 bits y 64 bits de tamaño, respectivamente. El tipo por defecto es `f64`
-porque es más o menos la misma velocidad que `f32` pero es capaz de mayor precisión.
-Es posible usar un tipo `f64` en sistemas de 32 bits, pero será más lento 
-que usar un tipo `f32` en esos sistemas. La mayor parte del tiempo, el potencial de 
-negociación bajar el rendimiento para una mayor precisión es una elección inicial razonable, y tu 
-debes poner a prueba tu código si sospechas que el tamaño del punto flotante es un problema en
-tu situación.
+porque en ordenadores actuales, se usa a más o menos la misma velocidad que `f32`
+pero tiene de mayor precisión.
 
 Aquí hay un ejemplo que muestra números de punto flotante en acción:
-=======
-You’ll see different type annotations as we discuss the various data types.
-
-### Scalar Types
-
-A *scalar* type represents a single value. Rust has four primary scalar types:
-integers, floating-point numbers, Booleans, and characters. You’ll likely
-recognize these from other programming languages, but let’s jump into how they
-work in Rust.
-
-#### Integer Types
-
-An *integer* is a number without a fractional component. We used one integer
-type earlier in this chapter, the `u32` type. This type declaration indicates
-that the value it’s associated with should be an unsigned integer (signed
-integer types start with `i` instead of `u`) that takes up 32 bits of space.
-Table 3-1 shows the built-in integer types in Rust. Each variant in the Signed
-and Unsigned columns (for example, *i16*) can be used to declare the type of an
-integer value.
-
-<span class="caption">Table 3-1: Integer Types in Rust</span>
-
-| Length | Signed | Unsigned |
-|--------|--------|----------|
-| 8-bit  | i8     | u8       |
-| 16-bit | i16    | u16      |
-| 32-bit | i32    | u32      |
-| 64-bit | i64    | u64      |
-| arch   | isize  | usize    |
-
-Each variant can be either signed or unsigned and has an explicit size.
-Signed and unsigned refers to whether it’s possible for the number to be
-negative or positive; in other words, whether the number needs to have a sign
-with it (signed) or whether it will only ever be positive and can therefore be
-represented without a sign (unsigned). It’s like writing numbers on paper: when
-the sign matters, a number is shown with a plus sign or a minus sign; however,
-when it’s safe to assume the number is positive, it’s shown with no sign.
-Signed numbers are stored using two’s complement representation (if you’re
-unsure what this is, you can search for it online; an explanation is outside
-the scope of this book).
-
-Each signed variant can store numbers from -(2<sup>n - 1</sup>) to 2<sup>n -
-1</sup> - 1 inclusive, where `n` is the number of bits that variant uses. So an
-`i8` can store numbers from -(2<sup>7</sup>) to 2<sup>7</sup> - 1, which equals
--128 to 127. Unsigned variants can store numbers from 0 to 2<sup>n</sup> - 1,
-so a `u8` can store numbers from 0 to 2<sup>8</sup> - 1, which equals 0 to 255.
-
-Additionally, the `isize` and `usize` types depend on the kind of computer your
-program is running on: 64-bits if you’re on a 64-bit architecture and 32-bits
-if you’re on a 32-bit architecture.
-
-You can write integer literals in any of the forms shown in Table 3-2. Note
-that all number literals except the byte literal allow a type suffix, such as
-`57u8`, and `_` as a visual separator, such as `1_000`.
-
-<span class="caption">Table 3-2: Integer Literals in Rust</span>
-
-| Number literals  | Example       |
-|------------------|---------------|
-| Decimal          | `98_222`      |
-| Hex              | `0xff`        |
-| Octal            | `0o77`        |
-| Binary           | `0b1111_0000` |
-| Byte (`u8` only) | `b'A'`        |
-
-So how do you know which type of integer to use? If you’re unsure, Rust’s
-defaults are generally good choices, and integer types default to `i32`: it’s
-generally the fastest, even on 64-bit systems. The primary situation in which
-you’d use `isize` or `usize` is when indexing some sort of collection.
-
-#### Floating-Point Types
-
-Rust also has two primitive types for *floating-point numbers*, which are
-numbers with decimal points. Rust’s floating-point types are `f32` and `f64`,
-which are 32 bits and 64 bits in size, respectively. The default type is `f64`
-because on modern CPUs it’s roughly the same speed as `f32` but is capable of
-more precision.
-
-Here’s an example that shows floating-point numbers in action:
->>>>>>> 5a18535e
 
 <span class="filename">Filename: src/main.rs</span>
 
@@ -205,13 +120,13 @@
 }
 ```
 
-Los números de punto flotante se representan según la norma IEEE-754. El 
+Los números de punto flotante se representan según la norma IEEE-754. El
 tipo `f32` es un flotador de precisión simple, y el `f64` tiene doble precisión.
 
 #### Operaciones Numéricas
 
 Rust soporta las operaciones matemáticas básicas usuales que tu esperarías para todos los
-tipos de números: suma, resta, multiplicación, división y porcentaje. 
+tipos de números: suma, resta, multiplicación, división y porcentaje.
 El siguiente código muestra cómo se usa cada uno de ellos en una declaración `let`:
 
 <span class="filename">Filename: src/main.rs</span>
@@ -235,21 +150,15 @@
 }
 ```
 
-Cada expresión de estas declaraciones utiliza un operador matemático y evalúa 
+Cada expresión de estas declaraciones utiliza un operador matemático y evalúa
 a un único valor, que luego se vincula a una variable. El Apéndice B contiene una
 lista de todos los operadores que Rust proporciona.
 
 #### El tipo Booleano
 
-<<<<<<< HEAD
-Como en la mayoría de los otros lenguajes de programación, un tipo booleano en Rust tiene dos valores
-posibles: `true` y `false`. El tipo booleano en Rust se especifica con `bool`. 
+Como en la mayoría de los otros lenguajes de programación, un tipo Booleano en Rust tiene dos valores
+posibles: `true` y `false`. El tipo Booleano en Rust se especifica con `bool`.
 Por ejemplo:
-=======
-As in most other programming languages, a Boolean type in Rust has two possible
-values: `true` and `false`. The Boolean type in Rust is specified using `bool`.
-For example:
->>>>>>> 5a18535e
 
 <span class="filename">Filename: src/main.rs</span>
 
@@ -261,28 +170,17 @@
 }
 ```
 
-<<<<<<< HEAD
-La forma principal de consumir valores booleanos es a través de condicionales, como una expresión
-`if`. Cubriremos cómo funcionan las expresiones `if` en Rust en la sección 
+La forma principal de consumir valores Booleanos es a través de condicionales, como una expresión
+`if`. Cubriremos cómo funcionan las expresiones `if` en Rust en la sección
 "Flujo de Control".
-=======
-The main way to consume Boolean values is through conditionals, such as an `if`
-expression. We’ll cover how `if` expressions work in Rust in the “Control Flow”
-section.
->>>>>>> 5a18535e
 
 #### El Tipo de Carácter
 
-<<<<<<< HEAD
-Hasta ahora sólo hemos trabajado con números, pero Rust también soporta letras. El tipo de 
+Hasta ahora sólo hemos trabajado con números, pero Rust también soporta letras. El tipo de
 `char` de Rust es el tipo alfabético más primitivo del lenguaje, y el siguiente
 código muestra una forma de usarlo:
-=======
-So far we’ve only worked with numbers, but Rust supports letters too. Rust’s
-`char` type is the language’s most primitive alphabetic type, and the following
-code shows one way to use it. Note that the `char` type is specified with
+Note that the `char` type is specified with
 single quotes, as opposed to strings that use double quotes:
->>>>>>> 5a18535e
 
 <span class="filename">Filename: src/main.rs</span>
 
@@ -295,12 +193,12 @@
 ```
 
 El tipo `char` de Rust representa un valor escalar Unicode, lo que significa que puede
-representar mucho más que ASCII. Letras acentuadas, ideogramas 
+representar mucho más que ASCII. Letras acentuadas, ideogramas
 chinos/japoneses/coreanos, emojis y espacios de anchura cero son todos tipos válidos de `char` en Rust.
 Los valores escalares Unicode van desde `U+000000` hasta `U+D7FF` e incluso de `U+E000` hasta
-`U+10FFFF`. Sin embargo, un "caracter" no es realmente un concepto en Unicode, 
-así que tu intuición humana para lo que es un "caracter" puede que no coincida con lo que 
-es un `char` en Rust. Discutiremos este tema en detalle en la sección "Cadenas" 
+`U+10FFFF`. Sin embargo, un "caracter" no es realmente un concepto en Unicode,
+así que tu intuición humana para lo que es un "caracter" puede que no coincida con lo que
+es un `char` en Rust. Discutiremos este tema en detalle en la sección "Cadenas"
 en el Capítulo 8.
 
 ### Tipos de Compuestos
@@ -310,7 +208,7 @@
 
 #### Clasificación de Valores en Tuplas
 
-Una tupla es una forma general de agrupar un cierto número de otros valores con 
+Una tupla es una forma general de agrupar un cierto número de otros valores con
 una variedad de tipos en un tipo compuesto.
 
 Creamos una tupla escribiendo una lista de valores separados por comas dentro
@@ -344,11 +242,11 @@
 
 Este programa crea primero una tupla y lo une a la variable `tup`. Luego
 usa un patrón con `lets` para tomar `tup` y convertirlo en tres variables
-separadas, `x`, `y` y `z`. Esto se llama *desestructuración*, porque rompe 
+separadas, `x`, `y` y `z`. Esto se llama *desestructuración*, porque rompe
 la tupla simple en tres partes. Finalmente, el programa imprime el valor de
 `y`, que es `6.4`.
 
-Además de la desestructuración por coincidencia de patrones, también podemos acceder 
+Además de la desestructuración por coincidencia de patrones, también podemos acceder
 directamente a un elemento de tupla utilizando un periodo (`.`) seguido del índice del
 valor al que queremos acceder. Por ejemplo:
 
@@ -367,14 +265,14 @@
 ```
 
 Este programa crea una tupla, `x`, y luego crea nuevas variables para cada
-elemento usando su índice. Como en la mayoría de los lenguajes de programación, el primer 
+elemento usando su índice. Como en la mayoría de los lenguajes de programación, el primer
 índice en una tupla es 0.
 
 #### Arrays (Matrices)
 
 Otra forma de tener una colección de múltiples valores es con una *array*. A diferencia
-de una tupla, cada elemento de un array debe tener el mismo tipo. Las arrays en Rust son 
-diferentes a las arrays en otros lenguajes porque las arrays en Rust tienen una 
+de una tupla, cada elemento de un array debe tener el mismo tipo. Las arrays en Rust son
+diferentes a las arrays en otros lenguajes porque las arrays en Rust tienen una
 longitud fija: una vez declaradas, no pueden crecer o reducirse de tamaño.
 
 En Rust, los valores que entran en una array se escriben como una lista separada por comas
@@ -389,10 +287,10 @@
 ```
 
 Las matrices son útiles cuando deseas que tus datos se asignen a la pila en lugar de
-al montón (hablaremos más sobre la pila y el montón en el Capítulo 4), o cuando 
+al montón (hablaremos más sobre la pila y el montón en el Capítulo 4), o cuando
 quieres asegurarte de que siempre tienes un número fijo de elementos. No son tan
 flexibles como el tipo vector. El tipo vector es un tipo de colección similar
-proporcionado por la biblioteca estándar que *se* permite que crezca o se reduzca 
+proporcionado por la biblioteca estándar que *se* permite que crezca o se reduzca
 de tamaño. Si no estás seguro de si debes usar una array o un vector, debes probablemente
 usar un vector: el Capítulo 8 discute los vectores con más detalle.
 
@@ -408,7 +306,7 @@
 
 ##### Acceso a Los Elementos de la Array
 
-Una array es un único trozo de memoria asignado en la pila. Podemos acceder 
+Una array es un único trozo de memoria asignado en la pila. Podemos acceder
 a elementos de una array usando indexación, así:
 
 <span class="filename">Filename: src/main.rs</span>
@@ -423,19 +321,14 @@
 ```
 
 En este ejemplo, la variable llamada `first` obtendrá el valor `1`, porque
-ese es el valor en el índice `[0]` de la array. La variable llamada `second` obtendrá 
+ese es el valor en el índice `[0]` de la array. La variable llamada `second` obtendrá
 el valor `2` del índice `[1]` en la array.
 
 ##### Acceso a Elementos de Array no Válidos
 
-<<<<<<< HEAD
 ¿Qué sucede si intentamos acceder a un elemento de una array que está más allá del final
-de la array? Digamos que cambiamos el ejemplo a lo siguiente:
-=======
-What happens if you try to access an element of an array that is past the end
-of the array? Say you change the example to the following code, which will
+de la array? Digamos que cambiamos el ejemplo a lo siguiente, which will
 compile but exit with an error when it runs:
->>>>>>> 5a18535e
 
 <span class="filename">Filename: src/main.rs</span>
 
@@ -462,14 +355,14 @@
 note: Run with `RUST_BACKTRACE=1` for a backtrace.
 ```
 
-La compilación no produjo ningún error, pero el programa da como resultado un 
-error de *runtime* y no salió con éxito. Cuando intentes acceder a un 
+La compilación no produjo ningún error, pero el programa da como resultado un
+error de *runtime* y no salió con éxito. Cuando intentes acceder a un
 elemento utilizando la indexación, Rust comprobará que el índice especificado es inferior
-a la longitud de la array. Si el índice es mayor que la longitud, Rust entrará en 
+a la longitud de la array. Si el índice es mayor que la longitud, Rust entrará en
 *panic*, que es el término que usa Rust cuando un programa sale con un error.
 
 Este es el primer ejemplo de los principios de seguridad de Rust en acción. En muchos
-lenguajes de bajo nivel, este tipo de comprobación no se realiza y cuando proporcionas un 
-índice incorrecto, se puede acceder a la memoria no válida. Rust te protege contra este 
+lenguajes de bajo nivel, este tipo de comprobación no se realiza y cuando proporcionas un
+índice incorrecto, se puede acceder a la memoria no válida. Rust te protege contra este
 tipo de error al salir inmediatamente en lugar de permitir el acceso a la memoria y
 continuar. El Capítulo 9 trata más sobre el manejo de los errores de Rust.