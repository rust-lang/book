--- conflicted
+++ resolved
@@ -1,22 +1,5 @@
 ## Advanced Lifetimes
 
-<<<<<<< HEAD
-Back in Chapter 10, we learned how to annotate references with lifetime
-parameters to help Rust understand how the lifetimes of different references
-relate. We saw how most of the time, Rust will let you elide lifetimes, but
-every reference has a lifetime. There are three advanced features of lifetimes
-that we haven’t covered though: *lifetime subtyping*, *lifetime bounds*, and
-*trait object lifetimes*.
-
-### Lifetime Subtyping
-
-Imagine that we want to write a parser. To do this, we’ll have a structure that
-holds a reference to the string that we’re parsing, and we’ll call that struct
-`Context`. We’ll write a parser that will parse this string and return success
-or failure. The parser will need to borrow the context to do the parsing.
-Implementing this would look like the code in [Listing 19-12][Listing-19-12], which won’t
-compile because we’ve left off the lifetime annotations for now:
-=======
 Back in Chapter 10 in the “Validating References with Lifetimes” section, we
 learned how to annotate references with lifetime parameters to tell Rust how
 lifetimes of different references relate. We saw how every reference has a
@@ -40,11 +23,10 @@
 We’ll have a structure called `Context` that holds a reference to the string
 we’re parsing. We’ll write a parser that will parse this string and return
 success or failure. The parser will need to borrow the context to do the
-parsing. Implementing this would look like the code in Listing 19-12, except
+parsing. Implementing this would look like the code in [Listing 19-12][Listing-19-12], except
 this code doesn’t have the required lifetime annotations so it won’t compile:
 
 <span class="filename">Filename: src/lib.rs</span>
->>>>>>> a28f03e2
 
 [Listing-19-12]: #Listing-19-12
 <a name="Listing-19-12"></a>
@@ -79,21 +61,6 @@
 For simplicity’s sake, our `parse` function returns a `Result<(), &str>`. That
 is, it will do nothing on success, and on failure will return the part of the
 string slice that didn’t parse correctly. A real implementation would have more
-<<<<<<< HEAD
-error information than that, and would actually return something created when
-parsing succeeds, but we’re leaving those parts of the implementation off since
-they aren’t relevant to the lifetimes part of this example. We’re also defining
-`parse` to always produce an error after the first byte. Note that this may
-panic if the first byte is not on a valid character boundary; again, we’re
-simplifying the example in order to concentrate on the lifetimes involved.
-
-So how do we fill in the lifetime parameters for the string slice in `Context`
-and the reference to the `Context` in `Parser`? The most straightforward thing
-to do is to use the same lifetime everywhere, as shown in [Listing 19-13][Listing-19-13]:
-
-[Listing-19-13]: #Listing-19-13
-<a name="Listing-19-13"></a>
-=======
 error information than that, and would actually return something when parsing
 succeeds, but we’ll leave those off because they aren’t relevant to the
 lifetimes part of this example.
@@ -114,10 +81,12 @@
 To get this code compiling, we need to fill in the lifetime parameters for the
 string slice in `Context` and the reference to the `Context` in `Parser`. The
 most straightforward way to do this is to use the same lifetime everywhere, as
-shown in Listing 19-13:
+shown in [Listing 19-13][Listing-19-13]:
 
 <span class="filename">Filename: src/lib.rs</span>
->>>>>>> a28f03e2
+
+[Listing-19-13]: #Listing-19-13
+<a name="Listing-19-13"></a>
 
 ```rust
 struct Context<'a>(&'a str);
@@ -136,11 +105,6 @@
 <span class="caption">Listing 19-13: Annotating all references in `Context` and
 `Parser` with the same lifetime parameter</span>
 
-<<<<<<< HEAD
-This compiles fine. Next, in [Listing 19-14][Listing-19-14], let’s write a function that takes
-an instance of `Context`, uses a `Parser` to parse that context, and returns
-what `parse` returns. This won’t quite work:
-=======
 This compiles fine, and tells Rust that a `Parser` holds a reference to a
 `Context` with lifetime `'a`, and that `Context` holds a string slice that also
 lives as long as the reference to the `Context` in `Parser`. Rust’s compiler
@@ -151,12 +115,11 @@
 example? I'm not totally clear on why adding lifetimes here saved the code -->
 <!-- Done -->
 
-Next, in Listing 19-14, let’s add a function that takes an instance of
+Next, in [Listing 19-14][Listing-19-14], let’s add a function that takes an instance of
 `Context`, uses a `Parser` to parse that context, and returns what `parse`
 returns. This won’t quite work:
 
 <span class="filename">Filename: src/lib.rs</span>
->>>>>>> a28f03e2
 
 [Listing-19-14]: #Listing-19-14
 <a name="Listing-19-14"></a>
@@ -218,19 +181,14 @@
 creating and the `context` parameter go out of scope at the end of the
 function, though (because `parse_context` takes ownership of `context`).
 
-<<<<<<< HEAD
-Let’s look at the definitions in [Listing 19-13][Listing-19-13] again, especially the signature
-of the `parse` method:
-=======
 <!-- Oh interesting, why do they need to outlive the function, simply to
 absolutely ensure they will live for as long as the function? -->
 <!-- Yes, which is what I think we've said in the first sentence of the
 previous paragraph. Is there something that's unclear? /Carol -->
 
 To figure out why we’re getting these errors, let’s look at the definitions in
-Listing 19-13 again, specifically the references in the signature of the
+[Listing 19-13][Listing-19-13] again, specifically the references in the signature of the
 `parse` method:
->>>>>>> a28f03e2
 
 ```rust,ignore
     fn parse(&self) -> Result<(), &str> {
@@ -281,23 +239,14 @@
 return value of `parse_context` is tied to the lifetime of the string slice in
 `Context`.
 
-<<<<<<< HEAD
-We could try only giving `Parser` and `Context` different lifetime parameters
-as shown in [Listing 19-15][Listing-19-15]. We’ve chosen the lifetime parameter names `'s` and
-`'c` here to be clearer about which lifetime goes with the string slice in
-`Context` and which goes with the reference to `Context` in `Parser`. Note that
-this won’t completely fix the problem, but it’s a start and we’ll look at why
-this isn’t sufficient when we try to compile.
-=======
 First we’ll try giving `Parser` and `Context` different lifetime parameters as
-shown in Listing 19-15. We’ll use `'s` and `'c` as lifetime parameter names to
+shown in [Listing 19-15][Listing-19-15]. We’ll use `'s` and `'c` as lifetime parameter names to
 be clear about which lifetime goes with the string slice in `Context` and which
 goes with the reference to `Context` in `Parser`. Note that this won’t
 completely fix the problem, but it’s a start and we’ll look at why this isn’t
 sufficient when we try to compile.
 
 <span class="filename">Filename: src/lib.rs</span>
->>>>>>> a28f03e2
 
 [Listing-19-15]: #Listing-19-15
 <a name="Listing-19-15"></a>
@@ -401,25 +350,14 @@
 <!-- Can you say up front why/when we use these? -->
 <!-- Done -->
 
-<<<<<<< HEAD
-In Chapter 10, we discussed how to use trait bounds on generic types. We can
-also add lifetime parameters as constraints on generic types, which are called
-*lifetime bounds*. For example, consider a type that is a wrapper over
-references. Recall the `RefCell<T>` type from Chapter 15: its `borrow` and
-`borrow_mut` methods return the types `Ref` and `RefMut`, respectively. These
-types are wrappers over references that keep track of the borrowing rules at
-runtime. The definition of the `Ref` struct is shown in [Listing 19-16][Listing-19-16], without
-lifetime bounds for now:
-=======
 For an example, consider a type that is a wrapper over references. Recall the
 `RefCell<T>` type from the “`RefCell<T>` and the Interior Mutability Pattern”
 section of Chapter 15: its `borrow` and `borrow_mut` methods return the types
 `Ref` and `RefMut`, respectively. These types are wrappers over references that
 keep track of the borrowing rules at runtime. The definition of the `Ref`
-struct is shown in Listing 19-16, without lifetime bounds for now:
+struct is shown in [Listing 19-16][Listing-19-16], without lifetime bounds for now:
 
 <span class="filename">Filename: src/lib.rs</span>
->>>>>>> a28f03e2
 
 [Listing-19-16]: #Listing-19-16
 <a name="Listing-19-16"></a>
@@ -462,15 +400,8 @@
 `&'a T` does not outlive the data it points at
 ```
 
-<<<<<<< HEAD
 [Listing 19-17][Listing-19-17] shows how to apply this advice by specifying the lifetime bound
-when we declare the generic type `T`. This code now compiles because the `T:
-'a` syntax specifies that `T` can be any type, but if it contains any
-references, the references must live at least as long as `'a`:
-=======
-Listing 19-17 shows how to apply this advice by specifying the lifetime bound
 when we declare the generic type `T`.
->>>>>>> a28f03e2
 
 [Listing-19-17]: #Listing-19-17
 <a name="Listing-19-17"></a>
@@ -482,17 +413,12 @@
 <span class="caption">Listing 19-17: Adding lifetime bounds on `T` to specify
 that any references in `T` live at least as long as `'a`</span>
 
-<<<<<<< HEAD
-We could choose to solve this in a different way, shown in the definition of a
-`StaticRef` struct in [Listing 19-18][Listing-19-18], by adding the `'static` lifetime bound on
-=======
 This code now compiles because the `T: 'a` syntax specifies that `T` can be any
 type, but if it contains any references, the references must live at least as
 long as `'a`.
 
 We could solve this in a different way, shown in the definition of a
-`StaticRef` struct in Listing 19-18, by adding the `'static` lifetime bound on
->>>>>>> a28f03e2
+`StaticRef` struct in [Listing 19-18][Listing-19-18], by adding the `'static` lifetime bound on
 `T`. This means if `T` contains any references, they must have the `'static`
 lifetime:
 
@@ -518,26 +444,16 @@
 
 ### Inference of Trait Object Lifetimes
 
-<<<<<<< HEAD
-In Chapter 17, we learned about trait objects that consist of putting a trait
-behind a reference in order to use dynamic dispatch. However, we didn’t discuss
-what happens if the type implementing the trait used in the trait object has a
-lifetime. Consider [Listing 19-19][Listing-19-19], where we have a trait `Foo` and a struct
-`Bar` that holds a reference (and thus has a lifetime parameter) that
-implements trait `Foo`, and we want to use an instance of `Bar` as the trait
-object `Box<Foo>`:
-=======
 In Chapter 17 in the “Using Trait Objects that Allow for Values of Different
 Types” section, we discussed trait objects, consisting of a trait behind a
 reference, that allow us to use dynamic dispatch. We haven’t yet discussed what
 happens if the type implementing the trait in the trait object has a lifetime
-of its own. Consider Listing 19-19, where we have a trait `Red` and a struct
+of its own. Consider [Listing 19-19][Listing-19-19], where we have a trait `Red` and a struct
 `Ball`. `Ball` holds a reference (and thus has a lifetime parameter) and also
 implements trait `Red`. We want to use an instance of `Ball` as the trait
 object `Box<Red>`:
 
 <span class="filename">Filename: src/main.rs</span>
->>>>>>> a28f03e2
 
 [Listing-19-19]: #Listing-19-19
 <a name="Listing-19-19"></a>
