--- conflicted
+++ resolved
@@ -2,28 +2,19 @@
 
 ![Derleme Durumu](https://github.com/rust-lang/book/workflows/CI/badge.svg)
 
-<<<<<<< HEAD
 Bu depo, `Rust Proglamlama Dili` kitabının kaynak kodunu içerir.
 
 [Kitap, No Starch Press tarafından basılı olarak satışa sunulmuştur.][nostarch].
-=======
-Bu depo, “Rust Programlama Dili” kitabının kaynağını içerir.
->>>>>>> 7ce517a8
 
 [Kitap, No Starch Press tarafından basılı olarak da temin edilebilir][nostarch].
 [nostarch]: https://nostarch.com/rust-programming-language-2nd-edition
 
-<<<<<<< HEAD
 Kitabı çevrimiçi olarak ücretsiz olarak da okuyabilirsiniz. Lütfen kitabı, en son [kararlı], [beta] veya [gece] Rust sürümleriyle birlikte gönderilen haliyle inceleyin. Bu sürümlerdeki sorunların, bu depoda zaten düzeltilmiş olabileceğini unutmayın, çünkü bu sürümler daha az sıklıkta güncellenmektedir.
-=======
-Kitabı çevrimiçi olarak ücretsiz olarak da okuyabilirsiniz. Lütfen kitabı, en son [stable], [beta] veya [nightly] Rust sürümleriyle birlikte gönderilen haliyle inceleyin. Bu sürümlerdeki sorunların, bu depoda zaten düzeltilmiş olabileceğini unutmayın, çünkü bu sürümler daha seyrek güncellenmektedir.
->>>>>>> 7ce517a8
 
 [kararlı]: https://doc.rust-lang.org/stable/book/
 [beta]: https://doc.rust-lang.org/beta/book/
 [gece]: https://doc.rust-lang.org/nightly/book/
 
-<<<<<<< HEAD
 Kitapta yer alan tüm kod listelerinin yalnızca kodunu indirmek için [sürümler] bölümüne bakın.
 
 [sürümler]: https://github.com/rust-lang/book/releases
@@ -32,14 +23,6 @@
 
 Kitabı oluşturmak için [mdBook][mdBook] gerekir, ideal olarak
 rust-lang/rust'un [bu dosyada][rust-mdbook] kullandığı sürüm. Bunu edinmek için:
-=======
-Kitapta yer alan tüm kod listelerinin kodlarını indirmek için [sürümler] bölümüne bakın.
-[releases]: https://github.com/rust-lang/book/releases
-
-## Gereksinimler
-
-Kitabı oluşturmak için [mdBook] gerekir, ideal olarak [bu dosyada][rust-mdbook] rust-lang/rust'un kullandığı sürümle aynı sürüm.
->>>>>>> 7ce517a8
 
 [mdBook]: https://github.com/rust-lang/mdBook
 [rust-mdbook]: https://github.com/rust-lang/rust/blob/master/src/tools/rustbook/Cargo.toml
@@ -48,13 +31,9 @@
 $ cargo install mdbook --locked --version <version_num>
 ```
 
-<<<<<<< HEAD
 Kitap ayrıca bu deponun bir parçası olan iki mdbook eklentisini kullanır. Bunları yüklemezseniz, derleme sırasında uyarılar görürsünüz ve çıktı doğru görünmez, ancak
 kitabı yine de derleyebilirsiniz. Eklentileri kullanmak için
 şunu çalıştırmalısınız:
-=======
-Kitap ayrıca bu deponun bir parçası olan iki mdbook eklentisini kullanır. Bunları yüklemezseniz, derleme sırasında uyarılar görürsünüz ve çıktı doğru görünmez, ancak kitabı yine de derleyebilirsiniz. Eklentileri kullanmak için şunu çalıştırmalısınız:
->>>>>>> 7ce517a8
 
 ```bash
 $ cargo install --locked --path packages/mdbook-trpl --force
@@ -95,7 +74,6 @@
 $ mdbook test --library-path packages/trpl/target/debug/deps
 ```
 
-<<<<<<< HEAD
 ## Katkıda bulunmak
 
 Yardımınıza ihtiyacımız var! Lütfen [CONTRIBUTING.md][contrib] dosyasına bakarak
@@ -113,34 +91,13 @@
 kesinlikle bir hatayı düzeltmiyorsa, bir sonraki büyük revizyon çalışmamıza kadar
 bekleyebilir: bu, aylar veya yıllar sürebilir. Sabrınız için
 teşekkür ederiz!
-=======
-## Katkı Sağlama
-
-Yardımınıza ihtiyacımız var! Aradığımız katkı türleri hakkında bilgi almak için lütfen [CONTRIBUTING.md][contrib] dosyasına bakın.
-
-[contrib]: https://github.com/rust-lang/book/blob/main/CONTRIBUTING.md
-
-Kitap [basılı][nostarch] olduğundan ve kitabın çevrimiçi sürümünü mümkün olduğunca basılı sürüme yakın tutmak istediğimizden,
-sorununuzu veya çekme isteğinizi ele almamız normalde alıştığınız süreden daha uzun sürebilir.
-Şu ana kadar, [Rust Editions](https://doc.rust-lang.org/edition-guide/) ile eşzamanlı olarak daha büyük bir revizyon yapıyoruz.
-Bu büyük revizyonlar arasında, sadece hataları düzelteceğiz.
-
-Şimdiye kadar, [Rust Editions](https://doc.rust-lang.org/edition-guide/) ile eşzamanlı olarak daha büyük bir revizyon yapıyoruz. Bu büyük revizyonlar arasında, sadece hataları düzelteceğiz. Sorununuz veya çekme isteğiniz bir hatayı düzeltmekle sınırlı değilse, bir sonraki büyük revizyon çalışmamıza kadar beklemede kalabilir: bu, aylar veya yıllar sürebilir. Sabrınız için teşekkür ederiz!
->>>>>>> 7ce517a8
 
 ### Çeviriler
 
-<<<<<<< HEAD
 Kitabı çevirmeye yardım etmek isteriz! [Çeviriler] etiketine bakarak şu anda devam eden çalışmalara katılabilirsiniz.
 Yeni bir dil üzerinde çalışmaya başlamak için yeni bir konu açın!
 Herhangi bir dili birleştirmadan önce [mdbook desteği] için birden fazla dil bekliyoruz,
 ama siz çalışmaya başlayabilirsiniz!
-=======
-Kitabın çevirisine yardımcı olmak ister misiniz? [Çeviriler] etiketine bakarak şu anda devam eden çalışmalara katılabilirsiniz.
-Yeni bir dil üzerinde çalışmaya başlamak için yeni bir konu açın!
-Birden fazla dil için [mdbook desteği] bekliyoruz,
-ancak siz çalışmaya başlayabilirsiniz!
->>>>>>> 7ce517a8
 
 [Çeviriler]: https://github.com/rust-lang/book/issues?q=is%3Aopen+is%3Aissue+label%3ATranslations
 [mdbook desteği]: https://github.com/rust-lang/mdBook/issues/5
@@ -148,11 +105,7 @@
 ## Yazım Denetimi
 
 Kaynak dosyalarında yazım hatalarını taramak için, `ci` dizininde bulunan `spellcheck.sh`
-<<<<<<< HEAD
 komut dosyasını kullanabilirsiniz. Bu komut dosyası, geçerli kelimelerin bulunduğu bir sözlüğe ihtiyaç duyar.
 Bu sözlük, `ci/dictionary.txt` dosyasında bulunur. Komut dosyası yanlış bir
 pozitif sonuç verirse (örneğin, komut dosyası tarafından geçersiz kabul edilen `BTreeMap` kelimesini kullandıysanız),
-bu kelimeyi `ci/dictionary.txt` dosyasına eklemeniz gerekir (tutarlılık için sıralı sırayı koruyun).
-=======
-komut dosyasını kullanabilirsiniz. Bu komut dosyası, geçerli kelimelerin bulunduğu bir sözlüğe ihtiyaç duyar ve bu sözlük `ci/dictionary.txt` dosyasında bulunur. Komut dosyası yanlış bir pozitif sonuç verirse (örneğin, komut dosyasının geçersiz saydığı `BTreeMap` kelimesini kullandınız), bu kelimeyi `ci/dictionary.txt` dosyasına eklemeniz gerekir (tutarlılık için sıralı sırayı koruyun).
->>>>>>> 7ce517a8
+bu kelimeyi `ci/dictionary.txt` dosyasına eklemeniz gerekir (tutarlılık için sıralı sırayı koruyun).