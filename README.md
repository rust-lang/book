--- conflicted
+++ resolved
@@ -40,11 +40,8 @@
 ### 현재까지 번역 용어 정리 (abc순)
 
 - assign: 대입하다
-<<<<<<< HEAD
 - associated function: 연관함수
-=======
 - binary: 바이너리
->>>>>>> 9da4e499
 - bind: 묶다
 - borrowing: 빌림
 - cargo: 카고
