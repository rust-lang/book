# Stil Kılavuzu

<<<<<<< HEAD
## Düzyazı

- Bölüm/bölüm başlıkları için başlık harfini tercih edin, örn: `## Generating a Secret
  Number` yerine `## Generating a secret number`.
- Bir terimi çağırırken tek tırnak yerine italik harfleri tercih edin, örn: `'nin ‘ilişkili bir işlevidir` yerine `'nin *ilişkili işlevidir*`.
- Düzyazıda bir yöntemden bahsederken, parantezleri dahil ETMEYİN, örn:
  `read_line()` yerine `read_line`.
- 80 karakterde sert sarma
- Kod ve kod olmayanları tek bir kelimede karıştırmamayı tercih edin, örneğin: ``Hatırlayın ne zaman yazmıştık
  “std::io” kullandığımız zamanı hatırlayın`` yerine ``std::io`` kullanın


## Kod

- Hangi dosyayı kullandığımızı netleştirmek için markdown bloklarından önce dosya adını ekleyin
  uygun olduğunda, hakkında konuşmak.
- Kodda değişiklik yaparken, kodun hangi bölümlerinin değiştiğini açıkça belirtin
  ve hangileri aynı kaldı... bunu nasıl yapacağımdan henüz emin değilim
- Uzun satırları mümkünse 80 karakterin altında tutmak için uygun şekilde bölün
- Komut satırı çıktı kod blokları için `bash` sözdizimi vurgulamasını kullanma
=======
## Prose

- Bölüm/bölüm başlıkları için başlık büyük harfini tercih edin, örneğin: `## Gizli Sayı Oluşturma`
  yerine `## Gizli sayı oluşturma`.
- Bir terimi belirtirken tek tırnak yerine italik yazı kullanın, örneğin: `is an
  *associated function* of` yerine `is an ‘associated function’ of`.
- Metinde bir yöntemden bahsederken parantez kullanmayın, örneğin:
`read_line` yerine `read_line()`.
- 80 karakterde sert satır sonu
- Bir kelimede kod ve kod olmayanları karıştırmamayı tercih edin, örneğin: ```use std::io` yazdığımızı hatırlıyor musun?`` yerine ```use`d `std::io` kullandığımızı hatırlıyor musun?``
  .

## Kod

- Uygun olduğunda, hangi dosyadan bahsettiğimizi netleştirmek için markdown bloklarının önüne dosya adını ekleyin.

- Kodda değişiklik yaparken, kodun hangi kısımlarının değiştiğini ve
- Kodda değişiklik yaparken, kodun hangi kısımlarının değiştiğini ve hangilerinin aynı kaldığını açıkça belirtin... bunu nasıl yapacağımı henüz bilmiyorum

- Uzun satırları mümkünse 80 karakterin altında kalacak şekilde uygun şekilde bölün

- Komut satırı çıktı kod blokları için `bash` sözdizimi vurgulamayı kullanın

>>>>>>> 7ce517a8

## Bağlantılar

Tüm komut dosyaları tamamlandıktan sonra:

<<<<<<< HEAD
- Bir bağlantının yazdırılmaması gerekiyorsa, yok sayılmak üzere işaretleyin
  - Bu, bağlantı olması gereken tüm "Bölüm XX" kitap içi bağlantıları da içerir
    HTML sürümü için
- Kitap içi bağlantıları ve stdlib API doküman bağlantılarını göreceli hale getirin, böylece çalışsınlar
  kitap çevrimdışı olarak veya docs.rust-lang.org adresinden okunabilir
- Markdown bağlantılarını kullanın ve bunların `text at` olarak değiştirileceğini unutmayın.
  `*url*` şeklinde yazın, bu nedenle bu formatta iyi okunacak şekilde ifade edin
=======
- Bir bağlantı yazdırılmamalıysa, yok sayılması için işaretleyin.
  - Bu, HTML sürümü için bağlantı olması gereken tüm “Bölüm XX” kitap içi bağlantıları da içerir.
    
- Kitap içi bağlantıları ve stdlib API doküman bağlantılarını göreceli hale getirin, böylece kitap çevrimdışı okunsa da docs.rust-lang.org'da okunsa da çalışsınlar.
- Markdown bağlantıları kullanın ve bunların baskı sırasında `text at
  *url*` şeklinde değiştirileceğini unutmayın, bu nedenle bu formatta okunaklı olacak şekilde yazın.
>>>>>>> 7ce517a8
<|MERGE_RESOLUTION|>--- conflicted
+++ resolved
@@ -1,6 +1,5 @@
 # Stil Kılavuzu
 
-<<<<<<< HEAD
 ## Düzyazı
 
 - Bölüm/bölüm başlıkları için başlık harfini tercih edin, örn: `## Generating a Secret
@@ -21,49 +20,15 @@
   ve hangileri aynı kaldı... bunu nasıl yapacağımdan henüz emin değilim
 - Uzun satırları mümkünse 80 karakterin altında tutmak için uygun şekilde bölün
 - Komut satırı çıktı kod blokları için `bash` sözdizimi vurgulamasını kullanma
-=======
-## Prose
-
-- Bölüm/bölüm başlıkları için başlık büyük harfini tercih edin, örneğin: `## Gizli Sayı Oluşturma`
-  yerine `## Gizli sayı oluşturma`.
-- Bir terimi belirtirken tek tırnak yerine italik yazı kullanın, örneğin: `is an
-  *associated function* of` yerine `is an ‘associated function’ of`.
-- Metinde bir yöntemden bahsederken parantez kullanmayın, örneğin:
-`read_line` yerine `read_line()`.
-- 80 karakterde sert satır sonu
-- Bir kelimede kod ve kod olmayanları karıştırmamayı tercih edin, örneğin: ```use std::io` yazdığımızı hatırlıyor musun?`` yerine ```use`d `std::io` kullandığımızı hatırlıyor musun?``
-  .
-
-## Kod
-
-- Uygun olduğunda, hangi dosyadan bahsettiğimizi netleştirmek için markdown bloklarının önüne dosya adını ekleyin.
-
-- Kodda değişiklik yaparken, kodun hangi kısımlarının değiştiğini ve
-- Kodda değişiklik yaparken, kodun hangi kısımlarının değiştiğini ve hangilerinin aynı kaldığını açıkça belirtin... bunu nasıl yapacağımı henüz bilmiyorum
-
-- Uzun satırları mümkünse 80 karakterin altında kalacak şekilde uygun şekilde bölün
-
-- Komut satırı çıktı kod blokları için `bash` sözdizimi vurgulamayı kullanın
-
->>>>>>> 7ce517a8
 
 ## Bağlantılar
 
 Tüm komut dosyaları tamamlandıktan sonra:
 
-<<<<<<< HEAD
 - Bir bağlantının yazdırılmaması gerekiyorsa, yok sayılmak üzere işaretleyin
   - Bu, bağlantı olması gereken tüm "Bölüm XX" kitap içi bağlantıları da içerir
     HTML sürümü için
 - Kitap içi bağlantıları ve stdlib API doküman bağlantılarını göreceli hale getirin, böylece çalışsınlar
   kitap çevrimdışı olarak veya docs.rust-lang.org adresinden okunabilir
 - Markdown bağlantılarını kullanın ve bunların `text at` olarak değiştirileceğini unutmayın.
-  `*url*` şeklinde yazın, bu nedenle bu formatta iyi okunacak şekilde ifade edin
-=======
-- Bir bağlantı yazdırılmamalıysa, yok sayılması için işaretleyin.
-  - Bu, HTML sürümü için bağlantı olması gereken tüm “Bölüm XX” kitap içi bağlantıları da içerir.
-    
-- Kitap içi bağlantıları ve stdlib API doküman bağlantılarını göreceli hale getirin, böylece kitap çevrimdışı okunsa da docs.rust-lang.org'da okunsa da çalışsınlar.
-- Markdown bağlantıları kullanın ve bunların baskı sırasında `text at
-  *url*` şeklinde değiştirileceğini unutmayın, bu nedenle bu formatta okunaklı olacak şekilde yazın.
->>>>>>> 7ce517a8
+  `*url*` şeklinde yazın, bu nedenle bu formatta iyi okunacak şekilde ifade edin